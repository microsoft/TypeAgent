--- conflicted
+++ resolved
@@ -41,7 +41,6 @@
 
     runs-on: ${{ matrix.os }}
 
-<<<<<<< HEAD
     steps:  
 
       - name: Login to Azure
@@ -51,9 +50,6 @@
           tenant-id: ${{ secrets.AZUREAPPSERVICE_TENANTID_39BB903136F14B6EAD8F53A8AB78E3AA }}
           subscription-id: ${{ secrets.AZUREAPPSERVICE_SUBSCRIPTIONID_F36C1F2C4B2C49CA8DD5C52FAB98FA30 }}
 
-=======
-    steps:
->>>>>>> c907f7eb
       # The following two steps (permissions checks) ensure that only users with write access can run this workflow on a PR (except the merge queue bot)
       # PRs from forks we check the permissions of the user that triggered the workflow (github.triggering_actor)
       # This means that if a user without write access opens a PR from a fork, they cannot run this workflow
