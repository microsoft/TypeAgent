# Copyright (c) Microsoft Corporation.
# Licensed under the MIT License.

# This workflow runs live/smoke sanity tests

name: smoke-tests

on:
  workflow_dispatch:
  push:
    branches: ["main"]
  pull_request:
    branches: ["main"]
  pull_request_target:
    branches: ["main"]    
  merge_group:
    branches: ["main"]

concurrency:
  group: ${{ github.workflow }}-${{ github.event.pull_request.number || github.ref }}
  cancel-in-progress: true

permissions:
  pull-requests: read
  contents: read
  id-token: write

env:
  NODE_OPTIONS: --max_old_space_size=8192
  DEBUG: pw:browser*

jobs:
  shell_and_cli:
<<<<<<< HEAD
    #environment: ${{ github.event_name == 'pull_request_target' && 'development-fork' || 'development' }}      # required for federated credentials 
    environment: development-fork
=======
    environment: ${{ github.event_name == 'pull_request_target' && 'development-fork' || 'development' }}      # required for federated credentials 
>>>>>>> 3a275bbf
    strategy:
      fail-fast: false
      matrix:
        os: ["ubuntu-latest", "windows-latest"]
        #os: ["ubuntu-latest"]
        version: [20]

    runs-on: ${{ matrix.os }}
    steps:
      - if: runner.os == 'Linux'        
        run: |
          sudo apt install libsecret-1-0

      - name: Setup Git LF
        run: |
          git config --global core.autocrlf false

      - if: ${{ github.event_name != 'pull_request_target'}}
        uses: actions/checkout@v4

      - if: ${{ github.event_name == 'pull_request_target'}}
        uses: actions/checkout@v4 
        with:
            ref: ${{ github.event.pull_request.head.sha }}      

      - uses: dorny/paths-filter@v3
        id: filter
        with:
          filters: |
            ts:
              - "ts/**"
              - ".github/workflows/build-ts.yml"

      - uses: pnpm/action-setup@v4
        name: Install pnpm
        with:
          package_json_file: ts/package.json

      - uses: actions/setup-node@v4
        with:
          node-version: ${{ matrix.version }}
          cache: "pnpm"
          cache-dependency-path: ts/pnpm-lock.yaml

      - name: Install dependencies
        working-directory: ts
        run: |
          pnpm install --frozen-lockfile --strict-peer-dependencies

      - name: Install Playwright Browsers
        run: pnpm exec playwright install --with-deps
        working-directory: ts/packages/shell

      - name: Build
        working-directory: ts
        run: |
          npm run build

      - name: Login to Azure
        uses: azure/login@v2.2.0
        with:
          client-id: ${{ secrets.AZUREAPPSERVICE_CLIENTID_5B0D2D6BA40F4710B45721D2112356DD }}
          tenant-id: ${{ secrets.AZUREAPPSERVICE_TENANTID_39BB903136F14B6EAD8F53A8AB78E3AA }}
          subscription-id: ${{ secrets.AZUREAPPSERVICE_SUBSCRIPTIONID_F36C1F2C4B2C49CA8DD5C52FAB98FA30 }}

      - name: Get Keys
        run: |
          node tools/scripts/getKeys.mjs --vault build-pipeline-kv
        working-directory: ts

      - name: Test CLI - smoke
        run: |
          npm run start:dev 'prompt' 'why is the sky blue'
        working-directory: ts/packages/cli
        continue-on-error: true

      - name: Shell Tests - smoke (windows)
        if: ${{ runner.os == 'windows' }}
        timeout-minutes: 60
        run: |
          npm run shell:smoke
          rm ../../.env
        working-directory: ts/packages/shell
        continue-on-error: true

      - name: Shell Tests - smoke (linux)
        if: ${{ runner.os == 'Linux' }}
        timeout-minutes: 60
        # https://github.com/microsoft/playwright/issues/34251 - sysctl command
        run: |
          sudo sysctl -w kernel.apparmor_restrict_unprivileged_userns=0 
          Xvfb :99 -screen 0 1600x1200x24 & export DISPLAY=:99
          npm run shell:smoke
          rm ../../.env          
        working-directory: ts/packages/shell
        continue-on-error: true

      # - name: Shell Tests - smoke (linux)
      #   if: ${{ runner.os == 'Linux' }}
      #   timeout-minutes: 60
      #   # https://github.com/microsoft/playwright/issues/34251 - sysctl command
      #   run: |
      #     sudo sysctl -w kernel.apparmor_restrict_unprivileged_userns=0 
      #     xvfb-run --auto-servernum --server-args="-screen 0 16001200x24" -- npm run shell:smoke
      #     rm ../../.env          
      #   working-directory: ts/packages/shell
      #   continue-on-error: true        
      
      - name: Live Tests
        if: ${{ runner.os == 'linux' }}
        timeout-minutes: 60
        run: |
          npm run test:live
        working-directory: ts
        continue-on-error: true<|MERGE_RESOLUTION|>--- conflicted
+++ resolved
@@ -11,6 +11,8 @@
     branches: ["main"]
   pull_request:
     branches: ["main"]
+  pull_request_target:
+    branches: ["main"]    
   pull_request_target:
     branches: ["main"]    
   merge_group:
@@ -31,12 +33,8 @@
 
 jobs:
   shell_and_cli:
-<<<<<<< HEAD
     #environment: ${{ github.event_name == 'pull_request_target' && 'development-fork' || 'development' }}      # required for federated credentials 
     environment: development-fork
-=======
-    environment: ${{ github.event_name == 'pull_request_target' && 'development-fork' || 'development' }}      # required for federated credentials 
->>>>>>> 3a275bbf
     strategy:
       fail-fast: false
       matrix:
