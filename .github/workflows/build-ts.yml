# Copyright (c) Microsoft Corporation.
# Licensed under the MIT License.

# This workflow will build the TypeAgent TypeScript code

name: build-ts

on:
  workflow_dispatch:
  push:
    branches: ["main"]
  pull_request:
    branches: ["main"]
  merge_group:
    branches: ["main"]

concurrency:
  group: ${{ github.workflow }}-${{ github.event.pull_request.number || github.ref }}
  cancel-in-progress: true

permissions:
  pull-requests: read
  contents: read
  id-token: write

env:
  NODE_OPTIONS: --max_old_space_size=8192

jobs:
  build_ts:
    strategy:
      fail-fast: false
      matrix:
        os: ["ubuntu-latest", "windows-latest", "macos-latest"]
        version: [18, 20, 22]

    runs-on: ${{ matrix.os }}
    steps:
      - if: runner.os == 'Linux'
        run: |
          sudo apt install libsecret-1-0
      - name: Setup Git LF
        run: |
          git config --global core.autocrlf false
      - uses: actions/checkout@v4
      - uses: dorny/paths-filter@v3
        id: filter
        with:
          filters: |
            ts:
              - "ts/**"
              - ".github/workflows/build-ts.yml"
      - uses: pnpm/action-setup@v4
        if: ${{ github.event_name != 'pull_request' || steps.filter.outputs.ts == 'true' }}
        name: Install pnpm
        with:
          package_json_file: ts/package.json
      - uses: actions/setup-node@v4
        if: ${{ github.event_name != 'pull_request' || steps.filter.outputs.ts == 'true' }}
        with:
          node-version: ${{ matrix.version }}
          cache: "pnpm"
          cache-dependency-path: ts/pnpm-lock.yaml
      - name: Install dependencies
        if: ${{ github.event_name != 'pull_request' || steps.filter.outputs.ts == 'true' }}
        working-directory: ts
        run: |
          pnpm install --frozen-lockfile --strict-peer-dependencies
      - name: Install Playwright Browsers
        if: ${{ runner.os == 'windows' && matrix.version == '22' }}
        run: pnpm exec playwright install --with-deps
        working-directory: ts/packages/shell
      - name: Build
        if: ${{ github.event_name != 'pull_request' || steps.filter.outputs.ts == 'true' }}
        working-directory: ts
        run: |
          npm run build
      - name: Test
        if: ${{ github.event_name != 'pull_request' || steps.filter.outputs.ts == 'true' }}
        working-directory: ts
        run: |
          npm run test:local
      - name: Lint
        if: ${{ github.event_name != 'pull_request' || steps.filter.outputs.ts == 'true' }}
        working-directory: ts
        run: |
          npm run lint
<<<<<<< HEAD
      # - name: Login to Azure
      #   if: ${{ github.event_name != 'merge_group' }}
      #   uses: azure/login@v2.2.0
      #   with:
      #     client-id: ${{ secrets.AZUREAPPSERVICE_CLIENTID_5B0D2D6BA40F4710B45721D2112356DD }}
      #     tenant-id: ${{ secrets.AZUREAPPSERVICE_TENANTID_39BB903136F14B6EAD8F53A8AB78E3AA }}
      #     subscription-id: ${{ secrets.AZUREAPPSERVICE_SUBSCRIPTIONID_F36C1F2C4B2C49CA8DD5C52FAB98FA30 }}
      # - name: Get Keys
      #   if: ${{ github.event_name != 'merge_group' }}
      #   run: |
      #     node tools/scripts/getKeys.mjs --vault build-pipeline-kv
      #   working-directory: ts
      # - name: Test CLI - smoke
      #   if: ${{ github.event_name != 'merge_group' }}
      #   run: |
      #     npm run start:dev 'prompt' 'why is the sky blue'
      #   working-directory: ts/packages/cli
      #   continue-on-error: true
      # - name: Shell Tests - smoke
      #   if: ${{ github.event_name != 'merge_group' && runner.os == 'windows' && matrix.version == '22' }}
      #   timeout-minutes: 60
      #   run: |
      #     npx playwright test simple.spec.ts
      #     rm ../../.env
      #   working-directory: ts/packages/shell
      #   continue-on-error: true
      # - name: Live Tests
      #   if: ${{ github.event_name != 'merge_group' && runner.os == 'linux' && matrix.version == '22' }}
      #   timeout-minutes: 60
      #   run: |
      #     npm run test:live
      #   working-directory: ts
      #   continue-on-error: true
=======
      - name: Login to Azure
        if: ${{ github.event_name != 'merge_group' }}
        uses: azure/login@v2.2.0
        with:
          client-id: ${{ secrets.AZUREAPPSERVICE_CLIENTID_5B0D2D6BA40F4710B45721D2112356DD }}
          tenant-id: ${{ secrets.AZUREAPPSERVICE_TENANTID_39BB903136F14B6EAD8F53A8AB78E3AA }}
          subscription-id: ${{ secrets.AZUREAPPSERVICE_SUBSCRIPTIONID_F36C1F2C4B2C49CA8DD5C52FAB98FA30 }}
      - name: Get Keys
        if: ${{ github.event_name != 'merge_group' }}
        run: |
          npm run getKeys:build
        working-directory: ts
      - name: Test CLI - smoke
        if: ${{ github.event_name != 'merge_group' }}
        run: |
          npm run start:dev 'prompt' 'why is the sky blue'
        working-directory: ts/packages/cli
        continue-on-error: true
      - name: Shell Tests - smoke
        if: ${{ github.event_name != 'merge_group' && runner.os == 'windows' && matrix.version == '22' }}
        timeout-minutes: 60
        run: |
          npx playwright test simple.spec.ts
          rm ../../.env
        working-directory: ts/packages/shell
        continue-on-error: true
      - name: Live Tests
        if: ${{ github.event_name != 'merge_group' && runner.os == 'linux' && matrix.version == '22' }}
        timeout-minutes: 60
        run: |
          npm run test:live
        working-directory: ts
        continue-on-error: true
>>>>>>> 846a2f2a
<|MERGE_RESOLUTION|>--- conflicted
+++ resolved
@@ -85,7 +85,6 @@
         working-directory: ts
         run: |
           npm run lint
-<<<<<<< HEAD
       # - name: Login to Azure
       #   if: ${{ github.event_name != 'merge_group' }}
       #   uses: azure/login@v2.2.0
@@ -119,38 +118,3 @@
       #     npm run test:live
       #   working-directory: ts
       #   continue-on-error: true
-=======
-      - name: Login to Azure
-        if: ${{ github.event_name != 'merge_group' }}
-        uses: azure/login@v2.2.0
-        with:
-          client-id: ${{ secrets.AZUREAPPSERVICE_CLIENTID_5B0D2D6BA40F4710B45721D2112356DD }}
-          tenant-id: ${{ secrets.AZUREAPPSERVICE_TENANTID_39BB903136F14B6EAD8F53A8AB78E3AA }}
-          subscription-id: ${{ secrets.AZUREAPPSERVICE_SUBSCRIPTIONID_F36C1F2C4B2C49CA8DD5C52FAB98FA30 }}
-      - name: Get Keys
-        if: ${{ github.event_name != 'merge_group' }}
-        run: |
-          npm run getKeys:build
-        working-directory: ts
-      - name: Test CLI - smoke
-        if: ${{ github.event_name != 'merge_group' }}
-        run: |
-          npm run start:dev 'prompt' 'why is the sky blue'
-        working-directory: ts/packages/cli
-        continue-on-error: true
-      - name: Shell Tests - smoke
-        if: ${{ github.event_name != 'merge_group' && runner.os == 'windows' && matrix.version == '22' }}
-        timeout-minutes: 60
-        run: |
-          npx playwright test simple.spec.ts
-          rm ../../.env
-        working-directory: ts/packages/shell
-        continue-on-error: true
-      - name: Live Tests
-        if: ${{ github.event_name != 'merge_group' && runner.os == 'linux' && matrix.version == '22' }}
-        timeout-minutes: 60
-        run: |
-          npm run test:live
-        working-directory: ts
-        continue-on-error: true
->>>>>>> 846a2f2a
