--- conflicted
+++ resolved
@@ -49,11 +49,7 @@
 
 ## Limitations
 
-<<<<<<< HEAD
-TypeAgent is early stage sample code over TypeChat. TypeAgent is not a framework. All code in this repo is intended only for building TypeAgent example apps and agents.
-=======
 TypeAgent is early stage sample code over TypeChat. TypeAgent is not a framework. All code in this repo is intended for building our own example apps and agents only.
->>>>>>> ccd5ac11
 
 - TypeAgent is in **active development** with frequent updates and refactoring.
 - TypeAgent has been tested with Azure Open AI services on developer's own machines only.
