# TypeAgent Typescript Code

## Overview

**TypeAgent** is **sample code** that explores architectures for building _interactive agents_ with _natural language interfaces_ using [TypeChat](https://github.com/microsoft/typechat).

This directory contains Typescript implemented packages and main entry point for **TypeAgent**. For more details about the project, please review the TypeAgent [ReadMe](./../README.md).

The main entry point to explore TypeAgent is the [TypeAgent Shell](./packages/shell) example. Currently, we only support running from the repo (i.e. no published/installable builds). Follow the instruction below to [build](#build) and [run](#running) the [TypeAgent Shell](./packages/shell) example.

## Build

### Setup

To build:

- Install [Node 18+](https://nodejs.org/en/download)
  - NOTE: HPC Tools conflict with node so be sure that the node.exe you are running is the correct one!
- Install pnpm (`npm i -g pnpm && pnpm setup`)
- **(Linux/WSL Only)** Read TypeAgent Shell's [README.md](./packages/shell/README.md) for additional requirements

### Steps

In this directory:

- Run `pnpm i`
- Run `pnpm run build`

### Agent Specific Steps (Optional)

#### VSCode Agent

If you want to `deploy` the **VS Code** extension `CODA` locally please run:

- From the root, `cd ./ts/packages/coda`
- `pnpm run deploy:local`

You should now be able to access the extension from VS Code.

#### Desktop Agent (Windows only)

To use the [Desktop Agent](./packages/agents/desktop/] for windows, follow the instruction in [README.md](./packages/agents/desktop/README.md) to build the [AutoShell](../dotnet/autoShell/) C# code necessary to interact with the OS.

### Local Whisper Service (Optional)

If you want to use a local whisper service for voice input in the [TypeAgent Shell](./packages/shell), please follow instruction in the [README.md](../python/whisperService/README.md) in the python's [whisperService](../python/whisperService/) directory.

## Running Prerequisites

### Service Keys

Multiple services are required to run the scenarios. Put the necessary keys in the `.env` file at this directory (TypeAgent repo's `./ts` directory).
The follow set of functionality will need the services keys. Please read the links for details about the variables needed. It is possible to use "keyless" configuration for some APIs.  See [Keyless API Access](#keyless-api-access) below.

**Minimum requirements** to try out the experience with the [List](./packages/agents/list/README.md) TypeAgent:

| Requirements              | Functionality       | Variables                                                                     | Instructions                                                                                                                        | Keyless Access Supported
| ------------------------- | ------------------- | ----------------------------------------------------------------------------- | ----------------------------------------------------------------------------------------------------------------------------------- | -----------------------
| LLM (GPT-4 or equivalent) | Request translation | AZURE_OPENAI_API_KEY<br>AZURE_OPENAI_ENDPOINT<br>AZURE_OPENAI_RESPONSE_FORMAT | [TypeChat instruction](https://github.com/microsoft/TypeChat/tree/main/typescript/examples#step-3-configure-environment-variables). | Yes

**Optional requirements**

| Requirements                                                                                                      | Functionality            | Variables                                                  | Instructions                                                                                | Keyless Access Supported
| ----------------------------------------------------------------------------------------------------------------- | ------------------------ | ---------------------------------------------------------- | ------------------------------------------------------------------------------------------- | -----------------------
| [Speech to Text service](https://learn.microsoft.com/en-us/azure/ai-services/speech-service/index-speech-to-text) | Voice input (shell only) | SPEECH_SDK_ENDPOINT<br>SPEECH_SDK_KEY<br>SPEECH_SDK_REGION | [Shell setup instruction](./packages/shell/README.md#azure-speech-to-text-service-optional) | Yes

**Additional keys required per TypeAgent** (Optional if not using these TypeAgent)

| Requirements                                                                                                                 | Functionality                                                               | Variables                                                                | Instructions                                                              | Keyless Access Supported
| ---------------------------------------------------------------------------------------------------------------------------- | --------------------------------------------------------------------------- | ------------------------------------------------------------------------ | ------------------------------------------------------------------------- | -----------------------
| Bing Search API                                                                                                              | Chat Lookup                                                                 | BING_API_KEY                                                             |                                                                           | No
| GPT-3.5 Turbo                                                                                                                | Fast Chat Response<br>[Email](./packages/agents/email) content generation   | AZURE_OPENAI_API_KEY_GPT_35_TURBO<br>AZURE_OPENAI_ENDPOINT_GPT_35_TURBO  |                                                                           | Yes
| [Spotify Web API](https://developer.spotify.com/documentation/web-api)                                                       | [Music player](./packages/agents/player/)                                   | SPOTIFY_APP_CLI<br>SPOTIFY_APP_CLISEC<br>SPOTIFY_APP_PORT                | [Music player setup](./packages/agents/player/README.md#application-keys) | No
| [Graph Application](https://developer.microsoft.com/en-us/graph)                                                             | [Calendar](./packages/agents/calendar/)/[Email](./packages/agents/email)    | MSGRAPH_APP_CLIENTID<br>MSGRAPH_APP_CLIENTSECRET<br>MSGRAPH_APP_TENANTID |                                                                           | No
| Embeddings                                                                                                                   | [Desktop](./packages/agents/desktop/) App name Fuzzy match                  | AZURE_OPENAI_API_KEY_EMBEDDING<br>AZURE_OPENAI_ENDPOINT_EMBEDDING        |                                                                           | Yes
| GPT-4o                                                                                                                       | [Browser](./packages/agents/browser/) - Crossword Page                      | AZURE_OPENAI_API_KEY_GPT_4_O<br>AZURE_OPENAI_ENDPOINT_GPT_4_O            |                                                                           | Yes
| [Bing Maps Location Rest API](https://learn.microsoft.com/en-us/bingmaps/rest-services/locations/find-a-location-by-address) | [Browser](./packages/agents/browser/) - PaleoBioDB set Lat/Longitude action | BING_MAPS_API_KEY                                                        |                                                                           | No

Other examples in the [example directory](./examples/) may have additional service keys requirements. See the README in those examples for more detail.

Read the [Debugging](#debugging) section for additional service keys that can be used for debugging.

<<<<<<< HEAD
### Keyless API Access

For additional security, it is possible to run a subset of the TypeAgent endpoints in a keyless environment. Instead of using keys the examples provided can use Azure Entra user identities to authenticate against endpoints. To use this approach, modify the .env file and specify `identity` as the key value.
You must also configure your services to use [RBAC](https://learn.microsoft.com/en-us/azure/role-based-access-control/overview) and assign users access to the correct roles for each endpoint. Please see the tables above to determine keyless endpoint support.

### Just-in-time Access

TypeAgent also supports least privileged security approach using [Azure Entra Prividged Identity Management](https://learn.microsoft.com/en-us/entra/id-governance/privileged-identity-management/pim-configure). [Elevate.js](./tools/scripts/elevate.js) is a script used to automate elevation. Default configuration
options for elevation (duration, justification message, etc.) are stored in `tools/scripts/elevate.config.json`. A typical developer workflow is to run `npm run elevate` once at the beginning of each workday.

To learn more about JIT access: [start here](https://techcommunity.microsoft.com/t5/microsoft-entra-blog/just-in-time-access-to-groups-and-conditional-access-integration/ba-p/2466926).

**Local Environment**:
=======
#### Using Azure Key Vault to manage keys
>>>>>>> b6b99884

The [getKey](./tools/scripts/getKeys.mjs) script is created for developer convenience to manage service secret using Azure Key Vault and set up the local development environments.

<<<<<<< HEAD
- Install [Azure CLI](https://learn.microsoft.com/en-us/cli/azure/install-azure-cli)
- Run `az login` to login using the CLI. Run `az account set --subscription <Subscription Id>` to set the subscription.
- Run `npm run getKeys` at the root to pull secret from our team key vault. GetKeys will elevate JIT access if required. 
=======
To setup:
>>>>>>> b6b99884

- Install the latest [Azure CLI](https://learn.microsoft.com/en-us/cli/azure/install-azure-cli)
- Run `az login` to login using the CLI.
- Run `az account set --subscription <Subscription Id>` to set the subscription.
- [Create a Azure Key Vault](https://learn.microsoft.com/en-us/azure/key-vault/general/quick-create-cli) with name `<name>`.

To update keys on the key vault:

- Add or change the values in the `.env` file
- Add new keys name in `tools/scripts/getKeys.config.json`
- Run `npm run getKeys -- push [--vault <name>]`. (If the `--vault` option is omitted, the default from vault name in `tools/scripts/getKeys.config.json` is used.)
- Check in the changes to `tools/scripts/getKeys.config.json`

To get the required config and keys saved to the `.env` file under the `ts` folder:

- Run `npm run getKeys [--vault <name>]` at the root to pull secret from the key vault with `<name>`. (If the `--vault` option is omitted, the default from vault name in `tools/scripts/getKeys.config.json` is used.)

Note: Shared keys doesn't include Spotify integration, which can be created using the the [Spotify API keys instructions](./packages/agents/player/README.md)

### WSL

For TypeAgents that operates on the Microsoft Graph (e.g. [Calendar](./packages/agents/calendar/) and [Email](./packages/agents/email/)), they leverage [@azure/identity](https://www.npmjs.com/package/@azure/identity) for authentication and use [@azure/identity-cache-persistence](https://www.npmjs.com/package/@azure/identity-cache-persistence) to cache on the local machine.

Install the following packages if you are on `WSL2` environment (please `restart` the shell after running the commands below):

```shell
  sudo apt-get update
  sudo apt install -y gnome-keyring
```

After the step above, you will need to enter a password to protect the secrets in the keyring. The popup normally appears when you restart the shell and run the code that needs to persists secrets in the keyring.

## Running

There are two main apps to start exploring TypeAgent: [TypeAgent Shell](#shell) and [TypeAgent CLI](#cli). Both provides _interactive agents_ with _natural language interfaces_ experience via a shared package [dispatcher](./packages/dispatcher/) that implemented core TypeAgent functionalities. Currently, we only support running from the repo (i.e. no published/installable builds).

### Shell

[TypeAgent Shell](./packages/shell) provides a light weight GUI _interactive agents_ with _natural language interfaces_ experience

- Run `pnpm run shell`.

Also, you can go to the shell directory `./packages/shell` and start from there. Please see instruction in TypeAgent Shell's [README.md](./packages/shell/README.md).

### CLI

[TypeAgent CLI](./packages/cli) provides a console based _interactive agents_ with _natural language interfaces_ experience. Additional console command is available to explore different part of TypeAgent functionalities.

- Run `pnpm run cli` to get the available command
- Run `pnpm run cli -- interactive` will start the interactive prompt

Also, you can go to the CLI directory `./packages/cli` and start from there. Please see instruction in TypeAgent CLI's [README.md](./packages/cli/README.md) for more options and detail.

## Development

### Main packages and directory structure

Apps:

- [agent-cli](./packages/cli): TypeAgent dispatcher CLI and interactive prompt
- [agent-shell](./packages/shell): TypeAgent shell UI

Libraries:

- [agent-dispatcher](./packages/dispatcher): TypeAgent dispatcher used by both the CLI and shell
- [agent-cache](./packages/cache): Construction explanation and cache

[Agents with natural language interfaces](./packages/agents):

- [Music Player](./packages/agents/player/): Spotify music player TypeAgent plugin
- [Chat](./packages/agents/chat/)
- [Browser](./packages/agents/browser/)
- [VS Code](./packages/agents/code/)
- [List Management](./packages/agents/list/)
- [Calendar](./packages/agents/calendar/)
- [Email](./packages/agents/email/)
- [Desktop](./packages/agents/desktop/)

Other directories:

- [examples](./examples/): various additional standalone explorations.
- [tools](./tools/): tools for CI/CD and internal development environments.

### Testing

Run `npm run test` at the root.

#### Schema Changes

If new translator or explainer, or any of the translator schema or explanation schema changes, the built-in construction cache and the test data needs to be regenerated and be evaluated for correctness.

Test data are located in the [dispatcher](./packages/dispatcher)'s [test/data](./packages/dispatcher/test/data) directory. Each test data files are for specify translator and explainer.

Use the `agent-cli data add` command to add new test cases.

To regenerated you can run the following at the root or in the [cli](./packages/cli) directory:

- `npm run regen:builtin` - Regenerate builtin construction store.
- `npm run regen` - Regenerate test data

To evaluate correctness for the test data:

- `agent-cli data diff <file>` can be used to open test data file diff in the vscode.
- Look at the translation to check if its correct. (can be skipped if translator schema didn't change).
- Run `npm run test` to make sure the generated test data can be round tripped (Run in the CI as well).
- Check the stats in the regen before and after:
  - `npm run regen -- -- --none` at the root will print out per file stats and total stats.
  - Make sure that the number explanation failure per file and total stay roughly same (or improved).
  - Make sure that the attempts (corrections) ratios stay roughly the same (or improve).
  - Examine if the failures are because of LLM instability:
    - Borderline failure: was there a lot of correction before and failed now.
    - Run the explanation before and after `agent-cli explain --repeat 5 <RequestAction>` to repeat it 5 times and compare the stats.

### Linting

The repo is set up with prettier to help with consistent code style. Run `npm run lint` to check and `npm run lint:fix` to fix any issues.

### Debugging

#### Starting Development version of TypeAgent CLI

Go to `./packages/cli`, you don't have to build and just run `./bin/dev.js`. It will use `ts-node` and build the typescript as it goes.

#### Launching from VSCode

If you open this directory as a workspace in VSCode, multiple launch task is defined to quickly start debug.

Common Debug Launch Task:

- CLI interactive - `./package/cli/bin/run.js interactive`
- CLI (dev) interactive - `./package/cli/bin/dev.js interactive` with a new command prompt
- CLI (dev) interactive [Integrated Terminal] - `./bin/dev.js interactive` using VSCode terminal (needed for WSL)

#### Attaching to running sessions

To attaching to an existing session with TypeAgent CLI's interactive mode or TypeAgent Shell, you can start inspector by issuing the command `@debug` and use the VSCode `Attach` debugger launch task to attach.

#### TypeAgent Shell Browser Process

With the TypeAgent Shell, press F12 will bring up the devtool to debug the browser process.

### Tracing

The project uses [debug](https://www.npmjs.com/package/debug) package to enable tracing. There are two options to enable these traces:

**Option 1**: Set the namespace pattern in the environment variable `DEBUG=typeagent:prompt` before starting the program.

For example (in Linux), to trace the GPT prompt that get sent when running the interactive CLI.

```bash
DEBUG=typeagent:prompt packages/cli/bin/run.js interactive
```

**Option 2**: In the shell or CLI's interactive mode, you can issue the command `@trace <pattern>` to add to the list of namespace. Use "-" or "-\*" to disable all the trace.

For example inside the CLI's interactive mode, enter

```txt
@trace *:prompt:*
```

Search the code base with '"typeagent:' will give all the traces available.

### Logging

TypeAgent does not collect telemetry by default. Developer can enable logging to a mongodb for internal debugging purpose by providing a mongodb connection string with the `MONGODB_CONNECTION_STRING` variable in the `.env` file.

### Alternate LLM

Other LLM can be substituted for GPT-4 as long as they are REST API compatible.
To use a local model the follow environment variable can be used:

```
OPENAI_API_KEY_LOCAL=None
OPENAI_ENDPOINT_LOCAL=
OPENAI_MODEL_LOCAL=
OPENAI_ORGANIZATION_LOCAL=
OPENAI_RESPONSE_FORMAT_LOCAL=
```

### User data location

To share user data with other developers for debugging, please look for the folder `.typeagent` under `%USERPROFILE%`on Windows and the home directory `~/` on WSL/Linux/MacOS.

## Trademarks

This project may contain trademarks or logos for projects, products, or services. Authorized use of Microsoft
trademarks or logos is subject to and must follow
[Microsoft's Trademark & Brand Guidelines](https://www.microsoft.com/en-us/legal/intellectualproperty/trademarks/usage/general).
Use of Microsoft trademarks or logos in modified versions of this project must not cause confusion or imply Microsoft sponsorship.
Any use of third-party trademarks or logos are subject to those third-party's policies.<|MERGE_RESOLUTION|>--- conflicted
+++ resolved
@@ -80,7 +80,6 @@
 
 Read the [Debugging](#debugging) section for additional service keys that can be used for debugging.
 
-<<<<<<< HEAD
 ### Keyless API Access
 
 For additional security, it is possible to run a subset of the TypeAgent endpoints in a keyless environment. Instead of using keys the examples provided can use Azure Entra user identities to authenticate against endpoints. To use this approach, modify the .env file and specify `identity` as the key value.
@@ -93,20 +92,13 @@
 
 To learn more about JIT access: [start here](https://techcommunity.microsoft.com/t5/microsoft-entra-blog/just-in-time-access-to-groups-and-conditional-access-integration/ba-p/2466926).
 
+#### Using Azure Key Vault to manage keys
+
 **Local Environment**:
-=======
-#### Using Azure Key Vault to manage keys
->>>>>>> b6b99884
 
 The [getKey](./tools/scripts/getKeys.mjs) script is created for developer convenience to manage service secret using Azure Key Vault and set up the local development environments.
 
-<<<<<<< HEAD
-- Install [Azure CLI](https://learn.microsoft.com/en-us/cli/azure/install-azure-cli)
-- Run `az login` to login using the CLI. Run `az account set --subscription <Subscription Id>` to set the subscription.
-- Run `npm run getKeys` at the root to pull secret from our team key vault. GetKeys will elevate JIT access if required. 
-=======
 To setup:
->>>>>>> b6b99884
 
 - Install the latest [Azure CLI](https://learn.microsoft.com/en-us/cli/azure/install-azure-cli)
 - Run `az login` to login using the CLI.
