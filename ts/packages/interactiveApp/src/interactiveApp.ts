--- conflicted
+++ resolved
@@ -540,27 +540,12 @@
 /**
  * Command handler
  */
-<<<<<<< HEAD
-export type CommandHandler = OldCommandHandler | NewCommandHandler;
-export interface OldCommandHandler {
-    acceptsNamedArgs?: false;
-=======
 export interface CommandHandler1 {
->>>>>>> 3cbc05ab
     (args: string[], io: InteractiveIo): Promise<CommandResult>;
     metadata?: string | CommandMetadata;
     usage?: string | { (io: InteractiveIo): void };
 }
-export interface NewCommandHandler {
-    acceptsNamedArgs: true;
-    (args: string[] | NamedArgs, io: InteractiveIo): Promise<CommandResult>;
-    metadata?: string | CommandMetadata;
-    usage?: string | { (io: InteractiveIo): void };
-}
-
-<<<<<<< HEAD
-// TODO: add a createNewCommand() returning a NewCommandHandler
-=======
+
 /**
  * Command handler
  */
@@ -570,12 +555,11 @@
     usage?: string | { (io: InteractiveIo): void };
 }
 
->>>>>>> 3cbc05ab
 export function createCommand(
     fn: (args: string[], io: InteractiveIo) => Promise<CommandResult>,
     metadata?: string | CommandMetadata,
     usage?: string,
-): OldCommandHandler {
+): CommandHandler1 {
     const handler: CommandHandler = fn;
     if (metadata) {
         handler.metadata = metadata;
