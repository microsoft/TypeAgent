--- conflicted
+++ resolved
@@ -28,17 +28,12 @@
 import { ClientIO, nullClientIO } from "./interactiveIO.js";
 import { ChatHistory, createChatHistory } from "./chatHistory.js";
 
-<<<<<<< HEAD
-import { ensureCacheDir, lockInstanceDir } from "../utils/fsUtils.js";
-import { ActionContext, AppAgentEvent, RequestId } from "@typeagent/agent-sdk";
-=======
 import {
     ensureCacheDir,
     ensureDirectory,
     lockInstanceDir,
 } from "../utils/fsUtils.js";
 import { ActionContext, AppAgentEvent } from "@typeagent/agent-sdk";
->>>>>>> 9ccba3ba
 import { Profiler } from "telemetry";
 import { conversation as Conversation } from "knowledge-processor";
 import {
