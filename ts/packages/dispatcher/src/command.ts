// Copyright (c) Microsoft Corporation.
// Licensed under the MIT License.

import chalk from "chalk";
import registerDebug from "debug";
import fs from "node:fs";
import path from "node:path";
import {
    RequestId,
    getConsoleRequestIO,
    getRequestIO,
} from "./handlers/common/interactiveIO.js";
import { getDefaultExplainerName } from "agent-cache";
import {
    CommandHandler,
    HandlerTable,
} from "./handlers/common/commandHandler.js";
import { CommandHandlerContext } from "./handlers/common/commandHandlerContext.js";
import { getConfigCommandHandlers } from "./handlers/configCommandHandlers.js";
import { getConstructionCommandHandlers } from "./handlers/constructionCommandHandlers.js";
import { CorrectCommandHandler } from "./handlers/correctCommandHandler.js";
import { DebugCommandHandler } from "./handlers/debugCommandHandlers.js";
import { ExplainCommandHandler } from "./handlers/explainCommandHandler.js";
import { DispatcherName, RequestCommandHandler } from "./handlers/requestCommandHandler.js";
import { getSessionCommandHandlers } from "./handlers/sessionCommandHandlers.js";
import { getHistoryCommandHandlers } from "./handlers/historyCommandHandler.js";
import { TraceCommandHandler } from "./handlers/traceCommandHandler.js";
import { TranslateCommandHandler } from "./handlers/translateCommandHandler.js";
import { getTranslatorConfig } from "./translation/agentTranslators.js";
import { processRequests, unicodeChar } from "./utils/interactive.js";
/* ==Experimental== */
import { getRandomCommandHandlers } from "./handlers/randomCommandHandler.js";
<<<<<<< HEAD
import { tmpdir } from "node:os";
=======
>>>>>>> 0cba88eb
/* ==End Experimental== */

class HelpCommandHandler implements CommandHandler {
    public readonly description = "Show help";
    public async run(request: string, context: CommandHandlerContext) {
        const printHandleTable = (handlers: HandlerTable, command: string) => {
            context.requestIO.result((log: (message?: string) => void) => {
                log(`${handlers.description}`);
                log();
                if (command) {
                    log(`Usage: @${command} <subcommand> ...`);
                    log("Subcommands:");
                } else {
                    log("Usage: @<command> ...");
                    log("Commands:");
                }

                for (const name in handlers.commands) {
                    const handler = handlers.commands[name];
                    const subcommand = isCommandHandler(handler)
                        ? name
                        : `${name} <subcommand>`;
                    log(`  ${subcommand.padEnd(20)}: ${handler.description}`);
                }
            });
        };
        if (request === "") {
            printHandleTable(handlers, "");
        } else {
            const result = resolveCommand(request, true);
            if (result === undefined) {
                throw new Error(`Unknown command '${request}'`);
            }

            if (isCommandHandler(result.resolved)) {
                if (result.resolved.help) {
                    context.requestIO.result(result.resolved.help);
                } else {
                    context.requestIO.result(
                        `${result.command} - ${result.resolved.description}`,
                    );
                }
            } else {
                printHandleTable(result.resolved, result.command);
            }
        }
    }
}

class RunCommandScriptHandler implements CommandHandler {
    public readonly description = "Run a command script file";
    public async run(input: string, context: CommandHandlerContext) {
        const prevScriptDir = context.currentScriptDir;
        const inputFile = path.resolve(prevScriptDir, input);
        const content = await fs.promises.readFile(inputFile, "utf8");
        const inputs = content.split(/\r?\n/);
        const prevRequestIO = context.requestIO;
        try {
            // handle nested @run in files
            context.currentScriptDir = path.parse(inputFile).dir;

            // Disable confirmation in file mode
            context.requestIO = getConsoleRequestIO(undefined);

            // Process the commands in the file.
            await processRequests(
                getPrompt,
                inputs,
                processCommandNoLock,
                context,
            );
        } finally {
            // Restore state
            context.requestIO = prevRequestIO;
            context.currentScriptDir = prevScriptDir;
        }
    }
}

const debugInteractive = registerDebug("typeagent:cli:interactive");

const handlers: HandlerTable = {
    description: "Agent Dispatcher Commands",
    defaultSubCommand: undefined,
    commands: {
        request: new RequestCommandHandler(),
        translate: new TranslateCommandHandler(),
        explain: new ExplainCommandHandler(),
        correct: new CorrectCommandHandler(),
        session: getSessionCommandHandlers(),
        history: getHistoryCommandHandlers(),
        const: getConstructionCommandHandlers(),
        config: getConfigCommandHandlers(),
        trace: new TraceCommandHandler(),
        help: new HelpCommandHandler(),
        debug: new DebugCommandHandler(),
        clear: {
            description: "Clear the console",
            async run(request: string, context: CommandHandlerContext) {
                context.requestIO.clear();
            },
        },
        run: new RunCommandScriptHandler(),
        exit: {
            description: "Exit the program",
            async run(request: string, context: CommandHandlerContext) {
                context.clientIO ? context.clientIO.exit() : process.exit(0);
            },
        },
        random: getRandomCommandHandlers(),
    },
};

function isCommandHandler(
    entry: CommandHandler | HandlerTable,
): entry is CommandHandler {
    return typeof (entry as CommandHandler).run === "function";
}

type ResolveCommandResult = {
    resolved: CommandHandler | HandlerTable;
    args: string;
    command: string;
};
function resolveCommand(
    input: string,
    isHelpCommand: boolean = false,
): ResolveCommandResult | undefined {
    let command: string = "";
    let currentHandlers = handlers;
    const args = input.split(/\s/).filter((s) => s !== "");
    while (true) {
        const subCommand = args.shift();
        if (subCommand === undefined) {
            if (
                currentHandlers.defaultSubCommand != undefined &&
                !isHelpCommand
            ) {
                return {
                    resolved: currentHandlers.defaultSubCommand,
                    args: "",
                    command,
                };
            } else {
                return { resolved: currentHandlers, args: "", command };
            }
        }
        const action = currentHandlers.commands[subCommand];
        if (action === undefined) {
            throw new Error(
                `Unknown command '${subCommand}'. ${
                    command
                        ? ` for '@${command}'. Try '@help ${command}' for the list of subcommands.`
                        : "Try '@help' for a list of commands."
                }`,
            );
        }
        command = command ? `${command} ${subCommand}` : subCommand;
        if (isCommandHandler(action)) {
            return { resolved: action, args: args.join(" "), command };
        }
        currentHandlers = action;
    }
}

export async function processCommandNoLock(
    originalInput: string,
    context: CommandHandlerContext,
    requestId?: RequestId,
) {
    let input = originalInput.trim();
    if (!input.startsWith("@")) {
        // default to request
        input = `request ${input}`;
    } else {
        context.currentTranslatorName = DispatcherName;
        input = input.substring(1);
    }

    const oldRequestIO = context.requestIO;
    context.requestId = requestId;
    if (context.clientIO) {
        context.requestIO = getRequestIO(context.clientIO, requestId, context.currentTranslatorName);
    }

    try {
        const result = resolveCommand(input);
        if (result === undefined) {
            throw new Error(`Unknown command '${input}'`);
        }
        if (isCommandHandler(result.resolved)) {
            context.logger?.logEvent("command", { originalInput });
            await result.resolved.run(result.args, context);
        } else {
            throw new Error(
                `Command '${input}' requires a subcommand. Try '@help ${input}' for the list of sub commands.`,
            );
        }
    } catch (e: any) {
        context.requestIO.error(`ERROR: ${e.message}`);
        debugInteractive(e.stack);
    }

    context.requestId = undefined;
    context.requestIO = oldRequestIO;
}

export async function processCommand(
    originalInput: string,
    context: CommandHandlerContext,
    requestId?: RequestId,
) {
    // Process one command at at time.
    return context.commandLock(async () => {
        return processCommandNoLock(originalInput, context, requestId);
    });
}

export function getSettingSummary(context: CommandHandlerContext) {
    const prompt = [];
    if (!context.dblogging) {
        const str = "WARNING: DB LOGGING OFF!!! ";
        prompt.push(context.requestIO.type === "text" ? chalk.red(str) : str);
    }

    if (context.session.bot) {
        prompt.push(unicodeChar.robotFace);
    }
    const constructionStore = context.agentCache.constructionStore;
    if (constructionStore.isEnabled()) {
        prompt.push(unicodeChar.constructionSign);
        if (constructionStore.isAutoSave()) {
            prompt.push(unicodeChar.floppyDisk);
        }
    }

    const names = context.session.useTranslators;
    const ordered = names.filter(
        (name) => name !== context.currentTranslatorName,
    );
    if (ordered.length !== names.length) {
        ordered.unshift(context.currentTranslatorName);
    }

    const translators = Array.from(
        new Set(
            ordered.map((name) => getTranslatorConfig(name).emojiChar),
        ).values(),
    );
    prompt.push("  [", translators.join(""));
    if (context.agentCache.explainerName !== getDefaultExplainerName()) {
        prompt.push(` (explainer: ${context.agentCache.explainerName})`);
    }
    prompt.push("]");

    return prompt.join("");
}

export function getTranslatorNameToEmojiMap(context: CommandHandlerContext) {

    let tMap = new Map<string, string>();

    context.session.useTranslators.forEach(name => {
        tMap.set(name, getTranslatorConfig(name).emojiChar);
    });

    tMap.set("dispatcher", "🤖");
    tMap.set("undefined", "❔");
    tMap.set("switcher", "↔️");

    return tMap;
}

export function getPrompt(context: CommandHandlerContext) {
    return `${getSettingSummary(context)}> `;
}<|MERGE_RESOLUTION|>--- conflicted
+++ resolved
@@ -30,10 +30,6 @@
 import { processRequests, unicodeChar } from "./utils/interactive.js";
 /* ==Experimental== */
 import { getRandomCommandHandlers } from "./handlers/randomCommandHandler.js";
-<<<<<<< HEAD
-import { tmpdir } from "node:os";
-=======
->>>>>>> 0cba88eb
 /* ==End Experimental== */
 
 class HelpCommandHandler implements CommandHandler {
