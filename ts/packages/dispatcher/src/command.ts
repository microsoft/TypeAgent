--- conflicted
+++ resolved
@@ -37,11 +37,8 @@
 /* ==Experimental== */
 import { getRandomCommandHandlers } from "./handlers/randomCommandHandler.js";
 import { Profiler } from "common-utils";
-<<<<<<< HEAD
 import { getShellCommandHandlers } from "./handlers/shellCommandHandler.js";
-=======
 import { getNotifyCommandHandlers } from "./handlers/notifyCommandHandler.js";
->>>>>>> 1e7b040d
 /* ==End Experimental== */
 
 class HelpCommandHandler implements CommandHandler {
@@ -152,11 +149,8 @@
             },
         },
         random: getRandomCommandHandlers(),
-<<<<<<< HEAD
         shell: getShellCommandHandlers(),
-=======
         notify: getNotifyCommandHandlers(),
->>>>>>> 1e7b040d
     },
 };
 
