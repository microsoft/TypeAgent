// Copyright (c) Microsoft Corporation.
// Licensed under the MIT License.

import fs from "node:fs";
import path from "node:path";
import {
    AppAgent,
    AppAction,
    ActionContext,
    ParsedCommandParams,
    SessionContext,
    PartialParsedCommandParams,
} from "@typeagent/agent-sdk";
import {
    CommandHandler,
    CommandHandlerTable,
    getCommandInterface,
} from "@typeagent/agent-sdk/helpers/command";
import {
    displayError,
    displayResult,
} from "@typeagent/agent-sdk/helpers/display";
import { executeSessionAction } from "../action/system/sessionActionHandler.js";
import { executeConfigAction } from "../action/system/configActionHandler.js";
import { CommandHandlerContext } from "../handlers/common/commandHandlerContext.js";
import { getConfigCommandHandlers } from "../handlers/configCommandHandlers.js";
import { getConstructionCommandHandlers } from "../handlers/constructionCommandHandlers.js";
import { CorrectCommandHandler } from "../handlers/correctCommandHandler.js";
import { DebugCommandHandler } from "../handlers/debugCommandHandlers.js";
import { ExplainCommandHandler } from "../handlers/explainCommandHandler.js";
import { getSessionCommandHandlers } from "../handlers/sessionCommandHandlers.js";
import { getHistoryCommandHandlers } from "../handlers/historyCommandHandler.js";
import { TraceCommandHandler } from "../handlers/traceCommandHandler.js";
import { TranslateCommandHandler } from "../handlers/translateCommandHandler.js";
import { getRandomCommandHandlers } from "../handlers/randomCommandHandler.js";
import { getNotifyCommandHandlers } from "../handlers/notifyCommandHandler.js";
import { processRequests } from "../utils/interactive.js";
import { getConsoleRequestIO } from "../handlers/common/interactiveIO.js";
import {
    getParsedCommand,
    getPrompt,
    processCommandNoLock,
    resolveCommand,
} from "../dispatcher/command.js";
import { RequestCommandHandler } from "../handlers/requestCommandHandler.js";
import { DisplayCommandHandler } from "../handlers/displayCommandHandler.js";
import { getHandlerTableUsage, getUsage } from "../dispatcher/commandHelp.js";
import {
    getSystemTemplateCompletion,
    getSystemTemplateSchema,
} from "../translation/actionTemplate.js";
<<<<<<< HEAD
import { getTokenCommandHandlers } from "../handlers/tokenCommandHandler.js";
import { Actions, FullAction } from "agent-cache";
import { getTranslatorActionInfos } from "../translation/actionInfo.js";
=======
import { Actions } from "agent-cache";
import {
    getParameterNames,
    getParameterType,
    getTranslatorActionInfos,
    validateAction,
} from "../translation/actionInfo.js";
>>>>>>> 72e68a21
import { executeActions } from "../action/actionHandlers.js";
import { getObjectProperty } from "common-utils";

function executeSystemAction(
    action: AppAction,
    context: ActionContext<CommandHandlerContext>,
) {
    switch (action.translatorName) {
        case "system.session":
            return executeSessionAction(action, context);
        case "system.config":
            return executeConfigAction(action, context);
    }

    throw new Error(`Invalid system sub-translator: ${action.translatorName}`);
}

class HelpCommandHandler implements CommandHandler {
    public readonly description = "Show help";
    public readonly parameters = {
        args: {
            command: {
                description: "command to get help for",
                implicitQuotes: true,
                optional: true,
            },
        },
    } as const;
    public async run(
        context: ActionContext<CommandHandlerContext>,
        params: ParsedCommandParams<typeof this.parameters>,
    ) {
        const systemContext = context.sessionContext.agentContext;
        if (params.args.command === undefined) {
            displayResult(
                getHandlerTableUsage(systemHandlers, undefined, systemContext),
                context,
            );
        } else {
            const result = await resolveCommand(
                params.args.command,
                systemContext,
            );

            const command = getParsedCommand(result);
            if (result.descriptor !== undefined) {
                displayResult(getUsage(command, result.descriptor), context);
            } else {
                if (result.table === undefined) {
                    throw new Error(`Unknown command '${params.args.command}'`);
                }
                if (result.suffix.length !== 0) {
                    displayError(
                        `ERROR: '${result.suffix}' is not a subcommand for '@${command}'`,
                        context,
                    );
                }
                displayResult(
                    getHandlerTableUsage(result.table, command, systemContext),
                    context,
                );
            }
        }
    }
}

class RunCommandScriptHandler implements CommandHandler {
    public readonly description = "Run a command script file";
    public readonly parameters = {
        args: {
            input: {
                description: "command script file path",
            },
        },
    } as const;
    public async run(
        context: ActionContext<CommandHandlerContext>,
        params: ParsedCommandParams<typeof this.parameters>,
    ) {
        const systemContext = context.sessionContext.agentContext;
        const prevScriptDir = systemContext.currentScriptDir;
        const inputFile = path.resolve(prevScriptDir, params.args.input);
        const content = await fs.promises.readFile(inputFile, "utf8");
        const inputs = content.split(/\r?\n/);
        const prevRequestIO = systemContext.requestIO;
        try {
            // handle nested @run in files
            systemContext.currentScriptDir = path.parse(inputFile).dir;

            // Disable confirmation in file mode
            systemContext.requestIO = getConsoleRequestIO(undefined);

            // Process the commands in the file.
            await processRequests(
                getPrompt,
                inputs,
                processCommandNoLock,
                systemContext,
            );
        } finally {
            // Restore state
            systemContext.requestIO = prevRequestIO;
            systemContext.currentScriptDir = prevScriptDir;
        }
    }
}

const dispatcherHandlers: CommandHandlerTable = {
    description: "Type Agent Dispatcher Commands",
    commands: {
        request: new RequestCommandHandler(),
        translate: new TranslateCommandHandler(),
        explain: new ExplainCommandHandler(),
        correct: new CorrectCommandHandler(),
    },
};

class ActionCommandHandler implements CommandHandler {
    public readonly description = "Execute an action";
    public readonly parameters = {
        args: {
            translatorName: {
                description: "Action translator name",
            },
            actionName: {
                description: "Action name",
            },
        },
        flags: {
            parameters: {
                description: "Action parameter",
                optional: true,
                type: "json",
            },
        },
    } as const;
    public async run(
        context: ActionContext<CommandHandlerContext>,
        params: ParsedCommandParams<typeof this.parameters>,
    ) {
        const systemContext = context.sessionContext.agentContext;
        const { translatorName, actionName } = params.args;
        const config = systemContext.agents.getTranslatorConfig(translatorName);
        const actionInfos = getTranslatorActionInfos(config, translatorName);
        const actionInfo = actionInfos.get(actionName);
        if (actionInfo === undefined) {
            throw new Error(
                `Invalid action name ${actionName} for translator ${translatorName}`,
            );
        }

        const action = {
            translatorName,
            actionName,
            parameters: (params.flags.parameters as any) ?? {},
        };

        console.log(action);
        validateAction(actionInfo, action, true);
        return executeActions(Actions.fromFullActions([action]), context);
    }
    public async getCompletion(
        context: SessionContext<CommandHandlerContext>,
        params: PartialParsedCommandParams<typeof this.parameters>,
        names: string[],
    ): Promise<string[]> {
        const systemContext = context.agentContext;
        const completions: string[] = [];
        for (const name of names) {
            if (name === "translatorName") {
                const translators = systemContext.agents.getTranslatorNames();
                completions.push(...translators);
                continue;
            }

            if (name === "actionName") {
                const translatorName = params.args?.translatorName;
                if (translatorName === undefined) {
                    continue;
                }
                const config =
                    systemContext.agents.tryGetTranslatorConfig(translatorName);

                if (config === undefined) {
                    continue;
                }
                const actionInfos = getTranslatorActionInfos(
                    config,
                    translatorName,
                );

                completions.push(...actionInfos.keys());
                continue;
            }

            if (name === "--parameters.") {
                // complete the fclag name for json properties
                const actionInfo = this.getActionInfo(systemContext, params);
                if (actionInfo === undefined) {
                    continue;
                }
                const data = { obj: { parameters: params.flags?.parameters } };
                const getCurrentValue = (name: string) =>
                    getObjectProperty(data, "obj", name);
                const parameterNames = getParameterNames(
                    actionInfo,
                    getCurrentValue,
                );
                completions.push(
                    ...parameterNames
                        .filter((p) => getCurrentValue(p) === undefined)
                        .map((p) => `--${p}`),
                );
                continue;
            }

            if (name.startsWith("--parameters.")) {
                // complete the flag values for json properties
                const actionInfo = this.getActionInfo(systemContext, params);
                if (actionInfo === undefined) {
                    continue;
                }
                const fieldType = getParameterType(
                    actionInfo,
                    name.substring(2),
                );
                if (fieldType?.type === "string-union") {
                    completions.push(...fieldType.typeEnum);
                }
                continue;
            }
        }
        return completions;
    }

    private getActionInfo(
        systemContext: CommandHandlerContext,
        params: PartialParsedCommandParams<typeof this.parameters>,
    ) {
        if (params.args === undefined) {
            return undefined;
        }
        // complete the flag name for json properties
        const { translatorName, actionName } = params.args;
        if (translatorName === undefined || actionName === undefined) {
            return undefined;
        }
        const config =
            systemContext.agents.tryGetTranslatorConfig(translatorName);
        if (config === undefined) {
            return undefined;
        }
        const actionInfos = getTranslatorActionInfos(config, translatorName);
        const actionInfo = actionInfos.get(actionName);
        if (actionInfo === undefined) {
            throw new Error(
                `Invalid action name ${actionName} for translator ${translatorName}`,
            );
        }
        return actionInfo;
    }
}

const systemHandlers: CommandHandlerTable = {
    description: "Type Agent System Commands",
    commands: {
        action: new ActionCommandHandler(),
        session: getSessionCommandHandlers(),
        history: getHistoryCommandHandlers(),
        const: getConstructionCommandHandlers(),
        config: getConfigCommandHandlers(),
        display: new DisplayCommandHandler(),
        trace: new TraceCommandHandler(),
        help: new HelpCommandHandler(),
        debug: new DebugCommandHandler(),
        clear: {
            description: "Clear the console",
            async run(context: ActionContext<CommandHandlerContext>) {
                context.sessionContext.agentContext.requestIO.clear();
            },
        },
        run: new RunCommandScriptHandler(),
        exit: {
            description: "Exit the program",
            async run(context: ActionContext<CommandHandlerContext>) {
                const systemContext = context.sessionContext.agentContext;
                systemContext.clientIO
                    ? systemContext.clientIO.exit()
                    : process.exit(0);
            },
        },
        random: getRandomCommandHandlers(),
        notify: getNotifyCommandHandlers(),
        token: getTokenCommandHandlers(),
    },
};

const inlineHandlers: { [key: string]: AppAgent } = {
    dispatcher: {
        ...getCommandInterface(dispatcherHandlers),
    },
    system: {
        getTemplateSchema: getSystemTemplateSchema,
        getTemplateCompletion: getSystemTemplateCompletion,
        executeAction: executeSystemAction,
        ...getCommandInterface(systemHandlers),
    },
};

export function loadInlineAgent(
    name: string,
    context: CommandHandlerContext,
): AppAgent {
    const handlers = inlineHandlers[name];
    if (handlers === undefined) {
        throw new Error(`Invalid inline agent name: ${name}`);
    }
    return { ...handlers, initializeAgentContext: async () => context };
}<|MERGE_RESOLUTION|>--- conflicted
+++ resolved
@@ -49,11 +49,7 @@
     getSystemTemplateCompletion,
     getSystemTemplateSchema,
 } from "../translation/actionTemplate.js";
-<<<<<<< HEAD
 import { getTokenCommandHandlers } from "../handlers/tokenCommandHandler.js";
-import { Actions, FullAction } from "agent-cache";
-import { getTranslatorActionInfos } from "../translation/actionInfo.js";
-=======
 import { Actions } from "agent-cache";
 import {
     getParameterNames,
@@ -61,7 +57,6 @@
     getTranslatorActionInfos,
     validateAction,
 } from "../translation/actionInfo.js";
->>>>>>> 72e68a21
 import { executeActions } from "../action/actionHandlers.js";
 import { getObjectProperty } from "common-utils";
 
