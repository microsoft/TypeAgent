// Copyright (c) Microsoft Corporation.
// Licensed under the MIT License.

import chalk from "chalk";
import {
    IAction,
    RequestAction,
    Action,
    printProcessRequestActionResult,
    Actions,
    HistoryContext,
} from "agent-cache";
import {
    CommandHandlerContext,
    getTranslator,
    getActiveTranslatorList,
    isTranslatorActive,
    updateCorrectionContext,
    isActionActive,
} from "./common/commandHandlerContext.js";

<<<<<<< HEAD
import { CachedImageWithDetails, getColorElapsedString, Profiler } from "common-utils";
=======
import { getColorElapsedString } from "common-utils";
>>>>>>> 7c203eae
import {
    executeActions,
    getTranslatorPrefix,
    startStreamPartialAction,
    validateWildcardMatch,
} from "../action/actionHandlers.js";
import { unicodeChar } from "../utils/interactive.js";
import { isChangeAssistantAction } from "../translation/agentTranslators.js";
import { loadAssistantSelectionJsonTranslator } from "../translation/unknownSwitcher.js";
import {
    MultipleAction,
    isMultipleAction,
} from "../translation/systemActionsInlineSchema.js";
import { makeRequestPromptCreator } from "./common/chatHistoryPrompt.js";
import { MatchResult } from "../../../cache/dist/constructions/constructions.js";
import registerDebug from "debug";
import { getAllActionInfo } from "../translation/actionInfo.js";
import { IncrementalJsonValueCallBack } from "../../../commonUtils/dist/incrementalJsonParser.js";
import ExifReader from "exifreader";
import { Result } from "typechat";
import { ProfileNames } from "../utils/profileNames.js";
import { CommandHandler } from "@typeagent/agent-sdk/helpers/commands";
import { ActionContext } from "@typeagent/agent-sdk";
import {
    displayError,
    displayInfo,
    displayStatus,
    displayWarn,
} from "./common/interactiveIO.js";

const debugTranslate = registerDebug("typeagent:translate");
const debugConstValidation = registerDebug("typeagent:const:validation");

async function confirmTranslation(
    elapsedMs: number,
    source: string,
    requestAction: RequestAction,
    context: ActionContext<CommandHandlerContext>,
): Promise<{
    requestAction: RequestAction | undefined | null;
    replacedAction?: Actions;
}> {
    const actions = requestAction.actions;
    const systemContext = context.sessionContext.agentContext;
    if (!systemContext.developerMode) {
        const messages = [];

        if (context.actionIO.type === "text") {
            // Provide a one line information for text output
            messages.push(
                `${source}: ${chalk.blueBright(
                    ` ${requestAction.toString()}`,
                )} ${getColorElapsedString(elapsedMs)}`,
            );
            messages.push();
        }

        const prettyStr = JSON.stringify(actions, undefined, 2);
        messages.push(`${chalk.italic(chalk.cyanBright(prettyStr))}`);
        displayInfo(messages.join("\n"), context);
        return { requestAction };
    }
    const prefaceSingle =
        "Use the buttons to run or cancel the following action. You can also type Enter to run it or Del to cancel it.";
    const prefaceMultiple =
        "Use the buttons to run or cancel the following sequence of actions. You can also type Enter to run it or Del to cancel it.";
    const translatorNames = getActiveTranslatorList(systemContext).filter(
        (name) => !name.startsWith("system."),
    );

    const allActionInfo = getAllActionInfo(
        translatorNames,
        systemContext.agents,
    );
    const templateSequence = actions.toTemplateSequence(
        prefaceSingle,
        prefaceMultiple,
        allActionInfo,
    );
    systemContext.clientIO?.actionCommand(
        templateSequence,
        "register",
        systemContext.requestId!,
    );
    const accept = await systemContext.requestIO.askYesNo("reserved", true);
    if (accept) {
        return { requestAction };
    }

    const searchMenuItems = Array.from(allActionInfo.values()).map(
        (info) => info.item,
    );
    systemContext.clientIO?.searchMenuCommand(
        "actions",
        "register",
        "",
        searchMenuItems,
        true,
    );
    const actionLegend = `Select the action you would like to run for this request ...`;
    systemContext.clientIO?.searchMenuCommand(
        "actions",
        "legend",
        actionLegend,
    );
    const answer = await systemContext.requestIO.question(actionLegend);
    if (answer !== undefined) {
        const actionInfo = allActionInfo.get(answer);
        if (actionInfo && actionInfo.template) {
            console.log(
                `Selected action: ${actionInfo.template.agent}.${actionInfo.item.matchText}`,
            );
        }
    }
    return { requestAction: null };
}

async function getValidatedMatch(
    matches: MatchResult[],
    context: CommandHandlerContext,
) {
    for (const match of matches) {
        if (match.wildcardCharCount === 0) {
            return match;
        }
        if (await validateWildcardMatch(match, context)) {
            debugConstValidation(
                `Wildcard match accepted: ${match.match.actions}`,
            );
            return match;
        }
        debugConstValidation(`Wildcard match rejected: ${match.match.actions}`);
    }
    return undefined;
}

type TranslationResult = {
    requestAction: RequestAction;
    elapsedMs: number;
    fromUser: boolean;
    fromCache: boolean;
};
async function matchRequest(
    request: string,
    context: ActionContext<CommandHandlerContext>,
    history?: HistoryContext,
): Promise<TranslationResult | undefined | null> {
    const systemContext = context.sessionContext.agentContext;
    const constructionStore = systemContext.agentCache.constructionStore;
    if (constructionStore.isEnabled()) {
        const startTime = performance.now();
        const config = systemContext.session.getConfig();
        const useTranslators = getActiveTranslatorList(systemContext);
        const matches = constructionStore.match(request, {
            wildcard: config.matchWildcard,
            useTranslators,
            history,
        });

        const elapsedMs = performance.now() - startTime;

        const match = await getValidatedMatch(matches, systemContext);
        if (match !== undefined) {
            const { requestAction, replacedAction } = await confirmTranslation(
                elapsedMs,
                unicodeChar.constructionSign,
                match.match,
                context,
            );

            if (requestAction) {
                if (systemContext.requestIO.isInputEnabled()) {
                    systemContext.logger?.logEvent("match", {
                        elapsedMs,
                        request,
                        actions: requestAction.actions,
                        replacedAction,
                        developerMode: systemContext.developerMode,
                        translators: useTranslators,
                        explainerName: systemContext.agentCache.explainerName,
                        matchWildcard: config.matchWildcard,
                        allMatches: matches.map((m) => {
                            const { construction: _, match, ...rest } = m;
                            return { action: match.actions, ...rest };
                        }),
                        history,
                    });
                }
                return {
                    requestAction,
                    elapsedMs,
                    fromUser: replacedAction !== undefined,
                    fromCache: true,
                };
            }
            return requestAction;
        }
    }
    return undefined;
}

async function translateRequestWithTranslator(
    translatorName: string,
    request: string,
    context: ActionContext<CommandHandlerContext>,
    history?: HistoryContext,
    attachments?: CachedImageWithDetails[],
) {
    const systemContext = context.sessionContext.agentContext;
    const prefix = getTranslatorPrefix(translatorName, systemContext);
    displayStatus(`${prefix}Translating '${request}'`, context);

    const translator = getTranslator(systemContext, translatorName);

    const orp = translator.createRequestPrompt;
    if (history) {
        debugTranslate(
            `Using history for translation. Entities: ${JSON.stringify(history.entities)}`,
        );
    }

    translator.createRequestPrompt = makeRequestPromptCreator(
        translator,
        history,
        attachments,
    );

    const profiler = systemContext.commandProfiler?.measure(
        ProfileNames.translate,
    );

    let response: Result<object>;
    try {
        let firstToken = true;
        let streamFunction: IncrementalJsonValueCallBack | undefined;
        systemContext.streamingActionContext = undefined;
        const onProperty: IncrementalJsonValueCallBack | undefined =
            systemContext.session.getConfig().stream
                ? (prop: string, value: any, delta: string | undefined) => {
                      // TODO: streaming currently doesn't not support multiple actions
                      if (prop === "actionName" && delta === undefined) {
                          const actionTranslatorName =
                              systemContext.agents.getInjectedTranslatorForActionName(
                                  value,
                              ) ?? translatorName;

                          const prefix = getTranslatorPrefix(
                              actionTranslatorName,
                              systemContext,
                          );
                          displayStatus(
                              `${prefix}Translating '${request}' into action '${value}'`,
                              context,
                          );
                          const config =
                              systemContext.agents.getTranslatorConfig(
                                  actionTranslatorName,
                              );
                          if (config.streamingActions?.includes(value)) {
                              streamFunction = startStreamPartialAction(
                                  actionTranslatorName,
                                  value,
                                  systemContext,
                              );
                          }
                      }

                      if (firstToken) {
                          profiler?.mark(ProfileNames.firstToken);
                          firstToken = false;
                      }

                      if (streamFunction) {
                          streamFunction(prop, value, delta);
                      }
                  }
                : undefined;

<<<<<<< HEAD
    const response = await translator.translate(
        request,
        history?.promptSections,
        onProperty,
        attachments,
    );
    translator.createRequestPrompt = orp;
=======
        response = await translator.translate(
            request,
            history?.promptSections,
            onProperty,
            attachments,
            exifTags,
        );
    } finally {
        translator.createRequestPrompt = orp;
        profiler?.stop();
    }
>>>>>>> 7c203eae

    // TODO: figure out if we want to keep track of this
    //Profiler.getInstance().incrementLLMCallCount(context.requestId);

    if (!response.success) {
        displayError(response.message, context);
        return undefined;
    }
    // console.log(`response: ${JSON.stringify(response.data)}`);
    return response.data as IAction;
}

type NextTranslation = {
    request: string;
    nextTranslatorName: string;
    searched: boolean;
};

async function findAssistantForRequest(
    request: string,
    translatorName: string,
    context: ActionContext<CommandHandlerContext>,
): Promise<NextTranslation | undefined> {
    displayStatus(
        `[↔️ (switcher)] Looking for another assistant to handle request '${request}'`,
        context,
    );
    const systemContext = context.sessionContext.agentContext;
    const selectTranslator = loadAssistantSelectionJsonTranslator(
        getActiveTranslatorList(systemContext).filter(
            (enabledTranslatorName) => translatorName !== enabledTranslatorName,
        ),
        systemContext.agents,
    );

    const result = await selectTranslator.translate(request);
    if (!result.success) {
        displayWarn(`Failed to switch assistant: ${result.message}`, context);
        return undefined;
    }

    const nextTranslatorName = result.data.assistant;
    if (nextTranslatorName !== "unknown") {
        return {
            request,
            nextTranslatorName,
            searched: true,
        };
    }
    return undefined;
}

async function getNextTranslation(
    action: IAction,
    translatorName: string,
    context: ActionContext<CommandHandlerContext>,
    forceSearch: boolean,
): Promise<NextTranslation | undefined> {
    let request: string;
    if (isChangeAssistantAction(action)) {
        if (!forceSearch) {
            return {
                request: action.parameters.request,
                nextTranslatorName: action.parameters.assistant,
                searched: false,
            };
        }
        request = action.parameters.request;
    } else if (action.actionName === "unknown") {
        request = action.parameters.text as string;
    } else {
        return undefined;
    }

    return context.sessionContext.agentContext.session.getConfig().switch.search
        ? findAssistantForRequest(request, translatorName, context)
        : undefined;
}

async function finalizeAction(
    action: IAction,
    translatorName: string,
    context: ActionContext<CommandHandlerContext>,
    history?: HistoryContext,
): Promise<Action | Action[] | undefined> {
    let currentAction: IAction | undefined = action;
    let currentTranslatorName: string = translatorName;
    const systemContext = context.sessionContext.agentContext;
    while (true) {
        const forceSearch = currentAction !== action; // force search if we have switched once
        const nextTranslation = await getNextTranslation(
            currentAction,
            currentTranslatorName,
            context,
            forceSearch,
        );
        if (nextTranslation === undefined) {
            break;
        }

        const { request, nextTranslatorName, searched } = nextTranslation;
        if (!isTranslatorActive(nextTranslatorName, systemContext)) {
            // this is a bug. May be the translator cache didn't get updated when state change?
            throw new Error(
                `Internal error: switch to disabled translator ${nextTranslatorName}`,
            );
        }

        currentAction = await translateRequestWithTranslator(
            nextTranslatorName,
            request,
            context,
            history,
        );
        if (currentAction === undefined) {
            return undefined;
        }

        currentTranslatorName = nextTranslatorName;
        // Don't keep on switching after we searched, just return unknown
        if (searched) {
            break;
        }
    }

    if (isMultipleAction(currentAction)) {
        return finalizeMultipleActions(
            currentAction,
            currentTranslatorName,
            context,
            history,
        );
    }

    if (isChangeAssistantAction(currentAction)) {
        currentAction = {
            actionName: "unknown",
            parameters: { text: currentAction.parameters.request },
        };
    }

    return new Action(
        currentAction,
        systemContext.agents.getInjectedTranslatorForActionName(
            currentAction.actionName,
        ) ?? currentTranslatorName,
    );
}

async function finalizeMultipleActions(
    action: MultipleAction,
    translatorName: string,
    context: ActionContext<CommandHandlerContext>,
    history?: HistoryContext,
): Promise<Action[] | undefined> {
    const requests = action.parameters.requests;
    const actions: Action[] = [];
    for (const request of requests) {
        const finalizedActions = await finalizeAction(
            request.action,
            translatorName,
            context,
            history,
        );
        if (finalizedActions === undefined) {
            return undefined;
        }
        if (Array.isArray(finalizedActions)) {
            actions.push(...finalizedActions);
        } else {
            actions.push(finalizedActions);
        }
    }
    return actions;
}

function getChatHistoryForTranslation(
    context: CommandHandlerContext,
): HistoryContext {
    const promptSections = context.chatHistory.getPromptSections();
    promptSections.unshift({
        content:
            "The following is a history of the conversation with the user that can be used to translate user requests",
        role: "system",
    });
    const entities = context.chatHistory.getTopKEntities(20);
    return { promptSections, entities };
}

export async function translateRequest(
    request: string,
    context: ActionContext<CommandHandlerContext>,
    history?: HistoryContext,
    attachments?: CachedImageWithDetails[],
): Promise<TranslationResult | undefined | null> {
    const systemContext = context.sessionContext.agentContext;
    if (!systemContext.session.bot) {
        displayError("No translation found (GPT is off).", context);
        return;
    }
    // Start with the last translator used
    let translatorName = systemContext.lastActionTranslatorName;
    if (!isTranslatorActive(translatorName, systemContext)) {
        debugTranslate(
            `Translating request using default translator: ${translatorName} not active`,
        );
        // REVIEW: Just pick the first one.
        translatorName = getActiveTranslatorList(systemContext)[0];
        if (translatorName === undefined) {
            throw new Error("No active translator available");
        }
    } else {
        debugTranslate(
            `Translating request using current translator: ${translatorName}`,
        );
    }
    const startTime = performance.now();

    const action = await translateRequestWithTranslator(
        translatorName,
        request,
        context,
        history,
        attachments,
    );
    if (action === undefined) {
        return undefined;
    }

    const translatedAction = isMultipleAction(action)
        ? await finalizeMultipleActions(
              action,
              translatorName,
              context,
              history,
          )
        : await finalizeAction(action, translatorName, context, history);

    if (translatedAction === undefined) {
        return undefined;
    }
    const translated = RequestAction.create(request, translatedAction, history);

    const elapsedMs = performance.now() - startTime;
    const { requestAction, replacedAction } = await confirmTranslation(
        elapsedMs,
        unicodeChar.robotFace,
        translated,
        context,
    );

    if (requestAction) {
        if (systemContext.requestIO.isInputEnabled()) {
            systemContext.logger?.logEvent("translation", {
                elapsedMs,
                translatorName,
                request,
                actions: requestAction.actions,
                replacedAction,
                developerMode: systemContext.developerMode,
                history,
            });
        }
        return {
            requestAction,
            elapsedMs,
            fromCache: false,
            fromUser: replacedAction !== undefined,
        };
    }

    return requestAction;
}

// remove whitespace from a string, except for whitespace within quotes
function removeUnquotedWhitespace(str: string) {
    return str.replace(/\s(?=(?:(?:[^"]*"){2})*[^"]*$)/g, "");
}

function canExecute(
    requestAction: RequestAction,
    context: ActionContext<CommandHandlerContext>,
): boolean {
    const actions = requestAction.actions;

    const unknown: Action[] = [];
    const disabled = new Set<string>();
    for (const action of actions) {
        if (action.actionName === "unknown") {
            unknown.push(action);
        }
        if (
            action.translatorName &&
            !isActionActive(
                action.translatorName,
                context.sessionContext.agentContext,
            )
        ) {
            disabled.add(action.translatorName);
        }
    }

    if (unknown.length > 0) {
        displayError(
            `Unable to determine action for ${actions.action === undefined ? "one or more actions in " : ""}'${requestAction.request}'.\n- ${unknown.map((action) => action.parameters.text).join("\n- ")}`,
            context,
        );
        return false;
    }

    if (disabled.size > 0) {
        displayWarn(
            `Not executed. Action disabled for ${Array.from(disabled.values()).join(", ")}`,
            context,
        );
        return false;
    }

    return true;
}

async function requestExecute(
    requestAction: RequestAction,
    context: ActionContext<CommandHandlerContext>,
) {
    if (!canExecute(requestAction, context)) {
        return;
    }

    await executeActions(requestAction.actions, context);
}

async function requestExplain(
    requestAction: RequestAction,
    context: CommandHandlerContext,
    fromCache: boolean,
    fromUser: boolean,
) {
    // Make sure the current requestId is captured
    const requestId = context.requestId;
    const notifyExplained = () => {
        context.requestIO.notify("explained", requestId, {
            time: new Date().toLocaleTimeString(),
            fromCache,
            fromUser,
        });
    };

    if (fromCache && !fromUser) {
        // If it is from cache, and not from the user, explanation is not necessary.
        notifyExplained();
        return;
    }

    if (!context.session.explanation) {
        // Explanation is disabled
        return;
    }

    const actions = requestAction.actions;
    for (const action of actions) {
        if (action.actionName === "unknown") {
            return;
        }

        if (
            action.translatorName !== undefined &&
            context.agents.getTranslatorConfig(action.translatorName).cached ===
                false
        ) {
            return;
        }
    }

    const processRequestActionP = context.agentCache.processRequestAction(
        requestAction,
        true,
    );

    if (context.explanationAsynchronousMode) {
        // TODO: result/error handler in Asynchronous mode
        processRequestActionP.then(notifyExplained).catch();
    } else {
        console.log(
            chalk.grey(`Generating explanation for '${requestAction}'`),
        );
        const processRequestActionResult = await processRequestActionP;
        notifyExplained();

        // Only capture if done synchronously.
        updateCorrectionContext(
            context,
            requestAction,
            processRequestActionResult.explanationResult.explanation,
        );

        printProcessRequestActionResult(processRequestActionResult);
    }
}

export class RequestCommandHandler implements CommandHandler {
    public readonly description = "Translate and explain a request";
    public async run(
        request: string,
        context: ActionContext<CommandHandlerContext>,
        attachments?: string[],
    ) {
        const systemContext = context.sessionContext.agentContext;
        const profiler = systemContext.commandProfiler?.measure(
            ProfileNames.request,
        );
        try {
            // Don't handle the request if it contains the separator
            if (request.includes(RequestAction.Separator)) {
                throw new Error(
                    `Invalid translation request with translation separator '${RequestAction.Separator}'.  Use @explain if you want to explain a translation.`,
                );
            }

<<<<<<< HEAD
        // store attachments for later reuse
        let cachedAttachments: CachedImageWithDetails[] = new Array<CachedImageWithDetails>();
        if (attachments) {
            for (let i = 0; i < attachments?.length; i++) {
                const [attachmentName, tags]: [string, ExifReader.Tags] =
                    await context.session.storeUserSuppliedFile(
                        attachments![i],
                    );

                cachedAttachments.push(new CachedImageWithDetails(tags, attachmentName, attachments![i]));
=======
            // store attachements for later reuse
            let cachedFiles: string[] = new Array<string>();
            let exifTags: ExifReader.Tags[] = new Array<ExifReader.Tags>();
            if (attachments) {
                for (let i = 0; i < attachments?.length; i++) {
                    const [attachmentName, tags]: [string, ExifReader.Tags] =
                        await systemContext.session.storeUserSuppliedFile(
                            attachments![i],
                        );
                    cachedFiles.push(attachmentName);
                    exifTags.push(tags);
                }
>>>>>>> 7c203eae
            }

<<<<<<< HEAD
        const history = context.session.getConfig().history
            ? getChatHistoryForTranslation(context)
            : undefined;
        if (history) {
            // prefetch entities here
            context.chatHistory.addEntry(
                request,
                [],
                "user",
                context.requestId,
                cachedAttachments,
            );
        }

        // Make sure we clear any left over streaming context
        context.streamingActionContext = undefined;

        const match = await matchRequest(request, context, history);
        const translationResult =
            match === undefined // undefined means not found
                ? await translateRequest(
                      request,
                      context,
                      history,
                      cachedAttachments,
                  )
                : match; // result or null

        if (!translationResult) {
            // undefined means not found or not translated
            // null means cancelled because of replacement parse error.
            return;
        }
=======
            const history = systemContext.session.getConfig().history
                ? getChatHistoryForTranslation(systemContext)
                : undefined;
            if (history) {
                // prefetch entities here
                systemContext.chatHistory.addEntry(
                    request,
                    [],
                    "user",
                    systemContext.requestId,
                    attachments,
                );
            }

            // Make sure we clear any left over streaming context
            systemContext.streamingActionContext = undefined;

            const match = await matchRequest(request, context, history);
            const translationResult =
                match === undefined // undefined means not found
                    ? await translateRequest(
                          request,
                          context,
                          history,
                          attachments,
                          exifTags,
                      )
                    : match; // result or null

            if (!translationResult) {
                // undefined means not found or not translated
                // null means cancelled because of replacement parse error.
                return;
            }
>>>>>>> 7c203eae

            const { requestAction, fromUser, fromCache } = translationResult;
            if (
                requestAction !== null &&
                requestAction !== undefined &&
                systemContext.conversationManager
            ) {
                systemContext.conversationManager.addMessage(
                    request,
                    [],
                    new Date(),
                );
            }
            await requestExecute(requestAction, context);
            await requestExplain(
                requestAction,
                systemContext,
                fromCache,
                fromUser,
            );
        } finally {
            profiler?.stop();
        }
    }
}<|MERGE_RESOLUTION|>--- conflicted
+++ resolved
@@ -19,11 +19,7 @@
     isActionActive,
 } from "./common/commandHandlerContext.js";
 
-<<<<<<< HEAD
-import { CachedImageWithDetails, getColorElapsedString, Profiler } from "common-utils";
-=======
-import { getColorElapsedString } from "common-utils";
->>>>>>> 7c203eae
+import { CachedImageWithDetails, getColorElapsedString } from "common-utils";
 import {
     executeActions,
     getTranslatorPrefix,
@@ -302,27 +298,16 @@
                   }
                 : undefined;
 
-<<<<<<< HEAD
-    const response = await translator.translate(
-        request,
-        history?.promptSections,
-        onProperty,
-        attachments,
-    );
-    translator.createRequestPrompt = orp;
-=======
         response = await translator.translate(
             request,
             history?.promptSections,
             onProperty,
             attachments,
-            exifTags,
-        );
+            );
     } finally {
         translator.createRequestPrompt = orp;
         profiler?.stop();
     }
->>>>>>> 7c203eae
 
     // TODO: figure out if we want to keep track of this
     //Profiler.getInstance().incrementLLMCallCount(context.requestId);
@@ -742,50 +727,35 @@
                 );
             }
 
-<<<<<<< HEAD
         // store attachments for later reuse
         let cachedAttachments: CachedImageWithDetails[] = new Array<CachedImageWithDetails>();
         if (attachments) {
             for (let i = 0; i < attachments?.length; i++) {
                 const [attachmentName, tags]: [string, ExifReader.Tags] =
-                    await context.session.storeUserSuppliedFile(
+                    await systemContext.session.storeUserSuppliedFile(
                         attachments![i],
                     );
 
                 cachedAttachments.push(new CachedImageWithDetails(tags, attachmentName, attachments![i]));
-=======
-            // store attachements for later reuse
-            let cachedFiles: string[] = new Array<string>();
-            let exifTags: ExifReader.Tags[] = new Array<ExifReader.Tags>();
-            if (attachments) {
-                for (let i = 0; i < attachments?.length; i++) {
-                    const [attachmentName, tags]: [string, ExifReader.Tags] =
-                        await systemContext.session.storeUserSuppliedFile(
-                            attachments![i],
-                        );
-                    cachedFiles.push(attachmentName);
-                    exifTags.push(tags);
-                }
->>>>>>> 7c203eae
             }
-
-<<<<<<< HEAD
-        const history = context.session.getConfig().history
-            ? getChatHistoryForTranslation(context)
-            : undefined;
-        if (history) {
-            // prefetch entities here
-            context.chatHistory.addEntry(
-                request,
-                [],
-                "user",
-                context.requestId,
-                cachedAttachments,
-            );
-        }
-
-        // Make sure we clear any left over streaming context
-        context.streamingActionContext = undefined;
+        }
+
+            const history = systemContext.session.getConfig().history
+                ? getChatHistoryForTranslation(systemContext)
+                : undefined;
+            if (history) {
+                // prefetch entities here
+                systemContext.chatHistory.addEntry(
+                    request,
+                    [],
+                    "user",
+                    systemContext.requestId,
+                    cachedAttachments,
+                );
+            }
+
+            // Make sure we clear any left over streaming context
+            systemContext.streamingActionContext = undefined;
 
         const match = await matchRequest(request, context, history);
         const translationResult =
@@ -798,47 +768,11 @@
                   )
                 : match; // result or null
 
-        if (!translationResult) {
-            // undefined means not found or not translated
-            // null means cancelled because of replacement parse error.
-            return;
-        }
-=======
-            const history = systemContext.session.getConfig().history
-                ? getChatHistoryForTranslation(systemContext)
-                : undefined;
-            if (history) {
-                // prefetch entities here
-                systemContext.chatHistory.addEntry(
-                    request,
-                    [],
-                    "user",
-                    systemContext.requestId,
-                    attachments,
-                );
-            }
-
-            // Make sure we clear any left over streaming context
-            systemContext.streamingActionContext = undefined;
-
-            const match = await matchRequest(request, context, history);
-            const translationResult =
-                match === undefined // undefined means not found
-                    ? await translateRequest(
-                          request,
-                          context,
-                          history,
-                          attachments,
-                          exifTags,
-                      )
-                    : match; // result or null
-
             if (!translationResult) {
                 // undefined means not found or not translated
                 // null means cancelled because of replacement parse error.
                 return;
             }
->>>>>>> 7c203eae
 
             const { requestAction, fromUser, fromCache } = translationResult;
             if (
