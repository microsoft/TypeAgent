--- conflicted
+++ resolved
@@ -54,14 +54,8 @@
 import { ChatHistory, createChatHistory } from "./chatHistory.js";
 import { getUserId } from "../../utils/userData.js";
 import { DispatcherName } from "../requestCommandHandler.js";
-<<<<<<< HEAD
-import { CommandHandler } from "./commandHandler.js";
-import { DispatcherAgent, DispatcherAgentContext } from "@typeagent/agent-sdk";
-import { getDispatcherAgents } from "../../agent/agentConfig.js";
-=======
 import { AppAgent, SessionContext } from "@typeagent/agent-sdk";
 import { getAppAgents } from "../../agent/agentConfig.js";
->>>>>>> 8cb9bd8d
 import { conversation as Conversation } from "knowledge-processor";
 
 export interface CommandResult {
