// Copyright (c) Microsoft Corporation.
// Licensed under the MIT License.

import { ChildProcess } from "child_process";
import {
    ChildLogger,
    Limiter,
    Logger,
    LoggerSink,
    MultiSinkLogger,
    StopWatch,
    TypeChatJsonTranslatorWithStreaming,
    createDebugLoggerSink,
    createLimiter,
    createMongoDBLoggerSink,
    enableJsonTranslatorStreaming,
} from "common-utils";
import {
    AgentCache,
    GenericExplanationResult,
    RequestAction,
} from "agent-cache";
import { randomUUID } from "crypto";
import readline from "readline/promises";
import type { TypeChatJsonTranslator } from "typechat";
import {
    closeActionContext,
    initializeActionContext,
    updateActionContext,
} from "../../action/actionHandlers.js";
import {
    Session,
    SessionOptions,
    configAgentCache,
    defaultSessionConfig,
} from "../../session/session.js";
import {
    getDefaultTranslatorName,
    getDispatcherAgentName,
    getTranslatorNames,
    loadAgentJsonTranslator,
} from "../../translation/agentTranslators.js";
import { getCacheFactory } from "../../utils/cacheFactory.js";
import { loadTranslatorSchemaConfig } from "../../utils/loadSchemaConfig.js";
import { createServiceHost } from "../serviceHost/serviceHostCommandHandler.js";
import {
    ClientIO,
    RequestIO,
    getConsoleRequestIO,
    getRequestIO,
    RequestId,
    getNullRequestIO,
} from "./interactiveIO.js";
import { ChatHistory, createChatHistory } from "./chatHistory.js";
import { getUserId } from "../../utils/userData.js";
import { DispatcherName } from "../requestCommandHandler.js";
<<<<<<< HEAD
import { CommandHandler } from "./commandHandler.js";
import { DispatcherAgentContext } from "@typeagent/agent-sdk";
import { getDispatcherAgent } from "../../agent/agentConfig.js";
=======
import { DispatcherAgent, DispatcherAgentContext } from "@typeagent/agent-sdk";
import { getDispatcherAgents } from "../../agent/agentConfig.js";
import { conversation as Conversation } from "knowledge-processor";
>>>>>>> 5bb0b986

export interface CommandResult {
    error?: boolean;
    message?: string;
    html?: boolean;
}

// Command Handler Context definition.
export type CommandHandlerContext = {
    agents: Map<string, DispatcherAgent>;
    session: Session;
    sessionContext: Map<string, DispatcherAgentContext>;

    conversationManager?: Conversation.ConversationManager;
    // Per activation configs
    developerMode?: boolean;
    explanationAsynchronousMode: boolean;
    dblogging: boolean;
    clientIO: ClientIO | undefined | null;
    requestIO: RequestIO;

    // Runtime context
    commandLock: Limiter; // Make sure we process one command at a time.
    currentTranslatorName: string;
    translatorCache: Map<string, TypeChatJsonTranslatorWithStreaming<object>>;
    agentCache: AgentCache;
    action: { [key: string]: any };
    currentScriptDir: string;
    logger?: Logger | undefined;
    serviceHost: ChildProcess | undefined;
    localWhisper: ChildProcess | undefined;
    requestId?: RequestId;
    chatHistory: ChatHistory;
    // For @correct
    lastRequestAction?: RequestAction;
    lastExplanation?: object;
};

export function updateCorrectionContext(
    context: CommandHandlerContext,
    requestAction: RequestAction,
    explanationResult: GenericExplanationResult,
) {
    if (explanationResult.success) {
        context.lastExplanation = explanationResult.data;
        context.lastRequestAction = requestAction;
    }
}

export function getTranslator(
    context: CommandHandlerContext,
    translatorName: string,
) {
    const translator = context.translatorCache.get(translatorName);
    if (translator !== undefined) {
        return translator;
    }
    const config = context.session.getConfig();
    const newTranslator = loadAgentJsonTranslator(
        translatorName,
        config.models.translator,
        config.switch.inline ? config.translators : undefined,
        config.multipleActions,
    );
    const streamingTranslator = enableJsonTranslatorStreaming(newTranslator);
    context.translatorCache.set(translatorName, streamingTranslator);
    return newTranslator;
}

async function getAgentCache(session: Session, logger: Logger | undefined) {
    const cacheFactory = getCacheFactory();
    const explainerName = session.explainerName;
    const agentCache = cacheFactory.create(
        explainerName,
        loadTranslatorSchemaConfig,
        session.cacheConfig,
        logger,
    );

    try {
        await configAgentCache(session, agentCache);
    } catch (e) {
        // Silence the error, the cache will be disabled
    }

    return agentCache;
}

export type InitializeCommandHandlerContextOptions = SessionOptions & {
    explanationAsynchronousMode?: boolean; // default to false
    persistSession?: boolean; // default to false,
    stdio?: readline.Interface;
    clientIO?: ClientIO | undefined | null; // default to console IO, null to disable
    enableServiceHost?: boolean; // default to false,
};

async function getSession(options?: InitializeCommandHandlerContextOptions) {
    let session: Session | undefined;
    const persistSession = options?.persistSession ?? false;
    if (persistSession) {
        try {
            session = await Session.restoreLastSession();
        } catch (e: any) {
            console.warn(`WARNING: ${e.message}. Creating new session.`);
        }
    }
    if (session === undefined) {
        session = await Session.create(defaultSessionConfig, persistSession);
    }

    if (options) {
        if (options.translators) {
            // for initialization, missing translators means false
            for (const name of getTranslatorNames()) {
                if (options.translators[name] === undefined) {
                    options.translators[name] = false;
                }
            }
        }

        if (options.actions) {
            // for initialization, missing translators means false
            for (const name of getTranslatorNames()) {
                if (options.actions[name] === undefined) {
                    options.actions[name] = false;
                }
            }
        }
        session.setConfig(options);
    }
    return session;
}

export async function initializeCommandHandlerContext(
    hostName: string,
    options?: InitializeCommandHandlerContextOptions,
): Promise<CommandHandlerContext> {
    const explanationAsynchronousMode =
        options?.explanationAsynchronousMode ?? false;
    const stdio = options?.stdio;

    const session = await getSession(options);
    const path = session.getSessionDirPath();
    const conversationManager = await Conversation.createConversationManager(
        "conversation",
        path ? path : "/data/testChat",
        false,
    );
    const dbLoggerSink: LoggerSink | undefined = createMongoDBLoggerSink(
        "telemetrydb",
        "dispatcherlogs",
        () => context.dblogging,
    );

    const loggerSink = new MultiSinkLogger([createDebugLoggerSink()]);

    if (dbLoggerSink !== undefined) {
        loggerSink.addSink(dbLoggerSink);
    }

    const logger = new ChildLogger(loggerSink, DispatcherName, {
        hostName,
        userId: getUserId(),
        sessionId: () => context.session.dir,
        activationId: randomUUID(),
    });

    var serviceHost = undefined;
    if (options?.enableServiceHost) {
        serviceHost = await createServiceHost();
    }

    const clientIO = options?.clientIO;
    const agents = await getDispatcherAgents();
    const context: CommandHandlerContext = {
        agents,
        session,
        conversationManager,
        sessionContext: new Map<string, DispatcherAgentContext>(),
        explanationAsynchronousMode,
        dblogging: true,
        clientIO,
        requestIO: clientIO
            ? getRequestIO(undefined, clientIO, undefined, getDefaultTranslatorName())
            : clientIO === undefined
              ? getConsoleRequestIO(stdio)
              : getNullRequestIO(),

        // Runtime context
        commandLock: createLimiter(1), // Make sure we process one command at a time.
        agentCache: await getAgentCache(session, logger),
        currentTranslatorName: getDefaultTranslatorName(), // REVIEW: just default to the first one on initialize?
        translatorCache: new Map<string, TypeChatJsonTranslator<object>>(),
        currentScriptDir: process.cwd(),
        action: await initializeActionContext(agents),
        chatHistory: createChatHistory(),
        logger,
        serviceHost: serviceHost,
        localWhisper: undefined,
    };

    context.requestIO.context = context;

    await updateActionContext(context.session.getConfig().actions, context);
    return context;
}

export async function closeCommandHandlerContext(
    context: CommandHandlerContext,
) {
    context.serviceHost?.kill();
    closeActionContext(context);
}

export async function setSessionOnCommandHandlerContext(
    context: CommandHandlerContext,
    session: Session,
) {
    context.session = session;
    for (const [name, sessionContext] of context.sessionContext.entries()) {
        getDispatcherAgent(name, context).closeAgentContext?.(sessionContext);
    }
    context.sessionContext.clear();
    context.action = await initializeActionContext(context.agents);
    context.agentCache = await getAgentCache(context.session, context.logger);
    await updateActionContext(context.session.getConfig().actions, context);
}

export async function reloadSessionOnCommandHandlerContext(
    context: CommandHandlerContext,
    persist: boolean,
) {
    const session = await getSession({ persistSession: persist });
    await setSessionOnCommandHandlerContext(context, session);
}

export async function changeContextConfig(
    options: SessionOptions,
    context: CommandHandlerContext,
) {
    const changed = context.session.setConfig(options);

    if (
        changed.translators ||
        changed.models?.translator !== undefined ||
        changed.switch?.inline ||
        changed.multipleActions
    ) {
        // The dynamic schema for change assistant is changed.
        // Clear the cache to regenerate them.
        context.translatorCache.clear();
    }

    if (changed.actions) {
        changed.actions = await updateActionContext(changed.actions, context);
    }
    if (changed.explainerName !== undefined) {
        try {
            context.agentCache = await getAgentCache(
                context.session,
                context.logger,
            );
        } catch (e: any) {
            context.requestIO.error(`Failed to change explainer: ${e.message}`);
            delete changed.explainerName;
            // Restore old explainer name
            context.session.setConfig({
                explainerName: context.agentCache.explainerName,
            });
        }

        // New cache is recreated, not need to manually change settings.
        return changed;
    }

    // Propagate the options to the cache
    context.agentCache.constructionStore.setConfig(changed);

    // cache and auto save are handled separately
    if (changed.cache !== undefined) {
        // the cache state is changed.
        // Auto save and model is configured in configAgentCache as well.
        await configAgentCache(context.session, context.agentCache);
    } else {
        if (changed.autoSave !== undefined) {
            // Make sure the cache has a file for a persisted session
            if (changed.autoSave) {
                if (context.session.cache) {
                    const cacheDataFilePath =
                        await context.session.ensureCacheDataFilePath();
                    await context.agentCache.constructionStore.save(
                        cacheDataFilePath,
                    );
                }
            }
            await context.agentCache.constructionStore.setAutoSave(
                changed.autoSave,
            );
        }
        if (changed.models?.explainer !== undefined) {
            context.agentCache.model = changed.models.explainer;
        }
    }

    return changed;
}

export function getDispatcherAgent(
    dispatcherAgentName: string,
    context: CommandHandlerContext,
) {
    const dispatcherAgent = context.agents.get(dispatcherAgentName);
    if (dispatcherAgent === undefined) {
        throw new Error(
            `Invalid dispatcher agent name: ${dispatcherAgentName}`,
        );
    }
    return dispatcherAgent;
}<|MERGE_RESOLUTION|>--- conflicted
+++ resolved
@@ -54,15 +54,10 @@
 import { ChatHistory, createChatHistory } from "./chatHistory.js";
 import { getUserId } from "../../utils/userData.js";
 import { DispatcherName } from "../requestCommandHandler.js";
-<<<<<<< HEAD
 import { CommandHandler } from "./commandHandler.js";
-import { DispatcherAgentContext } from "@typeagent/agent-sdk";
-import { getDispatcherAgent } from "../../agent/agentConfig.js";
-=======
 import { DispatcherAgent, DispatcherAgentContext } from "@typeagent/agent-sdk";
 import { getDispatcherAgents } from "../../agent/agentConfig.js";
 import { conversation as Conversation } from "knowledge-processor";
->>>>>>> 5bb0b986
 
 export interface CommandResult {
     error?: boolean;
