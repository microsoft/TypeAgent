--- conflicted
+++ resolved
@@ -53,12 +53,9 @@
 import { ChatHistory, createChatHistory } from "./chatHistory.js";
 import { getUserId } from "../../utils/userData.js";
 import { DispatcherName } from "../requestCommandHandler.js";
-<<<<<<< HEAD
 import { CommandHandler } from "./commandHandler.js";
-=======
 import { DispatcherAgentContext } from "@typeagent/agent-sdk";
 import { getDispatcherAgent } from "../../agent/agentConfig.js";
->>>>>>> 90317629
 
 export interface CommandResult {
     error?: boolean;
