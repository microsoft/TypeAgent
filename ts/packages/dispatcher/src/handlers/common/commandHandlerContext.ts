--- conflicted
+++ resolved
@@ -96,12 +96,7 @@
     lastRequestAction?: RequestAction;
     lastExplanation?: object;
 
-<<<<<<< HEAD
-    // host (shell) settings
-    clientSettings: ClientSettingsProvider;
-=======
     transientAgents: Record<string, boolean | undefined>;
->>>>>>> 433e1cf5
 };
 
 export function updateCorrectionContext(
@@ -272,10 +267,6 @@
         serviceHost: serviceHost,
         localWhisper: undefined,
         transientAgents: {},
-<<<<<<< HEAD
-        clientSettings: hostSettings,
-=======
->>>>>>> 433e1cf5
     };
     context.requestIO.context = context;
 
@@ -296,14 +287,6 @@
     return context;
 }
 
-<<<<<<< HEAD
-    // update client settings for multi-modal support
-    if (context.clientSettings) {
-        context.clientSettings.set!("multiModalContent", isMultiModalContentSupported(current.models.translator));
-    }
-
-    context.requestIO.context = context;
-=======
 async function setAppAgentStates(
     context: CommandHandlerContext,
     options?: DeepPartialUndefined<AppAgentState>,
@@ -313,7 +296,6 @@
         context.session.getConfig(),
         options,
     );
->>>>>>> 433e1cf5
 
     processSetAppAgentStateResult(result, (message, source) =>
         context.requestIO.notify(
