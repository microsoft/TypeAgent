--- conflicted
+++ resolved
@@ -259,16 +259,8 @@
         logger,
         serviceHost: serviceHost,
         localWhisper: undefined,
-<<<<<<< HEAD
-        transientAgents: Object.fromEntries(
-            getTranslatorConfigs()
-                .filter(([, config]) => config.transient)
-                .map(([name]) => [name, false]),
-        ),
+        transientAgents: {},
         settings: hostSettings,
-=======
-        transientAgents: {},
->>>>>>> 1e7b040d
     };
 
     await agents.addProvider(getBuiltinAppAgentProvider(context));
