--- conflicted
+++ resolved
@@ -65,17 +65,8 @@
         choices?: SearchMenuItem[],
         visible?: boolean,
     ): void;
-<<<<<<< HEAD
     setActionStatus(message: IAgentMessage): void;
-    updateActionStatus(message: string, groupId: string): void;
-=======
-    setActionStatus(
-        message: string,
-        requestId: RequestId,
-        source: string,
-        actionIndex: number,
-    ): void;
->>>>>>> 8cb9bd8d
+    setActionStatus(message: string, groupId: string): void;
     askYesNo(
         message: string,
         requestId: RequestId,
@@ -220,7 +211,6 @@
             status: string,
             actionIndex: number,
             source: string,
-<<<<<<< HEAD
             groupId?: string,
         ) =>
             clientIO.setActionStatus(
@@ -233,9 +223,6 @@
                     groupId,
                 )
             ),
-=======
-        ) => clientIO.setActionStatus(status, requestId, source, actionIndex),
->>>>>>> 8cb9bd8d
 
         isInputEnabled: () => true,
         askYesNo: async (message: string, defaultValue?: boolean) =>
