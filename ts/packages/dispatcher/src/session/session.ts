--- conflicted
+++ resolved
@@ -15,11 +15,8 @@
     getYMDPrefix,
 } from "../utils/userData.js";
 import { TranslatorConfigProvider } from "../translation/agentTranslators.js";
-<<<<<<< HEAD
 import ExifReader from 'exifreader';
-=======
 import { AppAgentState } from "../handlers/common/appAgentManager.js";
->>>>>>> 433e1cf5
 
 const debugSession = registerDebug("typeagent:session");
 
