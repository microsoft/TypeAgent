--- conflicted
+++ resolved
@@ -95,16 +95,14 @@
       "name": "image-agent",
       "execMode": "dispatcher"
     },
-<<<<<<< HEAD
     "androidMobile": {
       "type": "module",
       "name": "android-mobile-agent",
       "execMode": "dispatcher"
-=======
+    },
     "markdown": {
       "type": "module",
       "name": "markdown-agent"
->>>>>>> 3426e333
     }
   },
   "explainers": {
