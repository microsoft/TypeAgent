// Copyright (c) Microsoft Corporation.
// Licensed under the MIT License.

import {
    IConversation,
    IMessage,
    IKnowledgeSource,
    SemanticRef,
    IConversationData,
    Term,
} from "./dataFormat.js";
import { conversation, split, image } from "knowledge-processor";
import { collections, dateTime, getFileName, isDirectoryPath, readAllText } from "typeagent";
import {
    ConversationIndex,
    addActionToIndex,
    addEntityToIndex,
    buildConversationIndex,
    addTopicToIndex,
    ConversationIndexingResult,
    createKnowledgeModel,
} from "./conversationIndex.js";
import { Result } from "typechat";
import {
    TermToRelatedTermsIndex,
    TermsToRelatedTermIndexSettings,
} from "./relatedTermsIndex.js";
import {
    createTextEmbeddingIndexSettings,
    deserializeEmbedding,
    serializeEmbedding,
    TextEmbeddingIndexSettings,
} from "./fuzzyIndex.js";
import { TimestampToTextRangeIndex } from "./timestampIndex.js";
import {
    ITermsToRelatedTermsIndexData,
    ITimestampToTextRangeIndex,
} from "./secondaryIndexes.js";
import { addPropertiesToIndex, PropertyIndex } from "./propertyIndex.js";
import fs from "node:fs";
import path from "node:path";
import { isImageFileType } from "common-utils";
import { ChatModel } from "aiclient";
import { AddressOutput } from "@azure-rest/maps-search";
import { ConcreteEntity } from "../../knowledgeProcessor/dist/conversation/knowledgeSchema.js";
import { IPropertyToSemanticRefIndex } from "./secondaryIndexes.js";
import { IConversationSecondaryIndexes } from "./secondaryIndexes.js";
<<<<<<< HEAD
import { Topic } from "../../knowledgeProcessor/dist/conversation/topicSchema.js";
=======
import {
    IConversationThreadData,
    IConversationThreads,
    IThreadDataItem,
    Thread,
    ThreadDescriptionIndex,
} from "./conversationThread.js";
>>>>>>> cb6ec744

// metadata for podcast messages
export class PodcastMessageMeta implements IKnowledgeSource {
    public listeners: string[] = [];

    constructor(public speaker?: string | undefined) {}

    getKnowledge() {
        if (this.speaker === undefined) {
            return {
                entities: [],
                actions: [],
                inverseActions: [],
                topics: [],
            };
        } else {
            const entities: conversation.ConcreteEntity[] = [];
            entities.push({
                name: this.speaker,
                type: ["person"],
            } as conversation.ConcreteEntity);
            const listenerEntities = this.listeners.map((listener) => {
                return {
                    name: listener,
                    type: ["person"],
                } as conversation.ConcreteEntity;
            });
            entities.push(...listenerEntities);
            const actions: conversation.Action[] = [];
            for (const listener of this.listeners) {
                actions.push({
                    verbs: ["say"],
                    verbTense: "past",
                    subjectEntityName: this.speaker,
                    objectEntityName: listener,
                } as conversation.Action);
            }
            return {
                entities,
                actions,
                inverseActions: [],
                topics: [],
            };
        }
    }
}

function assignMessageListeners(
    msgs: IMessage<PodcastMessageMeta>[],
    participants: Set<string>,
) {
    for (const msg of msgs) {
        if (msg.metadata.speaker) {
            let listeners: string[] = [];
            for (const p of participants) {
                if (p !== msg.metadata.speaker) {
                    listeners.push(p);
                }
            }
            msg.metadata.listeners = listeners;
        }
    }
}

export class PodcastMessage implements IMessage<PodcastMessageMeta> {
    public timestamp: string | undefined;
    constructor(
        public textChunks: string[],
        public metadata: PodcastMessageMeta,
        public tags: string[] = [],
    ) {}
    addTimestamp(timestamp: string) {
        this.timestamp = timestamp;
    }
    addContent(content: string) {
        this.textChunks[0] += content;
    }
}

export type PodcastSettings = {
    relatedTermIndexSettings: TermsToRelatedTermIndexSettings;
    threadSettings: TextEmbeddingIndexSettings;
};

export function createPodcastSettings(): PodcastSettings {
    const embeddingIndexSettings = createTextEmbeddingIndexSettings();
    return {
        relatedTermIndexSettings: {
            embeddingIndexSettings,
        },
        threadSettings: embeddingIndexSettings,
    };
}

export class Podcast
    implements IConversation<PodcastMessageMeta>, IConversationSecondaryIndexes
{
    public settings: PodcastSettings;
    public threads: PodcastThreads;

    constructor(
        public nameTag: string,
        public messages: PodcastMessage[],
        public tags: string[] = [],
        public semanticRefs: SemanticRef[] = [],
        public semanticRefIndex: ConversationIndex | undefined = undefined,
        public termToRelatedTermsIndex:
            | TermToRelatedTermsIndex
            | undefined = undefined,
        public timestampIndex:
            | ITimestampToTextRangeIndex
            | undefined = undefined,
        public propertyToSemanticRefIndex:
            | IPropertyToSemanticRefIndex
            | undefined = undefined,
    ) {
        this.settings = createPodcastSettings();
        this.threads = new PodcastThreads(this.settings.threadSettings);
    }

    public addMetadataToIndex() {
        for (let i = 0; i < this.messages.length; i++) {
            const msg = this.messages[i];
            const knowlegeResponse = msg.metadata.getKnowledge();
            if (this.semanticRefIndex !== undefined) {
                for (const entity of knowlegeResponse.entities) {
                    addEntityToIndex(
                        entity,
                        this.semanticRefs,
                        this.semanticRefIndex,
                        i,
                    );
                }
                for (const action of knowlegeResponse.actions) {
                    addActionToIndex(
                        action,
                        this.semanticRefs,
                        this.semanticRefIndex,
                        i,
                    );
                }
                for (const topic of knowlegeResponse.topics) {
                    addTopicToIndex(
                        topic,
                        this.semanticRefs,
                        this.semanticRefIndex,
                        i,
                    );
                }
            }
        }
    }

    public generateTimestamps(startDate?: Date, lengthMinutes: number = 60) {
        // generate a random date within the last 10 years
        startDate ??= randomDate();
        timestampMessages(
            this.messages,
            startDate,
            dateTime.addMinutesToDate(startDate, lengthMinutes),
        );
    }

    public async buildIndex(
        progressCallback?: (
            text: string,
            knowledgeResult: Result<conversation.KnowledgeResponse>,
        ) => boolean,
    ): Promise<ConversationIndexingResult> {
        const result = await buildConversationIndex(this, progressCallback);
        this.addMetadataToIndex();
        this.buildSecondaryIndexes();
        await this.threads.buildIndex();
        return result;
    }

    public async buildRelatedTermsIndex(
        batchSize: number = 8,
        progressCallback?: (batch: string[], batchStartAt: number) => boolean,
    ): Promise<void> {
        if (this.semanticRefIndex) {
            this.termToRelatedTermsIndex = new TermToRelatedTermsIndex(
                this.settings.relatedTermIndexSettings,
            );
            const allTerms = this.semanticRefIndex?.getTerms();
            await this.termToRelatedTermsIndex.buildEmbeddingsIndex(
                allTerms,
                batchSize,
                progressCallback,
            );
        }
    }

    public serialize(): PodcastData {
        return {
            nameTag: this.nameTag,
            messages: this.messages,
            tags: this.tags,
            semanticRefs: this.semanticRefs,
            semanticIndexData: this.semanticRefIndex?.serialize(),
            relatedTermsIndexData: this.termToRelatedTermsIndex?.serialize(),
            threadData: this.threads.serialize(),
        };
    }

    public deserialize(data: PodcastData): void {
        if (data.semanticIndexData) {
            this.semanticRefIndex = new ConversationIndex(
                data.semanticIndexData,
            );
        }
        if (data.relatedTermsIndexData) {
            this.termToRelatedTermsIndex = new TermToRelatedTermsIndex(
                this.settings.relatedTermIndexSettings,
            );
            this.termToRelatedTermsIndex.deserialize(
                data.relatedTermsIndexData,
            );
        }
        if (data.threadData) {
            this.threads = new PodcastThreads(this.settings.threadSettings);
            this.threads.deserialize(data.threadData);
        }
        this.buildSecondaryIndexes();
    }

    private buildSecondaryIndexes() {
        this.buildParticipantAliases();
        this.buildPropertyIndex();
        this.buildTimestampIndex();
    }

    private buildPropertyIndex() {
        if (this.semanticRefs && this.semanticRefs.length > 0) {
            this.propertyToSemanticRefIndex = new PropertyIndex();
            addPropertiesToIndex(
                this.semanticRefs,
                this.propertyToSemanticRefIndex,
            );
        }
    }

    private buildTimestampIndex(): void {
        this.timestampIndex = new TimestampToTextRangeIndex(this.messages);
    }

    private buildParticipantAliases(): void {
        if (this.termToRelatedTermsIndex) {
            const nameToAliasMap = this.collectParticipantAliases();
            for (const name of nameToAliasMap.keys()) {
                const relatedTerms: Term[] = nameToAliasMap
                    .get(name)!
                    .map((alias) => {
                        return { text: alias };
                    });
                this.termToRelatedTermsIndex.aliases.addRelatedTerm(
                    name,
                    relatedTerms,
                );
            }
        }
    }

    private collectParticipantAliases() {
        const aliases: collections.MultiMap<string, string> =
            new collections.MultiMap();
        for (const message of this.messages) {
            const metadata = message.metadata;
            collectName(metadata.speaker);
            for (const listener of metadata.listeners) {
                collectName(listener);
            }
        }

        function collectName(participantName: string | undefined) {
            if (participantName) {
                participantName = participantName.toLowerCase();
                const parsedName =
                    conversation.splitParticipantName(participantName);
                if (parsedName && parsedName.firstName && parsedName.lastName) {
                    // If participantName is a full name, then associate firstName with the full name
                    aliases.addUnique(parsedName.firstName, participantName);
                    aliases.addUnique(participantName, parsedName.firstName);
                }
            }
        }
        return aliases;
    }
}

export interface PodcastData extends IConversationData<PodcastMessage> {
    relatedTermsIndexData?: ITermsToRelatedTermsIndexData | undefined;
    threadData?: IConversationThreadData;
}

export interface ImageCollectionData extends IConversationData<Image> {
    relatedTermsIndexData?: ITermsToRelatedTermsIndexData | undefined;
}

export async function importPodcast(
    transcriptFilePath: string,
    podcastName?: string,
    startDate?: Date,
    lengthMinutes: number = 60,
): Promise<Podcast> {
    const transcriptText = await readAllText(transcriptFilePath);
    podcastName ??= getFileName(transcriptFilePath);
    const transcriptLines = split(transcriptText, /\r?\n/, {
        removeEmpty: true,
        trim: true,
    });
    const turnParseRegex = /^(?<speaker>[A-Z0-9 ]+:)?(?<speech>.*)$/;
    const participants = new Set<string>();
    const msgs: PodcastMessage[] = [];
    let curMsg: PodcastMessage | undefined = undefined;
    for (const line of transcriptLines) {
        const match = turnParseRegex.exec(line);
        if (match && match.groups) {
            let speaker = match.groups["speaker"];
            let speech = match.groups["speech"];
            if (curMsg) {
                if (speaker) {
                    msgs.push(curMsg);
                    curMsg = undefined;
                } else {
                    curMsg.addContent("\n" + speech);
                }
            }
            if (!curMsg) {
                if (speaker) {
                    speaker = speaker.trim();
                    if (speaker.endsWith(":")) {
                        speaker = speaker.slice(0, speaker.length - 1);
                    }
                    speaker = speaker.toLocaleLowerCase();
                    participants.add(speaker);
                }
                curMsg = new PodcastMessage(
                    [speech],
                    new PodcastMessageMeta(speaker),
                );
            }
        }
    }
    if (curMsg) {
        msgs.push(curMsg);
    }
    assignMessageListeners(msgs, participants);
    const pod = new Podcast(podcastName, msgs, [podcastName]);
    pod.generateTimestamps(startDate, lengthMinutes);
    // TODO: add more tags
    // list all the books
    // what did K say about Children of Time?
    return pod;
}

/**
 * Text (such as a transcript) can be collected over a time range.
 * This text can be partitioned into blocks. However, timestamps for individual blocks are not available.
 * Assigns individual timestamps to blocks proportional to their lengths.
 * @param turns Transcript turns to assign timestamps to
 * @param startDate starting
 * @param endDate
 */
export function timestampMessages(
    messages: IMessage[],
    startDate: Date,
    endDate: Date,
): void {
    let startTicks = startDate.getTime();
    const ticksLength = endDate.getTime() - startTicks;
    if (ticksLength <= 0) {
        throw new Error(`${startDate} is not < ${endDate}`);
    }
    let messageLengths = messages.map((m) => messageLength(m));
    const textLength: number = messageLengths.reduce(
        (total: number, l) => total + l,
        0,
    );
    const ticksPerChar = ticksLength / textLength;
    for (let i = 0; i < messages.length; ++i) {
        messages[i].timestamp = new Date(startTicks).toISOString();
        // Now, we will 'elapse' time .. proportional to length of the text
        // This assumes that each speaker speaks equally fast...
        startTicks += ticksPerChar * messageLengths[i];
    }

    function messageLength(message: IMessage): number {
        return message.textChunks.reduce(
            (total: number, chunk) => total + chunk.length,
            0,
        );
    }
}

function randomDate(startHour = 14) {
    const date = new Date();
    date.setFullYear(date.getFullYear() - Math.floor(Math.random() * 10));
    date.setMonth(Math.floor(Math.random() * 12));
    date.setDate(Math.floor(Math.random() * 28));
    return date;
}

<<<<<<< HEAD
export class Image implements IMessage<ImageMeta> {
    public timestamp: string | undefined;
    constructor(
        public textChunks: string[],
        public metadata: ImageMeta,
        public tags: string[] = [],
    ) {
        this.timestamp = metadata.img.dateTaken;
    }
}

// metadata for images
export class ImageMeta implements IKnowledgeSource {
    constructor(public fileName: string, public img: image.Image) {}

    getKnowledge() {
        const imageEntity: conversation.ConcreteEntity = { 
            name: `${path.basename(this.img.fileName)} - ${this.img.title}`, 
            type: ["file", "image"], 
            facets: [ 
                { name: "File Name", value: this.img.fileName },
                //{ name: "Title", value: this.image.title },
                //{ name: "Caption", value: this.image.title },
            ] 
        };
    
        // EXIF data are facets of this image
        for(let i = 0; i < this.img?.exifData.length; i++) {
            if (this.img?.exifData[i] !== undefined && this.img?.exifData[i][1] !== undefined && this.img?.exifData[i][1] !== null && this.img?.exifData[i][1].length > 0) {
                imageEntity.facets!.push({
                    name: this.img?.exifData[i][0],
                    value: this.img?.exifData[i][1]
                });
            }
        }

        // create the return values
        let entities: conversation.ConcreteEntity[] = [];
        let actions: conversation.Action[] = [];
        let inverseActions: conversation.Action[] = [];
        let topics: Topic[] = [];
        const timestampParam = [];

        if (this.img.dateTaken) {
            timestampParam.push({ name: "Timestamp", value: this.img.dateTaken });
        }
        
        // add the image entity
        entities.push(imageEntity);

        // if we have POI those are also entities
        if (this.img.nearbyPOI) {
            for(let i = 0; i < this.img.nearbyPOI.length; i++) {
                const poiEntity: conversation.ConcreteEntity = {
                    name: this.img.nearbyPOI[i].name!,
                    type: [...this.img.nearbyPOI[i].categories!, "PointOfInterest"],
                    facets: []
                }

                if (this.img.nearbyPOI[i].freeFormAddress) {
                    poiEntity.facets?.push({ name: "address", value: this.img.nearbyPOI[i].freeFormAddress!});
                }

                if (this.img.nearbyPOI[i].position != undefined && this.img.nearbyPOI[i].position?.latitude != undefined && this.img.nearbyPOI[i].position?.longitude != undefined) {
                    poiEntity.facets?.push({ name: "position", value: JSON.stringify(this.img.nearbyPOI[i].position)});
                    poiEntity.facets?.push({ name: "longitude", value: this.img.nearbyPOI[i].position!.longitude!.toString()});
                    poiEntity.facets?.push({ name: "latitude", value: this.img.nearbyPOI[i].position!.latitude!.toString()});
                }

                if (this.img.nearbyPOI[i].categories !== undefined && this.img.nearbyPOI[i].categories!.length > 0) {
                    poiEntity.facets?.push({ name: "category", value: this.img.nearbyPOI[i].categories!.join(",")});                
                }

                entities.push(poiEntity);

                actions.push({
                    verbs: [ "near" ],
                    verbTense: "present",
                    subjectEntityName: this.img.fileName,
                    objectEntityName: this.img.nearbyPOI[i].name!,
                    indirectObjectEntityName: "ME" // TODO: image taker name
                });
            }
        }
        
        // reverse lookup addresses are also entities
        if (this.img.reverseGeocode) {
            for(let i = 0; i < this.img.reverseGeocode.length; i++) {

                // only put in high confidence items or the first one
                if((i == 0 || this.img.reverseGeocode[i].confidence == "High") && this.img.reverseGeocode[i].address !== undefined) {
                    const addrOutput: AddressOutput = this.img.reverseGeocode[i].address!;
                    const addrEntity: conversation.ConcreteEntity = {
                        name: this.img.reverseGeocode[i].address!.formattedAddress ?? "",
                        type: [ "address" ],
                        facets: []
                    }

                    // Add the address of the image as a facet to it's entity
                    if (i == 0 && addrOutput.formattedAddress) {
                        imageEntity.facets?.push({ name: "address", value: addrOutput.formattedAddress });
                    }

                    // make the address an entity
                    entities.push(addrEntity);

                    // now make an entity for all of the different parts of the address
                    // and add them as facets to the address
                    if (addrOutput.addressLine) {
                        addrEntity.facets?.push({ name: "addressLine", value: addrOutput.addressLine});
                        entities.push({ name: addrOutput.locality ?? "", type: [ "locality", "place" ] });
                    }
                    if (addrOutput.locality) {
                        addrEntity.facets?.push({ name: "locality", value: addrOutput.locality});
                    }
                    if (addrOutput.neighborhood) {        
                        addrEntity.facets?.push({ name: "neighborhood", value: addrOutput.neighborhood});
                        entities.push({ name: addrOutput.neighborhood ?? "", type: [ "neighborhood", "place" ] });
                    }
                    if (addrOutput.adminDistricts) {
                        addrEntity.facets?.push({ name: "district", value: JSON.stringify(addrOutput.adminDistricts)});
                        for(let i = 0; i < addrOutput.adminDistricts.length; i++) {                            
                            const e: ConcreteEntity = { 
                                name: addrOutput.adminDistricts[i].name ?? "", type: [ "district", "place" ], 
                                facets: []
                            };

                            if (addrOutput.adminDistricts[i].shortName) {
                                e.facets?.push({ name: "shortName", value: addrOutput.adminDistricts[i].shortName!})
                            }

                            entities.push(e);
                        }
                    }
                    if (addrOutput.postalCode) {
                        addrEntity.facets?.push({ name: "postalCode", value: addrOutput.postalCode});
                        entities.push({ name: addrOutput.postalCode ?? "", type: [ "postalCode", "place" ] });
                    }
                    if (addrOutput.countryRegion) {
                        if (addrOutput.countryRegion.name !== undefined && addrOutput.countryRegion.name.length > 0) {
                            addrEntity.facets?.push({ name: "countryName", value: addrOutput.countryRegion?.name!});
                        }
                        if (addrOutput.countryRegion.ISO !== undefined && addrOutput.countryRegion.ISO.length > 0) {
                            addrEntity.facets?.push({ name: "countryISO", value: addrOutput.countryRegion?.ISO!});
                        }
                        entities.push({ 
                            name: addrOutput.countryRegion.name ?? "", type: [ "country", "place" ], 
                            //facets: [ { name: "ISO", value: addrOutput.countryRegion.ISO ?? "" } ]
                        });
                    }
                    if (addrOutput.intersection) {
                        addrEntity.facets?.push({ name: "intersection", value: JSON.stringify(addrOutput.intersection)});
                        entities.push({ name: addrOutput.intersection.displayName ?? "", type: [ "intersection", "place" ] });
                    }   
                    
                    actions.push({
                        verbs: [ "captured at" ],
                        verbTense: "present",
                        subjectEntityName: imageEntity.name,
                        objectEntityName: addrEntity.name,
                        params: timestampParam,
                        indirectObjectEntityName: "none"
                    });                    
                }
            }
        }  
        
        // add knowledge respone items from ImageMeta to knowledge
        if (this.img.knowledge?.entities) {
            entities = entities.concat(this.img.knowledge?.entities);

            // each extracted entity "is in" the image
            // and all such entities are "contained by" the image
            for(let i = 0; i < this.img.knowledge?.entities.length; i++) {
                actions.push({
                    verbs: [ "within" ],
                    verbTense: "present",
                    subjectEntityName: this.img.knowledge?.entities[i].name,
                    objectEntityName: imageEntity.name,
                    indirectObjectEntityName: "none",
                    params: timestampParam,
                    subjectEntityFacet: undefined
                }); 

                actions.push({
                    verbs: [ "contains" ],
                    verbTense: "present",
                    subjectEntityName: imageEntity.name,
                    objectEntityName: this.img.knowledge.entities[i].name,
                    indirectObjectEntityName: "none",
                    params: timestampParam,
                    subjectEntityFacet: undefined
                });                 
            }          
        }
        if (this.img.knowledge?.actions) {
            actions = actions.concat(this.img.knowledge?.actions);
        }
        if (this.img.knowledge?.inverseActions) {
            inverseActions = actions.concat(this.img.knowledge?.inverseActions);
        }
        if (this.img.knowledge?.topics) {
            topics = topics.concat(this.img.knowledge.topics);
        }

        return {
            entities,
            actions,
            inverseActions: inverseActions,
            topics: topics,
        };
    }
}

export class ImageCollection implements IConversation<ImageMeta> {
    public settings: PodcastSettings;
    constructor(
        public nameTag: string,
        public messages: Image[],
        public tags: string[] = [],
        public semanticRefs: SemanticRef[] = [],
        public semanticRefIndex: ConversationIndex | undefined = undefined,
        public termToRelatedTermsIndex:
            | TermToRelatedTermsIndex
            | undefined = undefined,
        public timestampIndex:
            | ITimestampToTextRangeIndex
            | undefined = undefined,
        public propertyToSemanticRefIndex:
            | IPropertyToSemanticRefIndex
            | undefined = undefined,
    ) { 
        this.settings = createPodcastSettings();
    }

    public addMetadataToIndex() {
        for (let i = 0; i < this.messages.length; i++) {
            const msg = this.messages[i];
            const knowlegeResponse = msg.metadata.getKnowledge();
            if (this.semanticRefIndex !== undefined) {
                for (const entity of knowlegeResponse.entities) {
                    addEntityToIndex(
                        entity,
                        this.semanticRefs,
                        this.semanticRefIndex,
                        i,
                        0,
                        true
                    );
                }
                for (const action of knowlegeResponse.actions) {
                    addActionToIndex(
                        action,
                        this.semanticRefs,
                        this.semanticRefIndex,
                        i,
                    );
                }
                for (const topic of knowlegeResponse.topics) {
                    addTopicToIndex(
                        { text: topic },
                        this.semanticRefs,
                        this.semanticRefIndex,
                        i,
                    );
                }
            }
        }
    }    
    
    public async buildIndex(
        progressCallback?: (
            text: string,
            knowledgeResult: Result<conversation.KnowledgeResponse>,
        ) => boolean,
    ): Promise<ConversationIndexingResult> {
        //const result = await buildConversationIndex(this, progressCallback);
        this.semanticRefIndex = new ConversationIndex();
        if (this.semanticRefs === undefined) {
            this.semanticRefs = [];
        }
    
        this.addMetadataToIndex();

        let indexingResult: ConversationIndexingResult = {
            index: this.semanticRefIndex,
            failedMessages: [],
        };
        return indexingResult;
    }        

    public async buildRelatedTermsIndex(
        batchSize: number = 8,
        progressCallback?: (
            terms: string[],
            batch: collections.Slice<string>,
        ) => boolean,
    ): Promise<void> {
        if (this.semanticRefIndex) {
            this.termToRelatedTermsIndex = new TermToRelatedTermsIndex(
                this.settings.relatedTermIndexSettings,
            );
            const allTerms = this.semanticRefIndex?.getTerms();
            await this.termToRelatedTermsIndex.buildEmbeddingsIndex(
                allTerms,
                batchSize,
                progressCallback,
            );
        }
    }
       
    public serialize(): ImageCollectionData {
        return {
            nameTag: this.nameTag,
            messages: this.messages,
            tags: this.tags,
            semanticRefs: this.semanticRefs,
            semanticIndexData: this.semanticRefIndex?.serialize(),
            relatedTermsIndexData: this.termToRelatedTermsIndex?.serialize(),
        };
    }

    public deserialize(data: ImageCollectionData): void {
        if (data.semanticIndexData) {
            this.semanticRefIndex = new ConversationIndex(
                data.semanticIndexData,
            );
        }
        if (data.relatedTermsIndexData) {
            this.termToRelatedTermsIndex = new TermToRelatedTermsIndex(
                this.settings.relatedTermIndexSettings,
            );
            this.termToRelatedTermsIndex.deserialize(
                data.relatedTermsIndexData,
            );
        }
        this.buildSecondaryIndexes();
    }    

    private buildSecondaryIndexes() {
        //this.buildParticipantAliases();
        this.buildPropertyIndex();
        this.buildTimestampIndex();
    }

    private buildPropertyIndex() {
        if (this.semanticRefs && this.semanticRefs.length > 0) {
            this.propertyToSemanticRefIndex = new PropertyIndex();
            addPropertiesToIndex(
                this.semanticRefs,
                this.propertyToSemanticRefIndex,
            );
        }
    }

    private buildTimestampIndex(): void {
        this.timestampIndex = new TimestampToTextRangeIndex(this.messages);
    }

    // private buildParticipantAliases(): void {
    //     if (this.termToRelatedTermsIndex) {
    //         const nameToAliasMap = this.collectParticipantAliases();
    //         for (const name of nameToAliasMap.keys()) {
    //             const relatedTerms: Term[] = nameToAliasMap
    //                 .get(name)!
    //                 .map((alias) => {
    //                     return { text: alias };
    //                 });
    //             this.termToRelatedTermsIndex.aliases.addRelatedTerm(
    //                 name,
    //                 relatedTerms,
    //             );
    //         }
    //     }
    // }`

    // private collectParticipantAliases() {
    //     const aliases: collections.MultiMap<string, string> =
    //         new collections.MultiMap();
    //     for (const message of this.messages) {
    //         const metadata = message.metadata;
    //         collectName(metadata.speaker);
    //         for (const listener of metadata.listeners) {
    //             collectName(listener);
    //         }
    //     }

    //     function collectName(participantName: string | undefined) {
    //         if (participantName) {
    //             participantName = participantName.toLowerCase();
    //             const parsedName =
    //                 conversation.splitParticipantName(participantName);
    //             if (parsedName && parsedName.firstName && parsedName.lastName) {
    //                 // If participantName is a full name, then associate firstName with the full name
    //                 aliases.addUnique(parsedName.firstName, participantName);
    //                 aliases.addUnique(participantName, parsedName.firstName);
    //             }
    //         }
    //     }
    //     return aliases;
    // }    
}

/**
 * Indexes the supplied image or images in the supplied folder.
 *
 * @param imagePath - The path to the image file or a folder containing images
 * @param recursive - A flag indicating if the search should include subfolders
 * @returns - The imported images as an image collection.
 */
export async function importImages(
    imagePath: string,
    recursive: boolean = true,
    callback?: (text: string, count: number, max: number) => void
): Promise<ImageCollection> {

    let isDir = isDirectoryPath(imagePath);

    if (!fs.existsSync(imagePath)) {
        throw Error(`The supplied file or folder '${imagePath}' does not exist.`);
    }

    // const clock: StopWatch = new StopWatch();
    // const tokenCountStart: CompletionUsageStats =
    //     TokenCounter.getInstance().total;
    
    // create a model used to extract data from the images
    const chatModel = createKnowledgeModel();

    let images: Image[] = [];
    if (isDir) {
        images = await indexImages(imagePath, recursive, chatModel, callback);
    } else {
        const img = await indexImage(imagePath, chatModel);
        if (img !== undefined) {
            images.push(img);
        }
    }

    return new ImageCollection(
        path.dirname(imagePath),
        images
    );
}

/**
 * Imports images from the supplied folder.
 * 
 * @param sourcePath - The folder to import.
 * @param recursive - A flag indicating whether or not subfolders are imported.
 * @param chatModel - The model used to extract data from the image.
 * @returns - The imported images from the supplied folder.
 */
async function indexImages(
    sourcePath: string,
    recursive: boolean,
    chatModel: ChatModel,
    callback?: (text: string, count: number, max: number) => void
): Promise<Image[]> {
    // load files from the supplied directory
    const fileNames = await fs.promises.readdir(sourcePath, {
        recursive: true,
    });

    // index each image
    const retVal: Image[] = []    
    for (let i = 0; i < fileNames.length; i++) {
        const fullFilePath: string = path.join(sourcePath, fileNames[i]);
        //console.log(`${fullFilePath} [${i+1} of ${fileNames.length}] (estimated time remaining: ${clock.elapsedSeconds / (i + 1) * (fileNames.length - i)})`);
        const img = await indexImage(fullFilePath, chatModel);

        if (callback) {
            callback(fileNames[i], i, fileNames.length);
        }

        if (img !== undefined) {
            retVal.push(img);
        }
    }

    return retVal;
}

/**
 * Imports the supplied image file (if it's an image)
 * 
 * @param fileName - The file to import
 * @param chatModel - The model used to extract data from the image.
 * @returns - The imported image.
 */
async function indexImage(fileName: string, chatModel: ChatModel): Promise<Image | undefined> {
    if (!fs.existsSync(fileName)) {
        console.log(`Could not find part of the file path '${fileName}'`);
        return;
    } else if (!isImageFileType(path.extname(fileName))) {
        console.log(`Skipping '${fileName}', not a known image file.`);
        return;
    }

    const img: image.Image | undefined = await image.loadImageWithKnowledge(fileName, chatModel);

    if (img !== undefined) {
        return new Image([img.fileName], new ImageMeta(fileName, img!));
    }

    return undefined;
=======
class PodcastThreads implements IConversationThreads {
    public threads: Thread[];
    public threadDescriptionIndex: ThreadDescriptionIndex;

    constructor(settings: TextEmbeddingIndexSettings) {
        this.threads = [];
        this.threadDescriptionIndex = new ThreadDescriptionIndex(settings);
    }

    public async buildIndex(): Promise<void> {
        for (let i = 0; i < this.threads.length; ++i) {
            const thread = this.threads[i];
            await this.threadDescriptionIndex.addDescription(
                thread.description,
                i,
            );
        }
    }

    public serialize(): IConversationThreadData {
        const threadData: IThreadDataItem[] = [];
        const embeddingIndex = this.threadDescriptionIndex.embeddingIndex;
        for (let i = 0; i < this.threads.length; ++i) {
            const thread = this.threads[i];
            threadData.push({
                thread,
                embedding: serializeEmbedding(embeddingIndex.get(i)),
            });
        }
        return {
            threads: threadData,
        };
    }

    public deserialize(data: IConversationThreadData): void {
        if (data.threads) {
            this.threads = [];
            this.threadDescriptionIndex.clear();
            for (let i = 0; i < data.threads.length; ++i) {
                this.threads.push(data.threads[i].thread);
                const embedding = deserializeEmbedding(
                    data.threads[i].embedding,
                );
                this.threadDescriptionIndex.add(embedding, i);
            }
        }
    }
>>>>>>> cb6ec744
}<|MERGE_RESOLUTION|>--- conflicted
+++ resolved
@@ -45,9 +45,7 @@
 import { ConcreteEntity } from "../../knowledgeProcessor/dist/conversation/knowledgeSchema.js";
 import { IPropertyToSemanticRefIndex } from "./secondaryIndexes.js";
 import { IConversationSecondaryIndexes } from "./secondaryIndexes.js";
-<<<<<<< HEAD
 import { Topic } from "../../knowledgeProcessor/dist/conversation/topicSchema.js";
-=======
 import {
     IConversationThreadData,
     IConversationThreads,
@@ -55,7 +53,6 @@
     Thread,
     ThreadDescriptionIndex,
 } from "./conversationThread.js";
->>>>>>> cb6ec744
 
 // metadata for podcast messages
 export class PodcastMessageMeta implements IKnowledgeSource {
@@ -353,6 +350,11 @@
 
 export interface ImageCollectionData extends IConversationData<Image> {
     relatedTermsIndexData?: ITermsToRelatedTermsIndexData | undefined;
+    threadData?: IConversationThreadData;
+}
+
+export interface ImageCollectionData extends IConversationData<Image> {
+    relatedTermsIndexData?: ITermsToRelatedTermsIndexData | undefined;
 }
 
 export async function importPodcast(
@@ -459,7 +461,6 @@
     return date;
 }
 
-<<<<<<< HEAD
 export class Image implements IMessage<ImageMeta> {
     public timestamp: string | undefined;
     constructor(
@@ -966,7 +967,8 @@
     }
 
     return undefined;
-=======
+}
+
 class PodcastThreads implements IConversationThreads {
     public threads: Thread[];
     public threadDescriptionIndex: ThreadDescriptionIndex;
@@ -1014,5 +1016,4 @@
             }
         }
     }
->>>>>>> cb6ec744
 }