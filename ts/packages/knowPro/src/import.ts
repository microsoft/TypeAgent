// Copyright (c) Microsoft Corporation.
// Licensed under the MIT License.

import {
    IConversation,
    IMessage,
    IKnowledgeSource,
    SemanticRef,
    IConversationData,
    Term,
} from "./dataFormat.js";
import { conversation, split, image } from "knowledge-processor";
import { collections, dateTime, getFileName, isDirectoryPath, readAllText } from "typeagent";
import {
    ConversationIndex,
    addActionToIndex,
    addEntityToIndex,
    buildConversationIndex,
    addTopicToIndex,
    ConversationIndexingResult,
    createKnowledgeModel,
} from "./conversationIndex.js";
import { Result } from "typechat";
import {
    TermToRelatedTermsIndex,
    TermsToRelatedTermIndexSettings,
} from "./relatedTermsIndex.js";
import { createTextEmbeddingIndexSettings } from "./fuzzyIndex.js";
import { TimestampToTextRangeIndex } from "./timestampIndex.js";
import {
    ITermsToRelatedTermsIndexData,
    ITimestampToTextRangeIndex,
} from "./secondaryIndexes.js";
import { addPropertiesToIndex, PropertyIndex } from "./propertyIndex.js";
<<<<<<< HEAD
import fs from "node:fs";
import path from "node:path";
import { isImageFileType } from "common-utils";
import { ChatModel } from "aiclient";
import { AddressOutput } from "@azure-rest/maps-search";
import { ConcreteEntity } from "../../knowledgeProcessor/dist/conversation/knowledgeSchema.js";
=======
import { IPropertyToSemanticRefIndex } from "./secondaryIndexes.js";
import { IConversationSecondaryIndexes } from "./secondaryIndexes.js";
>>>>>>> e2f3614b

// metadata for podcast messages
export class PodcastMessageMeta implements IKnowledgeSource {
    constructor(public speaker: string | undefined) {}
    listeners: string[] = [];
    getKnowledge() {
        if (this.speaker === undefined) {
            return {
                entities: [],
                actions: [],
                inverseActions: [],
                topics: [],
            };
        } else {
            const entities: conversation.ConcreteEntity[] = [];
            entities.push({
                name: this.speaker,
                type: ["person"],
            } as conversation.ConcreteEntity);
            const listenerEntities = this.listeners.map((listener) => {
                return {
                    name: listener,
                    type: ["person"],
                } as conversation.ConcreteEntity;
            });
            entities.push(...listenerEntities);
            const actions: conversation.Action[] = [];
            for (const listener of this.listeners) {
                actions.push({
                    verbs: ["say"],
                    verbTense: "past",
                    subjectEntityName: this.speaker,
                    objectEntityName: listener,
                } as conversation.Action);
            }
            return {
                entities,
                actions,
                inverseActions: [],
                topics: [],
            };
        }
    }
}

function assignMessageListeners(
    msgs: IMessage<PodcastMessageMeta>[],
    participants: Set<string>,
) {
    for (const msg of msgs) {
        if (msg.metadata.speaker) {
            let listeners: string[] = [];
            for (const p of participants) {
                if (p !== msg.metadata.speaker) {
                    listeners.push(p);
                }
            }
            msg.metadata.listeners = listeners;
        }
    }
}

export class PodcastMessage implements IMessage<PodcastMessageMeta> {
    timestamp: string | undefined;
    constructor(
        public textChunks: string[],
        public metadata: PodcastMessageMeta,
        public tags: string[] = [],
    ) {}
    addTimestamp(timestamp: string) {
        this.timestamp = timestamp;
    }
    addContent(content: string) {
        this.textChunks[0] += content;
    }
}

export type PodcastSettings = {
    relatedTermIndexSettings: TermsToRelatedTermIndexSettings;
};

export function createPodcastSettings(): PodcastSettings {
    return {
        relatedTermIndexSettings: {
            embeddingIndexSettings: createTextEmbeddingIndexSettings(),
        },
    };
}

export class Podcast
    implements IConversation<PodcastMessageMeta>, IConversationSecondaryIndexes
{
    public settings: PodcastSettings;
    constructor(
        public nameTag: string,
        public messages: PodcastMessage[],
        public tags: string[] = [],
        public semanticRefs: SemanticRef[] = [],
        public semanticRefIndex: ConversationIndex | undefined = undefined,
        public termToRelatedTermsIndex:
            | TermToRelatedTermsIndex
            | undefined = undefined,
        public timestampIndex:
            | ITimestampToTextRangeIndex
            | undefined = undefined,
        public propertyToSemanticRefIndex:
            | IPropertyToSemanticRefIndex
            | undefined = undefined,
    ) {
        this.settings = createPodcastSettings();
    }

    public addMetadataToIndex() {
        for (let i = 0; i < this.messages.length; i++) {
            const msg = this.messages[i];
            const knowlegeResponse = msg.metadata.getKnowledge();
            if (this.semanticRefIndex !== undefined) {
                for (const entity of knowlegeResponse.entities) {
                    addEntityToIndex(
                        entity,
                        this.semanticRefs,
                        this.semanticRefIndex,
                        i,
                    );
                }
                for (const action of knowlegeResponse.actions) {
                    addActionToIndex(
                        action,
                        this.semanticRefs,
                        this.semanticRefIndex,
                        i,
                    );
                }
                for (const topic of knowlegeResponse.topics) {
                    addTopicToIndex(
                        topic,
                        this.semanticRefs,
                        this.semanticRefIndex,
                        i,
                    );
                }
            }
        }
    }

    public generateTimestamps(startDate?: Date, lengthMinutes: number = 60) {
        // generate a random date within the last 10 years
        startDate ??= randomDate();
        timestampMessages(
            this.messages,
            startDate,
            dateTime.addMinutesToDate(startDate, lengthMinutes),
        );
    }

    public async buildIndex(
        progressCallback?: (
            text: string,
            knowledgeResult: Result<conversation.KnowledgeResponse>,
        ) => boolean,
    ): Promise<ConversationIndexingResult> {
        const result = await buildConversationIndex(this, progressCallback);
        this.addMetadataToIndex();
        this.buildSecondaryIndexes();
        return result;
    }

    public async buildRelatedTermsIndex(
        batchSize: number = 8,
        progressCallback?: (
            terms: string[],
            batch: collections.Slice<string>,
        ) => boolean,
    ): Promise<void> {
        if (this.semanticRefIndex) {
            this.termToRelatedTermsIndex = new TermToRelatedTermsIndex(
                this.settings.relatedTermIndexSettings,
            );
            const allTerms = this.semanticRefIndex?.getTerms();
            await this.termToRelatedTermsIndex.buildEmbeddingsIndex(
                allTerms,
                batchSize,
                progressCallback,
            );
        }
    }

    public serialize(): PodcastData {
        return {
            nameTag: this.nameTag,
            messages: this.messages,
            tags: this.tags,
            semanticRefs: this.semanticRefs,
            semanticIndexData: this.semanticRefIndex?.serialize(),
            relatedTermsIndexData: this.termToRelatedTermsIndex?.serialize(),
        };
    }

    public deserialize(data: PodcastData): void {
        if (data.semanticIndexData) {
            this.semanticRefIndex = new ConversationIndex(
                data.semanticIndexData,
            );
        }
        if (data.relatedTermsIndexData) {
            this.termToRelatedTermsIndex = new TermToRelatedTermsIndex(
                this.settings.relatedTermIndexSettings,
            );
            this.termToRelatedTermsIndex.deserialize(
                data.relatedTermsIndexData,
            );
        }
        this.buildSecondaryIndexes();
    }

    private buildSecondaryIndexes() {
        this.buildParticipantAliases();
        this.buildPropertyIndex();
        this.buildTimestampIndex();
    }

    private buildPropertyIndex() {
        if (this.semanticRefs && this.semanticRefs.length > 0) {
            this.propertyToSemanticRefIndex = new PropertyIndex();
            addPropertiesToIndex(
                this.semanticRefs,
                this.propertyToSemanticRefIndex,
            );
        }
    }

    private buildTimestampIndex(): void {
        this.timestampIndex = new TimestampToTextRangeIndex(this.messages);
    }

    private buildParticipantAliases(): void {
        if (this.termToRelatedTermsIndex) {
            const nameToAliasMap = this.collectParticipantAliases();
            for (const name of nameToAliasMap.keys()) {
                const relatedTerms: Term[] = nameToAliasMap
                    .get(name)!
                    .map((alias) => {
                        return { text: alias };
                    });
                this.termToRelatedTermsIndex.aliases.addRelatedTerm(
                    name,
                    relatedTerms,
                );
            }
        }
    }

    private collectParticipantAliases() {
        const aliases: collections.MultiMap<string, string> =
            new collections.MultiMap();
        for (const message of this.messages) {
            const metadata = message.metadata;
            collectName(metadata.speaker);
            for (const listener of metadata.listeners) {
                collectName(listener);
            }
        }

        function collectName(participantName: string | undefined) {
            if (participantName) {
                participantName = participantName.toLowerCase();
                const parsedName =
                    conversation.splitParticipantName(participantName);
                if (parsedName && parsedName.firstName && parsedName.lastName) {
                    // If participantName is a full name, then associate firstName with the full name
                    aliases.addUnique(parsedName.firstName, participantName);
                    aliases.addUnique(participantName, parsedName.firstName);
                }
            }
        }
        return aliases;
    }
}

export interface PodcastData extends IConversationData<PodcastMessage> {
    relatedTermsIndexData?: ITermsToRelatedTermsIndexData | undefined;
}

export interface ImageCollectionData extends IConversationData<Image> {}

export async function importPodcast(
    transcriptFilePath: string,
    podcastName?: string,
    startDate?: Date,
    lengthMinutes: number = 60,
): Promise<Podcast> {
    const transcriptText = await readAllText(transcriptFilePath);
    podcastName ??= getFileName(transcriptFilePath);
    const transcriptLines = split(transcriptText, /\r?\n/, {
        removeEmpty: true,
        trim: true,
    });
    const turnParseRegex = /^(?<speaker>[A-Z0-9 ]+:)?(?<speech>.*)$/;
    const participants = new Set<string>();
    const msgs: PodcastMessage[] = [];
    let curMsg: PodcastMessage | undefined = undefined;
    for (const line of transcriptLines) {
        const match = turnParseRegex.exec(line);
        if (match && match.groups) {
            let speaker = match.groups["speaker"];
            let speech = match.groups["speech"];
            if (curMsg) {
                if (speaker) {
                    msgs.push(curMsg);
                    curMsg = undefined;
                } else {
                    curMsg.addContent("\n" + speech);
                }
            }
            if (!curMsg) {
                if (speaker) {
                    speaker = speaker.trim();
                    if (speaker.endsWith(":")) {
                        speaker = speaker.slice(0, speaker.length - 1);
                    }
                    speaker = speaker.toLocaleLowerCase();
                    participants.add(speaker);
                }
                curMsg = new PodcastMessage(
                    [speech],
                    new PodcastMessageMeta(speaker),
                );
            }
        }
    }
    if (curMsg) {
        msgs.push(curMsg);
    }
    assignMessageListeners(msgs, participants);
    const pod = new Podcast(podcastName, msgs, [podcastName]);
    pod.generateTimestamps(startDate, lengthMinutes);
    // TODO: add more tags
    // list all the books
    // what did K say about Children of Time?
    return pod;
}

/**
 * Text (such as a transcript) can be collected over a time range.
 * This text can be partitioned into blocks. However, timestamps for individual blocks are not available.
 * Assigns individual timestamps to blocks proportional to their lengths.
 * @param turns Transcript turns to assign timestamps to
 * @param startDate starting
 * @param endDate
 */
export function timestampMessages(
    messages: IMessage[],
    startDate: Date,
    endDate: Date,
): void {
    let startTicks = startDate.getTime();
    const ticksLength = endDate.getTime() - startTicks;
    if (ticksLength <= 0) {
        throw new Error(`${startDate} is not < ${endDate}`);
    }
    let messageLengths = messages.map((m) => messageLength(m));
    const textLength: number = messageLengths.reduce(
        (total: number, l) => total + l,
        0,
    );
    const ticksPerChar = ticksLength / textLength;
    for (let i = 0; i < messages.length; ++i) {
        messages[i].timestamp = new Date(startTicks).toISOString();
        // Now, we will 'elapse' time .. proportional to length of the text
        // This assumes that each speaker speaks equally fast...
        startTicks += ticksPerChar * messageLengths[i];
    }

    function messageLength(message: IMessage): number {
        return message.textChunks.reduce(
            (total: number, chunk) => total + chunk.length,
            0,
        );
    }
}

function randomDate(startHour = 14) {
    const date = new Date();
    date.setFullYear(date.getFullYear() - Math.floor(Math.random() * 10));
    date.setMonth(Math.floor(Math.random() * 12));
    date.setDate(Math.floor(Math.random() * 28));
    return date;
}

export class Image implements IMessage<ImageMeta> {
    public timestamp: string | undefined;
    constructor(
        public textChunks: string[],
        public metadata: ImageMeta,
        public tags: string[] = [],
    ) {}
}

// metadata for images
export class ImageMeta implements IKnowledgeSource {
    constructor(public fileName: string, public img: image.Image) {}

    getKnowledge() {
        const imageEntity: conversation.ConcreteEntity = { 
            name: `${path.basename(this.img.fileName)} - ${this.img.title}`, 
            type: ["file", "image"], 
            facets: [ 
                { name: "File Name", value: this.img.fileName },
                //{ name: "Title", value: this.image.title },
                //{ name: "Caption", value: this.image.title },
            ] 
        };
    
        // EXIF data are facets of this image
        for(let i = 0; i < this.img?.exifData.length; i++) {
            if (this.img?.exifData[i] !== undefined && this.img?.exifData[i][1] !== undefined && this.img?.exifData[i][1] !== null && this.img?.exifData[i][1].length > 0) {
                imageEntity.facets!.push({
                    name: this.img?.exifData[i][0],
                    value: this.img?.exifData[i][1]
                });
            }
        }

        // create the return values
        const entities: conversation.ConcreteEntity[] = [];
        const actions: conversation.Action[] = [];
        
        // add the image entity
        entities.push(imageEntity);

        // if we have POI those are also entities
        if (this.img.nearbyPOI) {
            for(let i = 0; i < this.img.nearbyPOI.length; i++) {
                const poiEntity: conversation.ConcreteEntity = {
                    name: this.img.nearbyPOI[i].name!,
                    type: [...this.img.nearbyPOI[i].categories!, "PointOfInterest"],
                    facets: []
                }

                if (this.img.nearbyPOI[i].freeFormAddress) {
                    poiEntity.facets?.push({ name: "address", value: this.img.nearbyPOI[i].freeFormAddress!});
                }

                if (this.img.nearbyPOI[i].position != undefined && this.img.nearbyPOI[i].position?.latitude != undefined && this.img.nearbyPOI[i].position?.longitude != undefined) {
                    poiEntity.facets?.push({ name: "position", value: JSON.stringify(this.img.nearbyPOI[i].position)});
                    poiEntity.facets?.push({ name: "longitude", value: this.img.nearbyPOI[i].position!.longitude!.toString()});
                    poiEntity.facets?.push({ name: "latitude", value: this.img.nearbyPOI[i].position!.latitude!.toString()});
                }

                entities.push(poiEntity);

                actions.push({
                    verbs: [ "near" ],
                    verbTense: "present",
                    subjectEntityName: this.img.fileName,
                    objectEntityName: this.img.nearbyPOI[i].name!,
                    indirectObjectEntityName: "ME" // TODO: image taker name
                });
            }
        }
        
        // reverse lookup addresses are also entities
        if (this.img.reverseGeocode) {
            for(let i = 0; i < this.img.reverseGeocode.length; i++) {

                // only put in high confidence items or the first one
                if((i == 0 || this.img.reverseGeocode[i].confidence == "High") && this.img.reverseGeocode[i].address !== undefined) {
                    const addrOutput: AddressOutput = this.img.reverseGeocode[i].address!;
                    const addrEntity: conversation.ConcreteEntity = {
                        name: this.img.reverseGeocode[i].address!.formattedAddress ?? "",
                        type: [ "address" ],
                        facets: []
                    }

                    // make the address an entity
                    entities.push(addrEntity);

                    // now make an entity for all of the different parts of the address
                    // and add them as facets to the address
                    if (addrOutput.addressLine) {
                        addrEntity.facets?.push({ name: "addressLine", value: addrOutput.addressLine});
                        entities.push({ name: addrOutput.locality ?? "", type: [ "locality", "place" ] });
                    }
                    if (addrOutput.locality) {
                        addrEntity.facets?.push({ name: "locality", value: addrOutput.locality});
                    }
                    if (addrOutput.neighborhood) {        
                        addrEntity.facets?.push({ name: "neighborhood", value: addrOutput.neighborhood});
                        entities.push({ name: addrOutput.neighborhood ?? "", type: [ "neighborhood", "place" ] });
                    }
                    if (addrOutput.adminDistricts) {
                        addrEntity.facets?.push({ name: "district", value: JSON.stringify(addrOutput.adminDistricts)});
                        for(let i = 0; i < addrOutput.adminDistricts.length; i++) {                            
                            const e: ConcreteEntity = { 
                                name: addrOutput.adminDistricts[i].name ?? "", type: [ "district", "place" ], 
                                facets: []
                            };

                            if (addrOutput.adminDistricts[i].shortName) {
                                e.facets?.push({ name: "shortName", value: addrOutput.adminDistricts[i].shortName!})
                            }

                            entities.push(e);
                        }
                    }
                    if (addrOutput.postalCode) {
                        addrEntity.facets?.push({ name: "postalCode", value: addrOutput.postalCode});
                        entities.push({ name: addrOutput.postalCode ?? "", type: [ "postalCode", "place" ] });
                    }
                    if (addrOutput.countryRegion) {
                        if (addrOutput.countryRegion.name !== undefined && addrOutput.countryRegion.name.length > 0) {
                            addrEntity.facets?.push({ name: "countryName", value: addrOutput.countryRegion?.name!});
                        }
                        if (addrOutput.countryRegion.ISO !== undefined && addrOutput.countryRegion.ISO.length > 0) {
                            addrEntity.facets?.push({ name: "countryISO", value: addrOutput.countryRegion?.ISO!});
                        }
                        entities.push({ 
                            name: addrOutput.countryRegion.name ?? "", type: [ "country", "place" ], 
                            //facets: [ { name: "ISO", value: addrOutput.countryRegion.ISO ?? "" } ]
                        });
                    }
                    if (addrOutput.intersection) {
                        addrEntity.facets?.push({ name: "intersection", value: JSON.stringify(addrOutput.intersection)});
                        entities.push({ name: addrOutput.intersection.displayName ?? "", type: [ "intersection", "place" ] });
                    }                                                                                
                }
            }
        }        

        return {
            entities,
            actions,
            inverseActions: [],
            topics: [],
        };
    }
}

export class ImageCollection implements IConversation<ImageMeta> {
    public settings: PodcastSettings;
    constructor(
        public nameTag: string,
        public messages: Image[],
        public tags: string[] = [],
        public semanticRefs: SemanticRef[] = [],
        public semanticRefIndex: ConversationIndex | undefined = undefined,
        public termToRelatedTermsIndex:
            | TermToRelatedTermsIndex
            | undefined = undefined,
        public timestampIndex:
            | ITimestampToTextRangeIndex
            | undefined = undefined,
        public propertyToSemanticRefIndex:
            | IPropertyToSemanticRefIndex
            | undefined = undefined,
    ) { 
        this.settings = createPodcastSettings();
    }

    addMetadataToIndex() {
        for (let i = 0; i < this.messages.length; i++) {
            const msg = this.messages[i];
            const knowlegeResponse = msg.metadata.getKnowledge();
            if (this.semanticRefIndex !== undefined) {
                for (const entity of knowlegeResponse.entities) {
                    addEntityToIndex(
                        entity,
                        this.semanticRefs,
                        this.semanticRefIndex,
                        i,
                    );
                }
                for (const action of knowlegeResponse.actions) {
                    addActionToIndex(
                        action,
                        this.semanticRefs,
                        this.semanticRefIndex,
                        i,
                    );
                }
                for (const topic of knowlegeResponse.topics) {
                    addTopicToIndex(
                        topic,
                        this.semanticRefs,
                        this.semanticRefIndex,
                        i,
                    );
                }
            }
        }
    }    
    
    public async buildIndex(
        progressCallback?: (
            text: string,
            knowledgeResult: Result<conversation.KnowledgeResponse>,
        ) => boolean,
    ): Promise<ConversationIndexingResult> {
        const result = await buildConversationIndex(this, progressCallback);
        this.addMetadataToIndex();
        this.buildPropertyIndex();
        this.buildTimestampIndex();
        return result;
    }    

    public buildPropertyIndex() {
        if (this.semanticRefs && this.semanticRefs.length > 0) {
            this.propertyToSemanticRefIndex = new PropertyIndex();
            addPropertiesToIndex(
                this.semanticRefs,
                this.propertyToSemanticRefIndex,
            );
        }
    }    

    public async buildRelatedTermsIndex(
        batchSize: number = 8,
        progressCallback?: (
            terms: string[],
            batch: collections.Slice<string>,
        ) => boolean,
    ): Promise<void> {
        if (this.semanticRefIndex) {
            this.termToRelatedTermsIndex = new TermToRelatedTermsIndex(
                this.settings.relatedTermIndexSettings,
            );
            const allTerms = this.semanticRefIndex?.getTerms();
            await this.termToRelatedTermsIndex.buildEmbeddingsIndex(
                allTerms,
                batchSize,
                progressCallback,
            );
        }
    }

    public buildTimestampIndex(): void {
        this.timestampIndex = new TimestampToTextRangeIndex(this.messages);
    }
       
    public serialize(): ImageCollectionData {
        return {
            nameTag: this.nameTag,
            messages: this.messages,
            tags: this.tags,
            semanticRefs: this.semanticRefs,
            semanticIndexData: this.semanticRefIndex?.serialize(),
            relatedTermsIndexData: this.termToRelatedTermsIndex?.serialize(),
        };
    }

    public deserialize(data: ImageCollectionData): void {
        if (data.semanticIndexData) {
            this.semanticRefIndex = new ConversationIndex(
                data.semanticIndexData,
            );
        }
        if (data.relatedTermsIndexData) {
            this.termToRelatedTermsIndex = new TermToRelatedTermsIndex(
                this.settings.relatedTermIndexSettings,
            );
            this.termToRelatedTermsIndex.deserialize(
                data.relatedTermsIndexData,
            );
        }
        this.buildPropertyIndex();
        this.buildTimestampIndex();
    }    
}

/**
 * Indexes the supplied image or images in the supplied folder.
 *
 * @param imagePath - The path to the image file or a folder containing images
 * @param recursive - A flag indicating if the search should include subfolders
 * @returns - The imported images as an image collection.
 */
export async function importImages(
    imagePath: string,
    recursive: boolean = true,
    callback?: (text: string, count: number, max: number) => void
): Promise<ImageCollection> {

    let isDir = isDirectoryPath(imagePath);

    if (!fs.existsSync(imagePath)) {
        throw Error(`The supplied file or folder '${imagePath}' does not exist.`);
    }

    // const clock: StopWatch = new StopWatch();
    // const tokenCountStart: CompletionUsageStats =
    //     TokenCounter.getInstance().total;
    
    // create a model used to extract data from the images
    const chatModel = createKnowledgeModel();

    let images: Image[] = [];
    if (isDir) {
        images = await indexImages(imagePath, recursive, chatModel, callback);
    } else {
        const img = await indexImage(imagePath, chatModel);
        if (img !== undefined) {
            images.push(img);
        }
    }

    return new ImageCollection(
        path.dirname(imagePath),
        images
    );
}

/**
 * Imports images from the supplied folder.
 * 
 * @param sourcePath - The folder to import.
 * @param recursive - A flag indicating whether or not subfolders are imported.
 * @param chatModel - The model used to extract data from the image.
 * @returns - The imported images from the supplied folder.
 */
async function indexImages(
    sourcePath: string,
    recursive: boolean,
    chatModel: ChatModel,
    callback?: (text: string, count: number, max: number) => void
): Promise<Image[]> {
    // load files from the supplied directory
    const fileNames = await fs.promises.readdir(sourcePath, {
        recursive: true,
    });

    // index each image
    const retVal: Image[] = []    
    for (let i = 0; i < fileNames.length; i++) {
        const fullFilePath: string = path.join(sourcePath, fileNames[i]);
        //console.log(`${fullFilePath} [${i+1} of ${fileNames.length}] (estimated time remaining: ${clock.elapsedSeconds / (i + 1) * (fileNames.length - i)})`);
        const img = await indexImage(fullFilePath, chatModel);

        if (callback) {
            callback(fileNames[i], i, fileNames.length);
        }

        if (img !== undefined) {
            retVal.push(img);
        }
    }

    return retVal;
}

/**
 * Imports the supplied image file (if it's an image)
 * 
 * @param fileName - The file to import
 * @param chatModel - The model used to extract data from the image.
 * @returns - The imported image.
 */
async function indexImage(fileName: string, chatModel: ChatModel): Promise<Image | undefined> {
    if (!fs.existsSync(fileName)) {
        console.log(`Could not find part of the file path '${fileName}'`);
        return;
    } else if (!isImageFileType(path.extname(fileName))) {
        console.log(`Skipping '${fileName}', not a known image file.`);
        return;
    }

    const img: image.Image | undefined = await image.loadImage(fileName, chatModel);

    if (img !== undefined) {
        return new Image([img!.title, img!.caption], new ImageMeta(fileName, img!));
    }

    return undefined;
}<|MERGE_RESOLUTION|>--- conflicted
+++ resolved
@@ -32,17 +32,14 @@
     ITimestampToTextRangeIndex,
 } from "./secondaryIndexes.js";
 import { addPropertiesToIndex, PropertyIndex } from "./propertyIndex.js";
-<<<<<<< HEAD
 import fs from "node:fs";
 import path from "node:path";
 import { isImageFileType } from "common-utils";
 import { ChatModel } from "aiclient";
 import { AddressOutput } from "@azure-rest/maps-search";
 import { ConcreteEntity } from "../../knowledgeProcessor/dist/conversation/knowledgeSchema.js";
-=======
 import { IPropertyToSemanticRefIndex } from "./secondaryIndexes.js";
 import { IConversationSecondaryIndexes } from "./secondaryIndexes.js";
->>>>>>> e2f3614b
 
 // metadata for podcast messages
 export class PodcastMessageMeta implements IKnowledgeSource {
@@ -326,8 +323,6 @@
     relatedTermsIndexData?: ITermsToRelatedTermsIndexData | undefined;
 }
 
-export interface ImageCollectionData extends IConversationData<Image> {}
-
 export async function importPodcast(
     transcriptFilePath: string,
     podcastName?: string,
