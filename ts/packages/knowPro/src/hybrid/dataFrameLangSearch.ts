--- conflicted
+++ resolved
@@ -17,15 +17,8 @@
 import { loadSchemaFiles } from "typeagent";
 import { TypeChatLanguageModel, createJsonTranslator } from "typechat";
 import { createTypeScriptJsonValidator } from "typechat/ts";
-<<<<<<< HEAD
-import {
-    compileSearchFilter,
-    SearchQueryTranslator,
-} from "../searchQueryTranslator.js";
-=======
 import { SearchQueryTranslator } from "../searchQueryTranslator.js";
 import { compileSearchFilter } from "../searchLang.js";
->>>>>>> f85d904a
 import { createPropertySearchTerm } from "../searchLib.js";
 
 /**
