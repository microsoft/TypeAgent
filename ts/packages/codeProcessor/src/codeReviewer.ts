--- conflicted
+++ resolved
@@ -53,11 +53,7 @@
 export function createCodeReviewer(
     model?: ChatModel | undefined,
 ): CodeReviewer {
-<<<<<<< HEAD
-    model ??= openai.createChatModel(["codeReviewer.ts"]);
-=======
     model ??= openai.createChatModel(["codeReviewer"]);
->>>>>>> acac5b76
     const codeReviewSchema = ["codeReviewSchema.ts"];
     const reviewTranslator = createReviewTranslator<CodeReview>(
         model,
