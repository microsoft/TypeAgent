// Copyright (c) Microsoft Corporation.
// Licensed under the MIT License.

import { ChatModel, openai } from "aiclient";
import { MessageSourceRole, loadSchema } from "typeagent";
import {
    PromptSection,
    TypeChatJsonTranslator,
    TypeChatLanguageModel,
    createJsonTranslator,
    getData,
} from "typechat";
import { createTypeScriptJsonValidator } from "typechat/ts";
import { CodeReview, BreakPointSuggestions } from "./codeReviewSchema.js";
import {
    CodeBlock,
    Module,
    annotateCodeWithLineNumbers,
    codeSectionFromBlock,
    createCodeSection,
    createModuleSection,
} from "./code.js";
import { CodeAnswer } from "./codeAnswerSchema.js";
import { CodeDocumentation } from "./codeDocSchema.js";

/**
 * A code reviewer
 */
export interface CodeReviewer {
    readonly model: ChatModel;
    review(
        codeToReview: string | string[],
        module?: Module[],
    ): Promise<CodeReview>;
    debug(
        observation: string,
        codeToReview: string | string[],
        module?: Module[],
    ): Promise<CodeReview>;
    breakpoints(
        observation: string,
        codeToReview: string | string[],
        module?: Module[],
    ): Promise<BreakPointSuggestions>;
    answer(
        question: string,
        codeToReview: string | string[],
        language?: string,
    ): Promise<CodeAnswer>;
    document(code: CodeBlock, facets?: string): Promise<CodeDocumentation>;
}

export function createCodeReviewer(
    model?: ChatModel | undefined,
): CodeReviewer {
<<<<<<< HEAD
    model ??= openai.createChatModel(["codeReviewer"]);
=======
    model ??= openai.createChatModel(undefined, undefined, undefined, [
        "codeReviewer",
    ]);
>>>>>>> dccb8aed
    const codeReviewSchema = ["codeReviewSchema.ts"];
    const reviewTranslator = createReviewTranslator<CodeReview>(
        model,
        codeReviewSchema,
        "CodeReview",
    );
    const breakpointTranslator = createReviewTranslator<BreakPointSuggestions>(
        model,
        codeReviewSchema,
        "BreakPointSuggestions",
    );

    const answerTranslator = createAnswerTranslator(model);
    const docTranslator = createDocTranslator(model);
    return {
        get model() {
            return model;
        },
        review,
        debug,
        breakpoints,
        answer,
        document,
    };

    async function review(
        codeToReview: string | string[],
        modules?: Module[],
    ): Promise<CodeReview> {
        const annotatedCode = annotateCodeWithLineNumbers(codeToReview);
        let sections: PromptSection[];
        if (modules) {
            sections = createModuleSections(modules);
        } else {
            sections = [];
        }
        return getData(
            await reviewTranslator.translate(annotatedCode, sections),
        );
    }

    async function debug(
        observation: string,
        codeToReview: string | string[],
        modules?: Module[],
    ): Promise<CodeReview> {
        const annotatedCode = annotateCodeWithLineNumbers(codeToReview);
        let sections: PromptSection[];
        if (modules) {
            sections = createModuleSections(modules);
        } else {
            sections = [];
        }
        sections.push({ role: MessageSourceRole.user, content: observation });
        return getData(
            await reviewTranslator.translate(annotatedCode, sections),
        );
    }

    async function breakpoints(
        observation: string,
        codeToReview: string | string[],
        modules?: Module[],
    ): Promise<BreakPointSuggestions> {
        const annotatedCode = annotateCodeWithLineNumbers(codeToReview);
        let sections: PromptSection[];
        if (modules) {
            sections = createModuleSections(modules);
        } else {
            sections = [];
        }
        sections.push({ role: MessageSourceRole.user, content: observation });
        return getData(
            await breakpointTranslator.translate(annotatedCode, sections),
        );
    }

    async function answer(
        question: string,
        codeToReview: string | string[],
        language?: string,
    ): Promise<CodeAnswer> {
        const annotatedCode = createCodeSection(codeToReview, language);
        return getData(
            await answerTranslator.translate(question, [annotatedCode]),
        );
    }

    async function document(
        code: CodeBlock,
        facets?: string,
    ): Promise<CodeDocumentation> {
        const annotatedCode = codeSectionFromBlock(code);
        facets ??= "accurate, active voice, crisp, succinct";
        let request =
            "Understand the included code and document it where necessary, especially complicated loops. Also explain parameters as needed using JSDoc syntax." +
            `The docs must be: ${facets}`;
        return getData(await docTranslator.translate(request, [annotatedCode]));
    }

    function createModuleSections(modules: Module[]): PromptSection[] {
        const sections: PromptSection[] = [];
        sections.push({
            role: MessageSourceRole.user,
            content: "Imports used by user code are included below.",
        });
        for (const m of modules) {
            sections.push(createModuleSection(m));
        }
        return sections;
    }

    function createReviewTranslator<T extends object>(
        model: TypeChatLanguageModel,
        schemaPaths: string[],
        typeName: string,
    ): TypeChatJsonTranslator<T> {
        const schema = loadSchema(schemaPaths, import.meta.url);
        const validator = createTypeScriptJsonValidator<T>(schema, typeName);
        const translator = createJsonTranslator<T>(model, validator);
        translator.createRequestPrompt = (request) =>
            createCodeReviewPrompt(request, schema, typeName);
        return translator;
    }

    function createCodeReviewPrompt(
        request: string,
        schema: string,
        typeName: string,
    ): string {
        return (
            `Return a code review of user code according to the following TypeScript definitions:\n` +
            `\`\`\`\n${schema}\`\`\`\n` +
            `The following is user code prefixed with line numbers:\n` +
            `"""typescript\n${request}\n"""\n` +
            `The following is your JSON response of type ${typeName} with 2 spaces of indentation and no properties with the value undefined:\n`
        );
    }

    function createCodeAnswerPrompt(
        request: string,
        schema: string,
        typeName: string,
    ): string {
        return (
            `Answer questions about the included code. Return answers according to the following TypeScript definitions:\n` +
            `\`\`\`\n${schema}\`\`\`\n` +
            `QUESTION: ${request}` +
            `The following is your JSON response of type ${typeName} with 2 spaces of indentation and no properties with the value undefined:\n`
        );
    }

    function createAnswerTranslator(
        model: TypeChatLanguageModel,
    ): TypeChatJsonTranslator<CodeAnswer> {
        const typeName = "CodeAnswer";
        const schema = loadSchema(["codeAnswerSchema.ts"], import.meta.url);
        const validator = createTypeScriptJsonValidator<CodeAnswer>(
            schema,
            typeName,
        );
        const translator = createJsonTranslator<CodeAnswer>(model, validator);
        translator.createRequestPrompt = (request) =>
            createCodeAnswerPrompt(request, schema, typeName);
        return translator;
    }

    function createDocTranslator(
        model: TypeChatLanguageModel,
    ): TypeChatJsonTranslator<CodeDocumentation> {
        const typeName = "CodeDocumentation";
        const schema = loadSchema(["codeDocSchema.ts"], import.meta.url);
        const validator = createTypeScriptJsonValidator<CodeDocumentation>(
            schema,
            typeName,
        );
        const translator = createJsonTranslator<CodeDocumentation>(
            model,
            validator,
        );
        return translator;
    }
}<|MERGE_RESOLUTION|>--- conflicted
+++ resolved
@@ -53,13 +53,9 @@
 export function createCodeReviewer(
     model?: ChatModel | undefined,
 ): CodeReviewer {
-<<<<<<< HEAD
-    model ??= openai.createChatModel(["codeReviewer"]);
-=======
     model ??= openai.createChatModel(undefined, undefined, undefined, [
         "codeReviewer",
     ]);
->>>>>>> dccb8aed
     const codeReviewSchema = ["codeReviewSchema.ts"];
     const reviewTranslator = createReviewTranslator<CodeReview>(
         model,
