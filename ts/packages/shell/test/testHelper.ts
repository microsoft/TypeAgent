--- conflicted
+++ resolved
@@ -63,11 +63,7 @@
             return mainWindow;
         } catch (e) {
             console.warn(
-<<<<<<< HEAD
                 `Unable to start electrom application (${process.env["INSTANCE_NAME"]}). Attempt ${retryAttempt} of ${maxRetries}. Error: ${e}`,
-=======
-                `Unable to start electron application (${process.env["INSTANCE_NAME"]}). Attempt ${retryAttempt} of ${maxRetries}. Error: ${e}`,
->>>>>>> d3473d8b
             );
             retryAttempt++;
 
@@ -115,19 +111,11 @@
                 console.log(e);
             }
         }
-<<<<<<< HEAD
 
         console.log("waiting...");
         await new Promise((resolve) => setTimeout(resolve, 1000));
     } while (++attempts < 30);
 
-=======
-
-        console.log("waiting...");
-        await new Promise((resolve) => setTimeout(resolve, 1000));
-    } while (++attempts < 30);
-
->>>>>>> d3473d8b
     throw "Unable to find window...timeout";
 }
 
@@ -299,16 +287,12 @@
  * @param page The page where the chatview is hosted
  * @param timeout The maximum amount of time to wait for the agent message
  * @param expectedMessageCount The expected # of agent messages at this time.
-<<<<<<< HEAD
  * @param waitForMessageCompletion A flag indicating if we should block util the message is completed.
  * @param ignore A list of messges that this method will consider noise and will reject as false positivies
  *          i.e. [".."] and this method will ignore agent messages that are "..." and will continue waiting. 
  *          This is useful when an agent sends status messages.
  * 
  * @returns When the expected # of messages is reached or the timeout is reached.  Whichever occurrs first.
-=======
- * @returns When the expected # of messages is reached or the timeout is reached.  Whichever occurs first.
->>>>>>> d3473d8b
  */
 export async function waitForAgentMessage(
     page: Page,
