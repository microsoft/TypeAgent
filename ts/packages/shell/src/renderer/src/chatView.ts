// Copyright (c) Microsoft Corporation.
// Licensed under the MIT License.

import { IdGenerator, getClientAPI } from "./main";
import { ChatInput, ExpandableTextarea, questionInput } from "./chatInput";
import { iconCheckMarkCircle, iconX } from "./icon";
import { ActionTemplateSequence } from "../../preload/electronTypes";
import {
    DisplayAppendMode,
    DisplayContent,
    DynamicDisplay,
} from "@typeagent/agent-sdk";
import { TTS } from "./tts/tts";
import { IAgentMessage } from "agent-dispatcher";

import { PartialCompletion } from "./partial";
import { InputChoice } from "./choicePanel";
import { MessageGroup } from "./messageGroup";

interface ISymbolNode {
    symbolName: string;
    children: ISymbolNode[];
    parent?: ISymbolNode;
}

enum SymbolType {
    Union,
    Action,
    Parameter,
    Object,
    String,
    Boolean,
    Number,
    Array,
}

function symbolNode(
    symbolName: string,
    symbolType: SymbolType,
    children: ISymbolNode[],
    parent?: ISymbolNode,
): ISymbolNode {
    const newSym = {
        symbolName,
        symbolType,
        children,
        parent,
    };
    newSym.children.forEach((child) => {
        child.parent = newSym;
    });
    return newSym;
}

function symbolsFromStrings(
    symbolNames: string[],
    symbolType: SymbolType,
    parent: ISymbolNode,
): ISymbolNode[] {
    return symbolNames.map((name) => symbolNode(name, symbolType, [], parent));
}

export class PlayerShimCursor {
    actionNames = [
        "play",
        "status",
        "pause",
        "resume",
        "stop",
        "next",
        "previous",
        "shuffle",
        "listDevices",
        "selectDevice",
        "setVolume",
        "changeVolume",
        "searchTracks",
        "listPlaylists",
        "getPlaylist",
        "getAlbum",
        "getFavorites",
        "filterTracks",
        "createPlaylist",
        "deletePlaylist",
        "getQueue",
        "unknown",
    ];
    root: ISymbolNode = symbolNode("root", SymbolType.Union, []);
    cursor: ISymbolNode = this.root;
    constructor() {
        this.root.children = symbolsFromStrings(
            this.actionNames,
            SymbolType.Action,
            this.root,
        );
        this.setParameters();
    }

    setParameters() {
        for (const child of this.root.children) {
            switch (child.symbolName) {
                case "play": {
                    const queryNode = symbolNode(
                        "query",
                        SymbolType.Object,
                        [],
                    );
                    child.children = [
                        symbolNode("trackNumber", SymbolType.Number, [], child),
                        symbolNode("trackRange", SymbolType.Array, [], child),
                        symbolNode("quantity", SymbolType.Number, [], child),
                        queryNode,
                    ];
                    queryNode.children = [
                        symbolNode("name", SymbolType.String, [], queryNode),
                        symbolNode("type", SymbolType.String, [], queryNode),
                    ];
                    break;
                }
                case "selectDevice":
                    child.children = [
                        symbolNode("keyword", SymbolType.String, [], child),
                    ];
                    break;
                case "shuffle":
                    child.children = [
                        symbolNode("on", SymbolType.Boolean, [], child),
                    ];
                    break;
                case "setVolume":
                    child.children = [
                        symbolNode(
                            "newVolumeLevel",
                            SymbolType.Number,
                            [],
                            child,
                        ),
                    ];
                    break;
                case "changeVolume":
                    child.children = [
                        symbolNode(
                            "volumeChangePercentage",
                            SymbolType.Number,
                            [],
                            child,
                        ),
                    ];
                    break;
                case "searchTracks":
                    child.children = [
                        symbolNode("query", SymbolType.String, [], child),
                    ];
                    break;
                case "getPlaylist":
                    child.children = [
                        symbolNode("name", SymbolType.String, [], child),
                    ];
                    break;
                case "getAlbum":
                    child.children = [
                        symbolNode("name", SymbolType.String, [], child),
                    ];
                    break;
                case "filterTracks": {
                    child.children = [
                        symbolNode("filterType", SymbolType.String, [], child),
                        symbolNode("filterValue", SymbolType.String, [], child),
                        symbolNode("negate", SymbolType.Boolean, [], child),
                    ];
                    break;
                }
                case "createPlaylist":
                    child.children = [
                        symbolNode("name", SymbolType.String, [], child),
                    ];
                    break;
                case "deletePlaylist":
                    child.children = [
                        symbolNode("name", SymbolType.String, [], child),
                    ];
                    break;
                case "unknown":
                    child.children = [
                        symbolNode("text", SymbolType.String, [], child),
                    ];
                    break;
            }
        }
    }

    open(name: string) {
        const child = this.cursor.children.find(
            (child) => child.symbolName === name,
        );
        if (child) {
            this.cursor = child;
        }
    }

    close() {
        if (this.cursor.parent !== undefined) {
            this.cursor = this.cursor.parent;
        }
    }
    symbolNames() {
        return this.cursor.children.map((child) => child.symbolName);
    }
}

<<<<<<< HEAD
function metricsString(name: string, duration: number, count = 1) {
    const avg = duration / count;
    return `${name}: <b>${formatTimeReaderFriendly(avg)}${count !== 1 ? `(out of ${count})` : ""}</b>`;
}

class MessageContainer {
    public readonly div: HTMLDivElement;
    private readonly messageBodyDiv: HTMLDivElement;
    private readonly messageDiv: HTMLDivElement;
    private readonly timestampDiv: HTMLDivElement;
    private readonly iconDiv: HTMLDivElement;

    private metricsDiv?: {
        mainMetricsDiv: HTMLDivElement;
        markMetricsDiv: HTMLDivElement;
        ttsMetricsDiv: HTMLDivElement;
        firstResponseMetricsDiv: HTMLDivElement;
    };

    private messageStart?: number;
    private audioStart?: number;
    private ttsFirstChunkTotal: number = 0;
    private ttsFirstChunkCount: number = 0;
    private ttsSynthesisTotal: number = 0;

    private lastAppendMode?: DisplayAppendMode;
    private completed = false;
    private pendingSpeakText: string = "";

    public get source() {
        return this._source;
    }

    private updateSource() {
        const source = this._source;
        const sourceIcon = this.agents.get(source);

        // set source and source icon
        (this.timestampDiv.firstChild as HTMLDivElement).innerText = source; // name
        this.iconDiv.innerText = sourceIcon ?? "❔"; // icon
    }

    constructor(
        private chatView: ChatView,
        className: string,
        private _source: string,
        private readonly agents: Map<string, string>,
        beforeElem: Element,
        private hideMetrics: boolean,
        private readonly requestStart: number,
        private showFirstResponseMetrics = false,
    ) {
        const div = document.createElement("div");
        div.className = className;

        const timestampDiv = createTimestampDiv(
            new Date(),
            "chat-timestamp-left",
        );
        div.append(timestampDiv);
        this.timestampDiv = timestampDiv;

        const agentIconDiv = document.createElement("div");
        agentIconDiv.className = "agent-icon";
        div.append(agentIconDiv);
        this.iconDiv = agentIconDiv;

        const messageBodyDiv = document.createElement("div");
        const bodyClass = this.hideMetrics
            ? "chat-message-body-hide-metrics"
            : "chat-message-body";
        messageBodyDiv.className = `${bodyClass} chat-message-agent`;
        div.append(messageBodyDiv);
        this.messageBodyDiv = messageBodyDiv;

        const message = document.createElement("div");
        message.className = "chat-message-content";
        messageBodyDiv.append(message);
        this.messageDiv = message;

        // The chat message list has the style flex-direction: column-reverse;
        beforeElem.before(div);

        this.div = div;
        this.updateSource();
    }

    public getMessage() {
        return this.messageDiv.innerText;
    }

    public setMessage(
        content: DisplayContent,
        source: string,
        appendMode?: DisplayAppendMode, // default to not appending.
    ) {
        if (typeof content !== "string" && content.kind === "info") {
            // Don't display info
            return;
        }

        if (this.messageStart === undefined) {
            // Don't count dispatcher status messages as first response.
            if (source !== "dispatcher") {
                this.messageStart = performance.now();
                this.updateFirstResponseMetrics();
            }
        }

        // Flush last temporary reset the lastAppendMode.
        this.flushLastTemporary();

        this._source = source;
        this.updateSource();

        const speakText = setContent(
            this.messageDiv,
            content,
            appendMode === "inline" && this.lastAppendMode !== "inline"
                ? "block"
                : appendMode,
        );

        this.speak(speakText, appendMode);

        this.lastAppendMode = appendMode;

        this.updateDivState();
    }

    public addChoicePanel(
        choices: InputChoice[],
        onSelected: (choice: InputChoice) => void,
    ) {
        const choicePanel = new ChoicePanel(
            this.messageDiv,
            choices,
            (choice: InputChoice) => {
                choicePanel.remove();
                onSelected(choice);
            },
        );
    }

    private speakText(tts: TTS, speakText: string) {
        let cbAudioStart: (() => void) | undefined;
        if (this.audioStart === undefined) {
            this.audioStart = -1;
            cbAudioStart = () => {
                this.audioStart = performance.now();
                this.updateFirstResponseMetrics();
            };
        }
        const p = tts.speak(speakText, cbAudioStart);
        p.then((timing) => {
            if (timing) {
                this.addTTSTiming(timing);
            }
        });
    }

    private speak(
        speakText: string | undefined,
        appendMode?: DisplayAppendMode,
    ) {
        const tts = this.chatView.tts;
        if (tts === undefined) {
            return;
        }
        if (speakText === undefined) {
            // Flush the pending text.
            this.flushPendingSpeak(tts);
            return;
        }

        if (appendMode !== "inline") {
            this.flushPendingSpeak(tts);
            this.speakText(tts, speakText);
            return;
        }

        this.pendingSpeakText += speakText;
        const minSpeak = 10; // TODO: Adjust this value.
        if (this.pendingSpeakText.length <= minSpeak) {
            // Too short to speak.
            return;
        }
        const segmenter = new Intl.Segmenter(navigator.language, {
            granularity: "sentence",
        });
        const segments = Array.from(segmenter.segment(this.pendingSpeakText));

        if (segments.length < 2) {
            // No sentence boundary.
            return;
        }

        // Try Keep the last segment and speak the rest.
        const index = segments[segments.length - 1].index;
        if (index <= minSpeak) {
            // Too short to speak.
            return;
        }

        const speakTextPartial = this.pendingSpeakText.slice(0, index);
        this.pendingSpeakText = this.pendingSpeakText.slice(index);
        this.speakText(tts, speakTextPartial);
    }

    private flushPendingSpeak(tts: TTS) {
        // Flush the pending text.
        if (this.pendingSpeakText) {
            this.speakText(tts, this.pendingSpeakText);
            this.pendingSpeakText = "";
        }
    }

    public complete() {
        this.completed = true;
        if (this.chatView.tts) {
            this.flushPendingSpeak(this.chatView.tts);
        }
        this.flushLastTemporary();
        this.updateDivState();
    }

    private updateDivState() {
        if (this.completed && !this.messageDiv.firstChild) {
            this.hide();
        } else {
            this.show();
        }
    }

    private flushLastTemporary() {
        if (this.lastAppendMode === "temporary") {
            this.messageDiv.lastChild?.remove();
            this.lastAppendMode = undefined;
        }
    }

    private ensureMetricsDiv() {
        if (this.metricsDiv === undefined) {
            const metricsContainer = document.createElement("div");
            metricsContainer.className =
                "chat-message-metrics chat-message-metrics-left";
            this.messageBodyDiv.append(metricsContainer);

            const metricsDetails = document.createElement("div");
            metricsDetails.className = "metrics-details";
            metricsContainer.append(metricsDetails);

            const left = document.createElement("div");
            metricsDetails.append(left);
            const middle = document.createElement("div");
            metricsDetails.append(middle);
            const right = document.createElement("div");
            metricsDetails.append(right);

            const firstResponseMetricsDiv = document.createElement("div");
            left.append(firstResponseMetricsDiv);

            const markMetricsDiv = document.createElement("div");
            middle.append(markMetricsDiv);

            // Only show with dev UI.
            const ttsMetricsDiv = document.createElement("div");
            ttsMetricsDiv.className = "tts-metrics";
            middle.append(ttsMetricsDiv);

            const mainMetricsDiv = document.createElement("div");
            right.append(mainMetricsDiv);

            this.metricsDiv = {
                mainMetricsDiv,
                markMetricsDiv,
                ttsMetricsDiv,
                firstResponseMetricsDiv,
            };
        }
        return this.metricsDiv;
    }

    public updateMainMetrics(metrics?: PhaseTiming, total?: number) {
        if (metrics === undefined && total === undefined) {
            return;
        }
        const metricsDiv = this.ensureMetricsDiv();
        updateMetrics(
            metricsDiv.mainMetricsDiv,
            metricsDiv.markMetricsDiv,
            "Action",
            metrics,
            total,
        );
    }

    private updateFirstResponseMetrics() {
        if (this.showFirstResponseMetrics) {
            const messages: string[] = [];
            if (this.messageStart !== undefined) {
                messages.push(
                    metricsString(
                        "First Message",
                        this.messageStart - this.requestStart,
                    ),
                );
            }
            if (this.audioStart !== undefined) {
                messages.push(
                    metricsString(
                        "First Audio",
                        this.audioStart - this.requestStart,
                    ),
                );
            }
            const div = this.ensureMetricsDiv().firstResponseMetricsDiv;
            div.innerHTML = messages.join("<br>");
        } else if (this.metricsDiv) {
            this.metricsDiv.firstResponseMetricsDiv.innerHTML = "";
        }
    }

    public setFirstResponseMetricsVisibility(visible: boolean) {
        this.showFirstResponseMetrics = visible;
        this.updateFirstResponseMetrics();
    }

    public addTTSTiming(timing: TTSMetrics) {
        const messages: string[] = [];
        if (timing.firstChunkTime) {
            this.ttsFirstChunkTotal += timing.firstChunkTime;
            this.ttsFirstChunkCount++;
        }
        this.ttsSynthesisTotal += timing.duration;

        if (this.ttsFirstChunkCount !== 0) {
            messages.push(
                metricsString(
                    "TTS First Chunk",
                    this.ttsFirstChunkTotal,
                    this.ttsFirstChunkCount,
                ),
            );
        }
        messages.push(metricsString("TTS Synthesis", this.ttsSynthesisTotal));
        this.ensureMetricsDiv().ttsMetricsDiv.innerHTML = messages.join("<br>");
    }

    public show() {
        this.div.classList.remove("chat-message-hidden");
    }
    public hide() {
        this.div.classList.add("chat-message-hidden");
    }
    public scrollIntoView() {
        this.div.scrollIntoView(false);
    }

    public setMetricsVisible(visible: boolean) {
        this.hideMetrics = !visible;
        updateMetricsVisibility(visible, this.messageBodyDiv);
    }
}

function updateMetricsVisibility(visible: boolean, div: HTMLDivElement) {
    const addClass = visible
        ? "chat-message-body"
        : "chat-message-body-hide-metrics";
    const removeClass = visible
        ? "chat-message-body-hide-metrics"
        : "chat-message-body";
    div.classList.remove(removeClass);
    div.classList.add(addClass);
}

class MessageGroup {
    public readonly userMessageContainer: HTMLDivElement;
    public readonly userMessageBody: HTMLDivElement;
    public readonly userMessage: HTMLDivElement;
    public metricsDiv?: {
        mainMetricsDiv: HTMLDivElement;
        markMetricsDiv: HTMLDivElement;
    };
    private statusMessage: MessageContainer | undefined;
    private readonly agentMessages: MessageContainer[] = [];
    private readonly start: number = performance.now();
    constructor(
        private readonly chatView: ChatView,
        request: DisplayContent,
        container: HTMLDivElement,
        requestPromise: Promise<RequestMetrics | undefined> | undefined,
        timeStamp: Date,
        public agents: Map<string, string>,
        private hideMetrics: boolean,
    ) {
        const userMessageContainer = document.createElement("div");
        userMessageContainer.className = "chat-message-right";

        const timeStampDiv = createTimestampDiv(
            timeStamp,
            "chat-timestamp-right",
        );
        userMessageContainer.appendChild(timeStampDiv);

        const userMessageBody = document.createElement("div");
        const bodyClass = this.hideMetrics
            ? "chat-message-body-hide-metrics"
            : "chat-message-body";
        userMessageBody.className = `${bodyClass} chat-message-user`;
        userMessageContainer.appendChild(userMessageBody);

        const userMessage = document.createElement("div");
        userMessage.className = "chat-message-content";
        userMessageBody.appendChild(userMessage);

        setContent(userMessage, request);

        if (container.firstChild) {
            container.firstChild.before(userMessageContainer);

            userMessageContainer.scrollIntoView(false);
        } else {
            container.append(userMessageContainer);
        }

        this.userMessageContainer = userMessageContainer;
        this.userMessageBody = userMessageBody;
        this.userMessage = userMessage;

        this.chatView.tts?.stop();

        if (requestPromise) {
            requestPromise
                .then((metrics) => this.requestCompleted(metrics))
                .catch((error) => this.requestException(error));
        }
    }

    public setMetricsVisible(visible: boolean) {
        this.hideMetrics = !visible;
        updateMetricsVisibility(visible, this.userMessageBody);
        this.statusMessage?.setMetricsVisible(visible);
        for (const agentMessage of this.agentMessages) {
            agentMessage.setMetricsVisible(visible);
        }
    }
    private requestCompleted(metrics: RequestMetrics | undefined) {
        this.updateMetrics(metrics);
        if (this.statusMessage === undefined) {
            this.addStatusMessage(
                { message: "Command completed", source: "shell" },
                false,
            );
        } else {
            this.statusMessage.complete();
            this.chatView.updateScroll();
        }
    }

    private requestException(error: any) {
        console.error(error);
        this.addStatusMessage(
            { message: `Processing Error: ${error}`, source: "shell" },
            false,
        );
    }

    private ensureStatusMessage(source: string) {
        if (this.statusMessage === undefined) {
            this.statusMessage = new MessageContainer(
                this.chatView,
                "chat-message-left",
                source,
                this.agents,
                this.userMessageContainer,
                this.hideMetrics,
                this.start,
                true,
            );
        }

        return this.statusMessage;
    }

    public addStatusMessage(msg: IAgentMessage, temporary: boolean) {
        let message = msg.message;
        const statusMessage = this.ensureStatusMessage(msg.source);
        statusMessage.setMessage(
            message,
            msg.source,
            temporary ? "temporary" : "block",
        );

        this.updateMetrics(msg.metrics);
        this.chatView.updateScroll();
    }

    public updateMetrics(metrics?: RequestMetrics) {
        if (metrics) {
            if (metrics.parse !== undefined) {
                if (this.metricsDiv === undefined) {
                    const metricsContainer = document.createElement("div");
                    metricsContainer.className =
                        "chat-message-metrics chat-message-metrics-right";
                    this.userMessageBody.append(metricsContainer);

                    const metricsDetails = document.createElement("div");
                    metricsDetails.className = "metrics-details";
                    metricsContainer.append(metricsDetails);

                    const left = document.createElement("div");
                    metricsDetails.append(left);
                    const right = document.createElement("div");
                    metricsDetails.append(right);
                    this.metricsDiv = {
                        mainMetricsDiv: right,
                        markMetricsDiv: left,
                    };
                }
                updateMetrics(
                    this.metricsDiv.mainMetricsDiv,
                    this.metricsDiv.markMetricsDiv,
                    "Translation",
                    metrics.parse,
                );
            }

            this.statusMessage?.updateMainMetrics(
                metrics.command,
                this.agentMessages.length === 0 ? metrics.duration : undefined,
            );

            for (let i = 0; i < this.agentMessages.length; i++) {
                const agentMessage = this.agentMessages[i];
                const info = metrics.actions[i];
                agentMessage.updateMainMetrics(
                    info,
                    i === this.agentMessages.length - 1
                        ? metrics.duration
                        : undefined,
                );
            }
        }
    }

    public ensureAgentMessage(msg: IAgentMessage, notification = false) {
        const statusMessage = this.ensureStatusMessage(msg.source);

        const index = msg.actionIndex;
        if (index === undefined) {
            return statusMessage;
        }
        const agentMessage = this.agentMessages[index];
        if (agentMessage === undefined) {
            statusMessage.setFirstResponseMetricsVisibility(false);
            let beforeElem = statusMessage;
            for (let i = 0; i < index + 1; i++) {
                if (this.agentMessages[i] === undefined) {
                    const newAgentMessage = new MessageContainer(
                        this.chatView,
                        "chat-message-left",
                        msg.source,
                        this.agents,
                        beforeElem.div,
                        this.hideMetrics,
                        this.start,
                        i === 0,
                    );
                    if (notification) {
                        newAgentMessage.div.classList.add("notification");
                    }
                    this.agentMessages[i] = newAgentMessage;
                }
                beforeElem = this.agentMessages[i];
            }
            this.chatView.updateScroll();
        }

        this.updateMetrics(msg.metrics);
        return this.agentMessages[index];
    }

    public updateMessageText(message: string) {
        this.userMessage.textContent = message;
    }
}

const ansi_up = new AnsiUp();
ansi_up.use_classes = true;

function textToHtml(text: string): string {
    const value = ansi_up.ansi_to_html(text);
    const line = value.replace(/\n/gm, "<br>");
    return line;
}

function stripAnsi(text: string): string {
    return text.replace(/\x1b\[[0-9;]*m/g, "");
}

function encodeTextToHtml(text: string): string {
    return text
        .replace(/&/gm, "&amp;")
        .replace(/</gm, "&lt;")
        .replace(/>/gm, "&gt;");
}

const enableText2Html = true;

function matchKindStyle(elm: HTMLElement, kindStyle?: string) {
    if (kindStyle !== undefined) {
        return elm.classList.contains(kindStyle);
    }
    for (const cls of elm.classList) {
        if (cls.startsWith("chat-message-kind-")) {
            return false;
        }
    }
    return true;
}

export function setContent(
    elm: HTMLElement,
    content: DisplayContent,
    appendMode?: DisplayAppendMode,
): string | undefined {
    // Remove existing content if we are not appending.
    if (appendMode === undefined) {
        while (elm.firstChild) {
            elm.removeChild(elm.firstChild);
        }
    }

    let type: DisplayType;
    let kind: DisplayMessageKind | undefined;
    let text: string;
    let speak: boolean;
    let script: string | undefined;
    if (typeof content === "string") {
        type = "text";
        text = content;
        speak = false;
        script = undefined;
    } else {
        type = content.type;
        text = content.content;
        kind = content.kind;
        speak = content.speak ?? false;
        script = content.script;
    }

    const kindStyle = kind ? `chat-message-kind-${kind}` : undefined;

    let contentDiv = elm.lastChild as HTMLDivElement | null;
    let newDiv = true;
    if (
        appendMode !== "inline" ||
        !contentDiv ||
        !matchKindStyle(contentDiv, kindStyle)
    ) {
        // Create a new div
        contentDiv = document.createElement("div");
        if (kindStyle) {
            contentDiv.classList.add(kindStyle);
        }
        if (appendMode === "inline") {
            contentDiv.style.display = "inline-block";
        }
        elm.appendChild(contentDiv);
        newDiv = false;
    }

    let contentElm: HTMLElement = contentDiv;
    if (type === "text") {
        const prevElm = contentDiv.lastChild as HTMLElement | null;
        if (prevElm?.classList.contains("chat-message-agent-text")) {
            // If there is an existing text element then append to it.
            contentElm = prevElm;
        } else {
            const span = document.createElement("span");
            // create a text span so we can set "whitespace: break-spaces" css style of text content.
            span.className = `chat-message-agent-text`;
            contentDiv.appendChild(span);
            contentElm = span;
        }
    }

    // Process content according to type
    const contentHtml =
        type === "html"
            ? DOMPurify.sanitize(text, {
                  ADD_ATTR: ["target", "onclick", "onerror"],
                  ADD_DATA_URI_TAGS: ["img"],
                  ADD_URI_SAFE_ATTR: ["src"],
              })
            : enableText2Html
              ? textToHtml(text)
              : stripAnsi(encodeTextToHtml(text));

    // if the agent wants to show script we need to do that in isolation so create an iframe
    // and put both the script and supplied HTML into it
    if (script) {
        const iframe: HTMLIFrameElement = document.createElement("iframe");
        iframe.sandbox.add("allow-scripts");
        iframe.classList.add("host-frame");        
        iframe.srcdoc = `<html>
        <head>
        <link href="./assets/styles.less" type="text/css" rel="stylesheet">
        <link href="./assets/carousel.less" type="text/css" rel="stylesheet">
        </head>
        <body style="height: auto; overflow: hidden;">${text}<script>${script}</script></body></html>`;

        contentElm.appendChild(iframe);
    } else {
        // HTML only
        contentElm.innerHTML += contentHtml;
    }

    if (!speak) {
        return undefined;
    }
    if (type === "text") {
        return stripAnsi(text);
    }

    if (newDiv) {
        return contentElm.innerText;
    }

    const parser = new DOMParser();
    return parser.parseFromString(contentHtml, "text/html").body.innerText;
}

export function createTimestampDiv(timestamp: Date, className: string) {
    const timeStampDiv = document.createElement("div");
    timeStampDiv.classList.add(className);

    const nameSpan = document.createElement("span");
    nameSpan.className = "agent-name";
    timeStampDiv.appendChild(nameSpan); // name placeholder

    const dateSpan = document.createElement("span");
    dateSpan.className = "timestring";
    timeStampDiv.appendChild(dateSpan); // time string

    dateSpan.innerText = timestamp.toLocaleTimeString();

    return timeStampDiv;
}

function updateMetrics(
    mainMetricsDiv: HTMLDivElement,
    markMetricsDiv: HTMLDivElement,
    name: string,
    metrics?: PhaseTiming,
    total?: number,
) {
    // clear out previous perf data
    mainMetricsDiv.innerHTML = "";
    markMetricsDiv.innerHTML = "";

    if (metrics?.marks) {
        const messages: string[] = [];
        for (const [key, value] of Object.entries(metrics.marks)) {
            const { duration, count } = value;
            messages.push(metricsString(key, duration, count));
        }
        markMetricsDiv.innerHTML = messages.join("<br>");
    }
    const messages: string[] = [];
    if (metrics?.duration) {
        messages.push(metricsString(`${name} Elapsed Time`, metrics.duration));
    }
    if (total !== undefined) {
        messages.push(metricsString("Total Elapsed Time", total));
    }
    mainMetricsDiv.innerHTML = messages.join("<br>");
}

function formatTimeReaderFriendly(time: number) {
    if (time < 1) {
        return `${time.toFixed(3)}ms`;
    } else if (time > 1000) {
        return `${(time / 1000).toFixed(1)}s`;
    } else {
        return `${time.toFixed(1)}ms`;
    }
}

=======
>>>>>>> 644e9429
export function getSelectionXCoord() {
    let sel = window.getSelection();
    let x = 0;
    if (sel) {
        if (sel.rangeCount) {
            let range = sel.getRangeAt(0).cloneRange();
            if (range.getClientRects) {
                range.collapse(true);
                let rects = range.getClientRects();
                if (rects.length > 0) {
                    const rect = rects[0];
                    x = rect.left;
                }
            }
            // Fall back to inserting a temporary element
            if (x == 0) {
                var span = document.createElement("span");
                if (span.getClientRects) {
                    // Ensure span has dimensions and position by
                    // adding a zero-width space character
                    span.appendChild(document.createTextNode("\u200b"));
                    range.insertNode(span);
                    const rect = span.getClientRects()[0];
                    x = rect.left;
                    var spanParent = span.parentNode;
                    if (spanParent) {
                        spanParent.removeChild(span);
                        // Glue any broken text nodes back together
                        spanParent.normalize();
                    }
                }
            }
        }
    }
    return x;
}

const DynamicDisplayMinRefreshIntervalMs = 15;
export class ChatView {
    private topDiv: HTMLDivElement;
    private messageDiv: HTMLDivElement;
    private inputContainer: HTMLDivElement;

    private idToMessageGroup: Map<string, MessageGroup> = new Map();
    chatInput: ChatInput;
    private partialCompletion: PartialCompletion | undefined;

    commandBackStackIndex = -1;

    private hideMetrics = true;
    constructor(
        private idGenerator: IdGenerator,
        public agents: Map<string, string>,
        public tts?: TTS,
    ) {
        this.topDiv = document.createElement("div");
        this.topDiv.className = "chat-container";
        this.messageDiv = document.createElement("div");
        this.messageDiv.className = "chat scroll_enabled";
        this.chatInput = new ChatInput(
            "phraseDiv",
            "reco",
            (messageHtml) => {
                // message from chat input are from innerHTML
                this.addUserMessage({
                    type: "html",
                    content: messageHtml,
                });
            },
            (_eta: ExpandableTextarea) => {
                if (this.partialCompletion) {
                    this.partialCompletion.update();
                }
            },
            (_eta: ExpandableTextarea, ev: KeyboardEvent) => {
                if (this.partialCompletion?.handleSpecialKeys(ev) === true) {
                    return false;
                }

                // history
                if (!ev.altKey && !ev.ctrlKey) {
                    if (ev.key == "ArrowUp" || ev.key == "ArrowDown") {
                        const messages = this.messageDiv.querySelectorAll(
                            ".chat-message-user:not(.chat-message-hidden) .chat-message-content",
                        );

                        if (messages.length !== 0) {
                            if (
                                ev.key == "ArrowUp" &&
                                this.commandBackStackIndex < messages.length - 1
                            ) {
                                this.commandBackStackIndex++;
                            } else if (
                                ev.key == "ArrowDown" &&
                                this.commandBackStackIndex > -1
                            ) {
                                this.commandBackStackIndex--;
                            }

                            if (this.commandBackStackIndex == -1) {
                                this.chatInput.clear();
                            } else {
                                const content =
                                    messages[this.commandBackStackIndex]
                                        .textContent;
                                this.chatInput.textarea.setContent(content);
                            }
                            return false;
                        }
                    }
                }

                return true;
            },
        );
        this.inputContainer = this.chatInput.getInputContainer();
        this.topDiv.appendChild(this.messageDiv);

        // Add the input div at the bottom so it's always visible
        this.topDiv.append(this.inputContainer);

        // wire up messages from slide show iframes
        window.onmessage = (e) => {
            if (e.data.startsWith("slideshow_")) {

                const temp: string[] = (e.data as string).split("_");
                if (temp.length != 3 ) {
                    return;
                }

                const hash = temp[1];
                const size = temp[2];

                // find the iframe from which this message originated
                const iframes = document.getElementsByTagName("iframe");
                for(let i = 0; i < iframes.length; i++) {
                    if (iframes[i].srcdoc.indexOf(`slideshow_${hash}`) > -1) {
                        
                        // resize the host iframe to fit the content size as reported by the iframe
                        iframes[i].style.height = size + "px";

                        break;
                    }
                };
            }
        };
    }

    enablePartialInput(enabled: boolean) {
        if (enabled) {
            if (this.partialCompletion === undefined) {
                this.partialCompletion = new PartialCompletion(
                    this.inputContainer,
                    this.chatInput.textarea,
                );
            }
        } else {
            this.partialCompletion?.close();
            this.partialCompletion = undefined;
        }
    }

    private dynamicDisplays: {
        source: string;
        id: string;
        actionIndex: number;
        displayId: string;
        nextRefreshTime: number;
    }[] = [];
    private timer: number | undefined = undefined;
    private scheduledRefreshTime: number | undefined = undefined;
    setDynamicDisplay(
        source: string,
        id: string,
        actionIndex: number,
        displayId: string,
        nextRefreshMs: number,
    ) {
        const now = Date.now();
        const agentMessage = this.ensureAgentMessage({
            message: "",
            requestId: id,
            source: source,
            actionIndex: actionIndex,
        });
        if (agentMessage === undefined) {
            return;
        }
        this.dynamicDisplays.push({
            source,
            id,
            actionIndex,
            displayId,
            nextRefreshTime:
                Math.max(nextRefreshMs, DynamicDisplayMinRefreshIntervalMs) +
                now,
        });

        this.scheduleDynamicDisplayRefresh(now);
    }
    private scheduleDynamicDisplayRefresh(now: number) {
        if (this.dynamicDisplays.length === 0) {
            return;
        }
        this.dynamicDisplays.sort(
            (a, b) => a.nextRefreshTime - b.nextRefreshTime,
        );
        const nextRefreshTime = this.dynamicDisplays[0].nextRefreshTime;
        const scheduledRefreshTime = this.scheduledRefreshTime;
        if (
            scheduledRefreshTime === undefined ||
            nextRefreshTime < scheduledRefreshTime
        ) {
            if (this.timer !== undefined) {
                window.clearInterval(this.timer);
                this.timer = undefined;
            }
            const interval = nextRefreshTime - now;
            this.scheduledRefreshTime = nextRefreshTime;
            this.timer = window.setTimeout(() => {
                this.scheduledRefreshTime = undefined;
                this.timer = undefined;
                this.refreshDynamicDisplays();
            }, interval);
        }
    }

    private async refreshDynamicDisplays() {
        const now = Date.now();
        let item = this.dynamicDisplays[0];
        const currentDisplay = new Map<string, DynamicDisplay>();
        while (item && item.nextRefreshTime <= now) {
            this.dynamicDisplays.shift()!;
            const { id, source, actionIndex, displayId } = item;
            try {
                // Only call getDynamicDisplay once if there are multiple
                let result = currentDisplay.get(`${source}:${displayId}`);
                if (result === undefined) {
                    result = await getClientAPI().getDynamicDisplay(
                        source,
                        displayId,
                    );
                    currentDisplay.set(`${source}:${displayId}`, result);
                }
                this.addAgentMessage(
                    {
                        message: result.content,
                        requestId: id,
                        source: source,
                        actionIndex: actionIndex,
                    },
                    { dynamicUpdate: true },
                );
                if (result.nextRefreshMs !== -1) {
                    this.dynamicDisplays.push({
                        source,
                        id,
                        actionIndex,
                        displayId,
                        nextRefreshTime:
                            Math.max(
                                result.nextRefreshMs,
                                DynamicDisplayMinRefreshIntervalMs,
                            ) + now,
                    });
                }
            } catch (error: any) {
                currentDisplay.set(`${source}:${displayId}`, {
                    content: error.message,
                    nextRefreshMs: -1,
                });
                this.addAgentMessage(
                    {
                        message: error.message,
                        requestId: id,
                        source: source,
                        actionIndex: actionIndex,
                    },
                    { dynamicUpdate: true },
                );
            }

            item = this.dynamicDisplays[0];
        }
        this.scheduleDynamicDisplayRefresh(now);
    }

    private getMessageGroup(id: string) {
        const messageGroup = this.idToMessageGroup.get(id);
        if (messageGroup === undefined) {
            // for agent initiated messages we need to create an associated message group
            if (id.startsWith("agent-")) {
                const mg: MessageGroup = new MessageGroup(
                    this,
                    "",
                    this.messageDiv,
                    undefined,
                    this.agents,
                    this.hideMetrics,
                );

                this.idToMessageGroup.set(id, mg);

                mg.hideUserMessage();

                return mg;
            }

            console.error(`Invalid requestId ${id}`);
        }
        return messageGroup;
    }

    showStatusMessage(msg: IAgentMessage, temporary: boolean) {
        this.getMessageGroup(msg.requestId as string)?.addStatusMessage(
            msg,
            temporary,
        );
        this.updateScroll();
    }

    clear() {
        this.messageDiv.replaceChildren();
        this.idToMessageGroup.clear();
        this.commandBackStackIndex = -1;
    }

    async addUserMessage(request: DisplayContent, hidden: boolean = false) {
        const id = this.idGenerator.genId();

        let images: string[] = [];
        let requestText: string;
        if (typeof request === "string") {
            requestText = request;
        } else if (request.type === "html") {
            let tempDiv: HTMLDivElement = document.createElement("div");
            tempDiv.innerHTML = request.content;
            images = await this.extractMultiModalContent(tempDiv);
            requestText = tempDiv.innerText;
            request.content = tempDiv.innerHTML;
        } else {
            requestText = request.content;
        }

        const mg: MessageGroup = new MessageGroup(
            this,
            request,
            this.messageDiv,
            getClientAPI().processShellRequest(requestText, id, images),
            this.agents,
            this.hideMetrics,
        );

        if (hidden) {
            mg.hideUserMessage();
        }

        this.idToMessageGroup.set(id, mg);
        this.updateScroll();
        this.commandBackStackIndex = -1;
    }

    async extractMultiModalContent(tempDiv: HTMLDivElement): Promise<string[]> {
        let images = tempDiv.querySelectorAll<HTMLImageElement>(
            ".chat-input-dropImage",
        );
        let retVal: string[] = new Array<string>(images.length);
        for (let i = 0; i < images.length; i++) {
            images[i].classList.remove("chat-input-dropImage");
            images[i].classList.add("chat-input-image");

            if (images[i].src.startsWith("data:image")) {
                retVal[i] = images[i].src;
            } else if (images[i].src.startsWith("blob:")) {
                let response = await fetch(images[i].src);
                let blob = await response.blob();
                let ab = await blob.arrayBuffer();
                retVal[i] = `data:image/png;base64,` + _arrayBufferToBase64(ab);
            } else {
                console.log("Unknown image source type.");
            }
        }

        return retVal;
    }

    markRequestExplained(id: string, timestamp: string, fromCache?: boolean) {
        this.idToMessageGroup
            .get(id)
            ?.markRequestExplained(timestamp, fromCache);
    }

    randomCommandSelected(id: string, message: string) {
        const pair = this.idToMessageGroup.get(id);
        if (pair !== undefined) {
            if (message.length > 0) {
                pair.updateUserMessage(message);
            }
        }
    }

    addAgentMessage(
        msg: IAgentMessage,
        options?: {
            appendMode?: DisplayAppendMode;
            dynamicUpdate?: boolean;
            notification?: boolean;
        },
    ) {
        const dynamicUpdate = options?.dynamicUpdate ?? false;
        const notification = options?.notification ?? false;
        const content: DisplayContent = msg.message;
        const source: string = msg.source;

        const agentMessage = this.ensureAgentMessage(msg, notification);
        if (agentMessage === undefined) {
            return;
        }
        agentMessage.setMessage(content, source, options?.appendMode);

        if (!dynamicUpdate) {
            this.updateScroll();
            this.chatInputFocus();
        }
    }
    updateScroll() {
        if (this.messageDiv.firstElementChild) {
            this.messageDiv.firstElementChild.scrollIntoView(false);
        }
    }

    private ensureAgentMessage(msg: IAgentMessage, notification = false) {
        return this.getMessageGroup(
            msg.requestId as string,
        )?.ensureAgentMessage(msg, notification);
    }
    public chatInputFocus() {
        this.chatInput.focus();
    }

    public askYesNo(
        askYesNoId: number,
        message: string,
        requestId: string,
        source: string,
    ) {
        const agentMessage = this.ensureAgentMessage({
            message: "",
            requestId,
            source,
        });
        if (agentMessage === undefined) {
            return;
        }
        agentMessage.setMessage(message, source, "inline");
        const choices: InputChoice[] = [
            {
                text: "Yes",
                element: iconCheckMarkCircle(),
                selectKey: ["y", "Y", "Enter"],
                value: true,
            },
            {
                text: "No",
                element: iconX(),
                selectKey: ["n", "N", "Delete"],
                value: false,
            },
        ];
        agentMessage.addChoicePanel(choices, (choice) => {
            agentMessage.setMessage(`  ${choice.text}`, source, "inline");
            getClientAPI().sendYesNo(askYesNoId, choice.value);
        });
        this.updateScroll();
    }

    public proposeAction(
        proposeActionId: number,
        actionTemplates: ActionTemplateSequence,
        requestId: string,
        source: string,
    ) {
        const agentMessage = this.ensureAgentMessage({
            message: "",
            requestId,
            source,
        });
        if (agentMessage === undefined) {
            return;
        }
        agentMessage.proposeAction(proposeActionId, actionTemplates);
    }
    question(
        questionId: number,
        message: string,
        requestId: string,
        source: string,
    ) {
        const agentMessage = this.ensureAgentMessage({
            message: "",
            requestId,
            source,
        });
        if (agentMessage === undefined) {
            return;
        }
        agentMessage.div.innerHTML = "";
        this.showStatusMessage({ message, requestId, source }, true);

        const replacementElm = questionInput(
            this,
            questionId,
            message,
            requestId,
        );
        agentMessage.div.appendChild(replacementElm);
    }

    answer(questionId: number, answer: string, requestId: string) {
        let message = "Answer sent!";
        let source = "shell";
        this.showStatusMessage({ message, requestId, source }, true);
        console.log(answer);
        getClientAPI().sendAnswer(questionId, answer);
    }

    getMessageElm() {
        return this.topDiv;
    }

    async showInputText(message: string) {
        const input = this.inputContainer.querySelector(
            "#phraseDiv",
        ) as HTMLDivElement;

        for (let i = 0; i < message.length; i++) {
            input.innerHTML += message.charAt(i);
            const keyDelay = 25 + Math.floor(Math.random() * 15);
            await new Promise((f) => setTimeout(f, keyDelay));
        }

        const keyboardEvent = new KeyboardEvent("keydown", {
            key: "Enter",
        });

        input.dispatchEvent(keyboardEvent);

        (window as any).electron.ipcRenderer.send("send-input-text-complete");
    }

    public setMetricsVisible(visible: boolean) {
        this.hideMetrics = !visible;
        for (const messageGroup of this.idToMessageGroup.values()) {
            messageGroup.setMetricsVisible(visible);
        }
    }
}

export function _arrayBufferToBase64(buffer: ArrayBuffer) {
    let binary = "";
    const bytes = new Uint8Array(buffer);
    const len = bytes.byteLength;
    for (var i = 0; i < len; i++) {
        binary += String.fromCharCode(bytes[i]);
    }
    return window.btoa(binary);
}

export function _base64ToArrayBuffer(base64: string): Uint8Array {
    const binaryString = window.atob(base64);
    const len = binaryString.length;
    const bytes: Uint8Array = new Uint8Array(len);
    for (let i = 0; i < len; i++) {
        bytes[i] = binaryString.charCodeAt(i);
    }
    return bytes;
}<|MERGE_RESOLUTION|>--- conflicted
+++ resolved
@@ -208,799 +208,6 @@
     }
 }
 
-<<<<<<< HEAD
-function metricsString(name: string, duration: number, count = 1) {
-    const avg = duration / count;
-    return `${name}: <b>${formatTimeReaderFriendly(avg)}${count !== 1 ? `(out of ${count})` : ""}</b>`;
-}
-
-class MessageContainer {
-    public readonly div: HTMLDivElement;
-    private readonly messageBodyDiv: HTMLDivElement;
-    private readonly messageDiv: HTMLDivElement;
-    private readonly timestampDiv: HTMLDivElement;
-    private readonly iconDiv: HTMLDivElement;
-
-    private metricsDiv?: {
-        mainMetricsDiv: HTMLDivElement;
-        markMetricsDiv: HTMLDivElement;
-        ttsMetricsDiv: HTMLDivElement;
-        firstResponseMetricsDiv: HTMLDivElement;
-    };
-
-    private messageStart?: number;
-    private audioStart?: number;
-    private ttsFirstChunkTotal: number = 0;
-    private ttsFirstChunkCount: number = 0;
-    private ttsSynthesisTotal: number = 0;
-
-    private lastAppendMode?: DisplayAppendMode;
-    private completed = false;
-    private pendingSpeakText: string = "";
-
-    public get source() {
-        return this._source;
-    }
-
-    private updateSource() {
-        const source = this._source;
-        const sourceIcon = this.agents.get(source);
-
-        // set source and source icon
-        (this.timestampDiv.firstChild as HTMLDivElement).innerText = source; // name
-        this.iconDiv.innerText = sourceIcon ?? "❔"; // icon
-    }
-
-    constructor(
-        private chatView: ChatView,
-        className: string,
-        private _source: string,
-        private readonly agents: Map<string, string>,
-        beforeElem: Element,
-        private hideMetrics: boolean,
-        private readonly requestStart: number,
-        private showFirstResponseMetrics = false,
-    ) {
-        const div = document.createElement("div");
-        div.className = className;
-
-        const timestampDiv = createTimestampDiv(
-            new Date(),
-            "chat-timestamp-left",
-        );
-        div.append(timestampDiv);
-        this.timestampDiv = timestampDiv;
-
-        const agentIconDiv = document.createElement("div");
-        agentIconDiv.className = "agent-icon";
-        div.append(agentIconDiv);
-        this.iconDiv = agentIconDiv;
-
-        const messageBodyDiv = document.createElement("div");
-        const bodyClass = this.hideMetrics
-            ? "chat-message-body-hide-metrics"
-            : "chat-message-body";
-        messageBodyDiv.className = `${bodyClass} chat-message-agent`;
-        div.append(messageBodyDiv);
-        this.messageBodyDiv = messageBodyDiv;
-
-        const message = document.createElement("div");
-        message.className = "chat-message-content";
-        messageBodyDiv.append(message);
-        this.messageDiv = message;
-
-        // The chat message list has the style flex-direction: column-reverse;
-        beforeElem.before(div);
-
-        this.div = div;
-        this.updateSource();
-    }
-
-    public getMessage() {
-        return this.messageDiv.innerText;
-    }
-
-    public setMessage(
-        content: DisplayContent,
-        source: string,
-        appendMode?: DisplayAppendMode, // default to not appending.
-    ) {
-        if (typeof content !== "string" && content.kind === "info") {
-            // Don't display info
-            return;
-        }
-
-        if (this.messageStart === undefined) {
-            // Don't count dispatcher status messages as first response.
-            if (source !== "dispatcher") {
-                this.messageStart = performance.now();
-                this.updateFirstResponseMetrics();
-            }
-        }
-
-        // Flush last temporary reset the lastAppendMode.
-        this.flushLastTemporary();
-
-        this._source = source;
-        this.updateSource();
-
-        const speakText = setContent(
-            this.messageDiv,
-            content,
-            appendMode === "inline" && this.lastAppendMode !== "inline"
-                ? "block"
-                : appendMode,
-        );
-
-        this.speak(speakText, appendMode);
-
-        this.lastAppendMode = appendMode;
-
-        this.updateDivState();
-    }
-
-    public addChoicePanel(
-        choices: InputChoice[],
-        onSelected: (choice: InputChoice) => void,
-    ) {
-        const choicePanel = new ChoicePanel(
-            this.messageDiv,
-            choices,
-            (choice: InputChoice) => {
-                choicePanel.remove();
-                onSelected(choice);
-            },
-        );
-    }
-
-    private speakText(tts: TTS, speakText: string) {
-        let cbAudioStart: (() => void) | undefined;
-        if (this.audioStart === undefined) {
-            this.audioStart = -1;
-            cbAudioStart = () => {
-                this.audioStart = performance.now();
-                this.updateFirstResponseMetrics();
-            };
-        }
-        const p = tts.speak(speakText, cbAudioStart);
-        p.then((timing) => {
-            if (timing) {
-                this.addTTSTiming(timing);
-            }
-        });
-    }
-
-    private speak(
-        speakText: string | undefined,
-        appendMode?: DisplayAppendMode,
-    ) {
-        const tts = this.chatView.tts;
-        if (tts === undefined) {
-            return;
-        }
-        if (speakText === undefined) {
-            // Flush the pending text.
-            this.flushPendingSpeak(tts);
-            return;
-        }
-
-        if (appendMode !== "inline") {
-            this.flushPendingSpeak(tts);
-            this.speakText(tts, speakText);
-            return;
-        }
-
-        this.pendingSpeakText += speakText;
-        const minSpeak = 10; // TODO: Adjust this value.
-        if (this.pendingSpeakText.length <= minSpeak) {
-            // Too short to speak.
-            return;
-        }
-        const segmenter = new Intl.Segmenter(navigator.language, {
-            granularity: "sentence",
-        });
-        const segments = Array.from(segmenter.segment(this.pendingSpeakText));
-
-        if (segments.length < 2) {
-            // No sentence boundary.
-            return;
-        }
-
-        // Try Keep the last segment and speak the rest.
-        const index = segments[segments.length - 1].index;
-        if (index <= minSpeak) {
-            // Too short to speak.
-            return;
-        }
-
-        const speakTextPartial = this.pendingSpeakText.slice(0, index);
-        this.pendingSpeakText = this.pendingSpeakText.slice(index);
-        this.speakText(tts, speakTextPartial);
-    }
-
-    private flushPendingSpeak(tts: TTS) {
-        // Flush the pending text.
-        if (this.pendingSpeakText) {
-            this.speakText(tts, this.pendingSpeakText);
-            this.pendingSpeakText = "";
-        }
-    }
-
-    public complete() {
-        this.completed = true;
-        if (this.chatView.tts) {
-            this.flushPendingSpeak(this.chatView.tts);
-        }
-        this.flushLastTemporary();
-        this.updateDivState();
-    }
-
-    private updateDivState() {
-        if (this.completed && !this.messageDiv.firstChild) {
-            this.hide();
-        } else {
-            this.show();
-        }
-    }
-
-    private flushLastTemporary() {
-        if (this.lastAppendMode === "temporary") {
-            this.messageDiv.lastChild?.remove();
-            this.lastAppendMode = undefined;
-        }
-    }
-
-    private ensureMetricsDiv() {
-        if (this.metricsDiv === undefined) {
-            const metricsContainer = document.createElement("div");
-            metricsContainer.className =
-                "chat-message-metrics chat-message-metrics-left";
-            this.messageBodyDiv.append(metricsContainer);
-
-            const metricsDetails = document.createElement("div");
-            metricsDetails.className = "metrics-details";
-            metricsContainer.append(metricsDetails);
-
-            const left = document.createElement("div");
-            metricsDetails.append(left);
-            const middle = document.createElement("div");
-            metricsDetails.append(middle);
-            const right = document.createElement("div");
-            metricsDetails.append(right);
-
-            const firstResponseMetricsDiv = document.createElement("div");
-            left.append(firstResponseMetricsDiv);
-
-            const markMetricsDiv = document.createElement("div");
-            middle.append(markMetricsDiv);
-
-            // Only show with dev UI.
-            const ttsMetricsDiv = document.createElement("div");
-            ttsMetricsDiv.className = "tts-metrics";
-            middle.append(ttsMetricsDiv);
-
-            const mainMetricsDiv = document.createElement("div");
-            right.append(mainMetricsDiv);
-
-            this.metricsDiv = {
-                mainMetricsDiv,
-                markMetricsDiv,
-                ttsMetricsDiv,
-                firstResponseMetricsDiv,
-            };
-        }
-        return this.metricsDiv;
-    }
-
-    public updateMainMetrics(metrics?: PhaseTiming, total?: number) {
-        if (metrics === undefined && total === undefined) {
-            return;
-        }
-        const metricsDiv = this.ensureMetricsDiv();
-        updateMetrics(
-            metricsDiv.mainMetricsDiv,
-            metricsDiv.markMetricsDiv,
-            "Action",
-            metrics,
-            total,
-        );
-    }
-
-    private updateFirstResponseMetrics() {
-        if (this.showFirstResponseMetrics) {
-            const messages: string[] = [];
-            if (this.messageStart !== undefined) {
-                messages.push(
-                    metricsString(
-                        "First Message",
-                        this.messageStart - this.requestStart,
-                    ),
-                );
-            }
-            if (this.audioStart !== undefined) {
-                messages.push(
-                    metricsString(
-                        "First Audio",
-                        this.audioStart - this.requestStart,
-                    ),
-                );
-            }
-            const div = this.ensureMetricsDiv().firstResponseMetricsDiv;
-            div.innerHTML = messages.join("<br>");
-        } else if (this.metricsDiv) {
-            this.metricsDiv.firstResponseMetricsDiv.innerHTML = "";
-        }
-    }
-
-    public setFirstResponseMetricsVisibility(visible: boolean) {
-        this.showFirstResponseMetrics = visible;
-        this.updateFirstResponseMetrics();
-    }
-
-    public addTTSTiming(timing: TTSMetrics) {
-        const messages: string[] = [];
-        if (timing.firstChunkTime) {
-            this.ttsFirstChunkTotal += timing.firstChunkTime;
-            this.ttsFirstChunkCount++;
-        }
-        this.ttsSynthesisTotal += timing.duration;
-
-        if (this.ttsFirstChunkCount !== 0) {
-            messages.push(
-                metricsString(
-                    "TTS First Chunk",
-                    this.ttsFirstChunkTotal,
-                    this.ttsFirstChunkCount,
-                ),
-            );
-        }
-        messages.push(metricsString("TTS Synthesis", this.ttsSynthesisTotal));
-        this.ensureMetricsDiv().ttsMetricsDiv.innerHTML = messages.join("<br>");
-    }
-
-    public show() {
-        this.div.classList.remove("chat-message-hidden");
-    }
-    public hide() {
-        this.div.classList.add("chat-message-hidden");
-    }
-    public scrollIntoView() {
-        this.div.scrollIntoView(false);
-    }
-
-    public setMetricsVisible(visible: boolean) {
-        this.hideMetrics = !visible;
-        updateMetricsVisibility(visible, this.messageBodyDiv);
-    }
-}
-
-function updateMetricsVisibility(visible: boolean, div: HTMLDivElement) {
-    const addClass = visible
-        ? "chat-message-body"
-        : "chat-message-body-hide-metrics";
-    const removeClass = visible
-        ? "chat-message-body-hide-metrics"
-        : "chat-message-body";
-    div.classList.remove(removeClass);
-    div.classList.add(addClass);
-}
-
-class MessageGroup {
-    public readonly userMessageContainer: HTMLDivElement;
-    public readonly userMessageBody: HTMLDivElement;
-    public readonly userMessage: HTMLDivElement;
-    public metricsDiv?: {
-        mainMetricsDiv: HTMLDivElement;
-        markMetricsDiv: HTMLDivElement;
-    };
-    private statusMessage: MessageContainer | undefined;
-    private readonly agentMessages: MessageContainer[] = [];
-    private readonly start: number = performance.now();
-    constructor(
-        private readonly chatView: ChatView,
-        request: DisplayContent,
-        container: HTMLDivElement,
-        requestPromise: Promise<RequestMetrics | undefined> | undefined,
-        timeStamp: Date,
-        public agents: Map<string, string>,
-        private hideMetrics: boolean,
-    ) {
-        const userMessageContainer = document.createElement("div");
-        userMessageContainer.className = "chat-message-right";
-
-        const timeStampDiv = createTimestampDiv(
-            timeStamp,
-            "chat-timestamp-right",
-        );
-        userMessageContainer.appendChild(timeStampDiv);
-
-        const userMessageBody = document.createElement("div");
-        const bodyClass = this.hideMetrics
-            ? "chat-message-body-hide-metrics"
-            : "chat-message-body";
-        userMessageBody.className = `${bodyClass} chat-message-user`;
-        userMessageContainer.appendChild(userMessageBody);
-
-        const userMessage = document.createElement("div");
-        userMessage.className = "chat-message-content";
-        userMessageBody.appendChild(userMessage);
-
-        setContent(userMessage, request);
-
-        if (container.firstChild) {
-            container.firstChild.before(userMessageContainer);
-
-            userMessageContainer.scrollIntoView(false);
-        } else {
-            container.append(userMessageContainer);
-        }
-
-        this.userMessageContainer = userMessageContainer;
-        this.userMessageBody = userMessageBody;
-        this.userMessage = userMessage;
-
-        this.chatView.tts?.stop();
-
-        if (requestPromise) {
-            requestPromise
-                .then((metrics) => this.requestCompleted(metrics))
-                .catch((error) => this.requestException(error));
-        }
-    }
-
-    public setMetricsVisible(visible: boolean) {
-        this.hideMetrics = !visible;
-        updateMetricsVisibility(visible, this.userMessageBody);
-        this.statusMessage?.setMetricsVisible(visible);
-        for (const agentMessage of this.agentMessages) {
-            agentMessage.setMetricsVisible(visible);
-        }
-    }
-    private requestCompleted(metrics: RequestMetrics | undefined) {
-        this.updateMetrics(metrics);
-        if (this.statusMessage === undefined) {
-            this.addStatusMessage(
-                { message: "Command completed", source: "shell" },
-                false,
-            );
-        } else {
-            this.statusMessage.complete();
-            this.chatView.updateScroll();
-        }
-    }
-
-    private requestException(error: any) {
-        console.error(error);
-        this.addStatusMessage(
-            { message: `Processing Error: ${error}`, source: "shell" },
-            false,
-        );
-    }
-
-    private ensureStatusMessage(source: string) {
-        if (this.statusMessage === undefined) {
-            this.statusMessage = new MessageContainer(
-                this.chatView,
-                "chat-message-left",
-                source,
-                this.agents,
-                this.userMessageContainer,
-                this.hideMetrics,
-                this.start,
-                true,
-            );
-        }
-
-        return this.statusMessage;
-    }
-
-    public addStatusMessage(msg: IAgentMessage, temporary: boolean) {
-        let message = msg.message;
-        const statusMessage = this.ensureStatusMessage(msg.source);
-        statusMessage.setMessage(
-            message,
-            msg.source,
-            temporary ? "temporary" : "block",
-        );
-
-        this.updateMetrics(msg.metrics);
-        this.chatView.updateScroll();
-    }
-
-    public updateMetrics(metrics?: RequestMetrics) {
-        if (metrics) {
-            if (metrics.parse !== undefined) {
-                if (this.metricsDiv === undefined) {
-                    const metricsContainer = document.createElement("div");
-                    metricsContainer.className =
-                        "chat-message-metrics chat-message-metrics-right";
-                    this.userMessageBody.append(metricsContainer);
-
-                    const metricsDetails = document.createElement("div");
-                    metricsDetails.className = "metrics-details";
-                    metricsContainer.append(metricsDetails);
-
-                    const left = document.createElement("div");
-                    metricsDetails.append(left);
-                    const right = document.createElement("div");
-                    metricsDetails.append(right);
-                    this.metricsDiv = {
-                        mainMetricsDiv: right,
-                        markMetricsDiv: left,
-                    };
-                }
-                updateMetrics(
-                    this.metricsDiv.mainMetricsDiv,
-                    this.metricsDiv.markMetricsDiv,
-                    "Translation",
-                    metrics.parse,
-                );
-            }
-
-            this.statusMessage?.updateMainMetrics(
-                metrics.command,
-                this.agentMessages.length === 0 ? metrics.duration : undefined,
-            );
-
-            for (let i = 0; i < this.agentMessages.length; i++) {
-                const agentMessage = this.agentMessages[i];
-                const info = metrics.actions[i];
-                agentMessage.updateMainMetrics(
-                    info,
-                    i === this.agentMessages.length - 1
-                        ? metrics.duration
-                        : undefined,
-                );
-            }
-        }
-    }
-
-    public ensureAgentMessage(msg: IAgentMessage, notification = false) {
-        const statusMessage = this.ensureStatusMessage(msg.source);
-
-        const index = msg.actionIndex;
-        if (index === undefined) {
-            return statusMessage;
-        }
-        const agentMessage = this.agentMessages[index];
-        if (agentMessage === undefined) {
-            statusMessage.setFirstResponseMetricsVisibility(false);
-            let beforeElem = statusMessage;
-            for (let i = 0; i < index + 1; i++) {
-                if (this.agentMessages[i] === undefined) {
-                    const newAgentMessage = new MessageContainer(
-                        this.chatView,
-                        "chat-message-left",
-                        msg.source,
-                        this.agents,
-                        beforeElem.div,
-                        this.hideMetrics,
-                        this.start,
-                        i === 0,
-                    );
-                    if (notification) {
-                        newAgentMessage.div.classList.add("notification");
-                    }
-                    this.agentMessages[i] = newAgentMessage;
-                }
-                beforeElem = this.agentMessages[i];
-            }
-            this.chatView.updateScroll();
-        }
-
-        this.updateMetrics(msg.metrics);
-        return this.agentMessages[index];
-    }
-
-    public updateMessageText(message: string) {
-        this.userMessage.textContent = message;
-    }
-}
-
-const ansi_up = new AnsiUp();
-ansi_up.use_classes = true;
-
-function textToHtml(text: string): string {
-    const value = ansi_up.ansi_to_html(text);
-    const line = value.replace(/\n/gm, "<br>");
-    return line;
-}
-
-function stripAnsi(text: string): string {
-    return text.replace(/\x1b\[[0-9;]*m/g, "");
-}
-
-function encodeTextToHtml(text: string): string {
-    return text
-        .replace(/&/gm, "&amp;")
-        .replace(/</gm, "&lt;")
-        .replace(/>/gm, "&gt;");
-}
-
-const enableText2Html = true;
-
-function matchKindStyle(elm: HTMLElement, kindStyle?: string) {
-    if (kindStyle !== undefined) {
-        return elm.classList.contains(kindStyle);
-    }
-    for (const cls of elm.classList) {
-        if (cls.startsWith("chat-message-kind-")) {
-            return false;
-        }
-    }
-    return true;
-}
-
-export function setContent(
-    elm: HTMLElement,
-    content: DisplayContent,
-    appendMode?: DisplayAppendMode,
-): string | undefined {
-    // Remove existing content if we are not appending.
-    if (appendMode === undefined) {
-        while (elm.firstChild) {
-            elm.removeChild(elm.firstChild);
-        }
-    }
-
-    let type: DisplayType;
-    let kind: DisplayMessageKind | undefined;
-    let text: string;
-    let speak: boolean;
-    let script: string | undefined;
-    if (typeof content === "string") {
-        type = "text";
-        text = content;
-        speak = false;
-        script = undefined;
-    } else {
-        type = content.type;
-        text = content.content;
-        kind = content.kind;
-        speak = content.speak ?? false;
-        script = content.script;
-    }
-
-    const kindStyle = kind ? `chat-message-kind-${kind}` : undefined;
-
-    let contentDiv = elm.lastChild as HTMLDivElement | null;
-    let newDiv = true;
-    if (
-        appendMode !== "inline" ||
-        !contentDiv ||
-        !matchKindStyle(contentDiv, kindStyle)
-    ) {
-        // Create a new div
-        contentDiv = document.createElement("div");
-        if (kindStyle) {
-            contentDiv.classList.add(kindStyle);
-        }
-        if (appendMode === "inline") {
-            contentDiv.style.display = "inline-block";
-        }
-        elm.appendChild(contentDiv);
-        newDiv = false;
-    }
-
-    let contentElm: HTMLElement = contentDiv;
-    if (type === "text") {
-        const prevElm = contentDiv.lastChild as HTMLElement | null;
-        if (prevElm?.classList.contains("chat-message-agent-text")) {
-            // If there is an existing text element then append to it.
-            contentElm = prevElm;
-        } else {
-            const span = document.createElement("span");
-            // create a text span so we can set "whitespace: break-spaces" css style of text content.
-            span.className = `chat-message-agent-text`;
-            contentDiv.appendChild(span);
-            contentElm = span;
-        }
-    }
-
-    // Process content according to type
-    const contentHtml =
-        type === "html"
-            ? DOMPurify.sanitize(text, {
-                  ADD_ATTR: ["target", "onclick", "onerror"],
-                  ADD_DATA_URI_TAGS: ["img"],
-                  ADD_URI_SAFE_ATTR: ["src"],
-              })
-            : enableText2Html
-              ? textToHtml(text)
-              : stripAnsi(encodeTextToHtml(text));
-
-    // if the agent wants to show script we need to do that in isolation so create an iframe
-    // and put both the script and supplied HTML into it
-    if (script) {
-        const iframe: HTMLIFrameElement = document.createElement("iframe");
-        iframe.sandbox.add("allow-scripts");
-        iframe.classList.add("host-frame");        
-        iframe.srcdoc = `<html>
-        <head>
-        <link href="./assets/styles.less" type="text/css" rel="stylesheet">
-        <link href="./assets/carousel.less" type="text/css" rel="stylesheet">
-        </head>
-        <body style="height: auto; overflow: hidden;">${text}<script>${script}</script></body></html>`;
-
-        contentElm.appendChild(iframe);
-    } else {
-        // HTML only
-        contentElm.innerHTML += contentHtml;
-    }
-
-    if (!speak) {
-        return undefined;
-    }
-    if (type === "text") {
-        return stripAnsi(text);
-    }
-
-    if (newDiv) {
-        return contentElm.innerText;
-    }
-
-    const parser = new DOMParser();
-    return parser.parseFromString(contentHtml, "text/html").body.innerText;
-}
-
-export function createTimestampDiv(timestamp: Date, className: string) {
-    const timeStampDiv = document.createElement("div");
-    timeStampDiv.classList.add(className);
-
-    const nameSpan = document.createElement("span");
-    nameSpan.className = "agent-name";
-    timeStampDiv.appendChild(nameSpan); // name placeholder
-
-    const dateSpan = document.createElement("span");
-    dateSpan.className = "timestring";
-    timeStampDiv.appendChild(dateSpan); // time string
-
-    dateSpan.innerText = timestamp.toLocaleTimeString();
-
-    return timeStampDiv;
-}
-
-function updateMetrics(
-    mainMetricsDiv: HTMLDivElement,
-    markMetricsDiv: HTMLDivElement,
-    name: string,
-    metrics?: PhaseTiming,
-    total?: number,
-) {
-    // clear out previous perf data
-    mainMetricsDiv.innerHTML = "";
-    markMetricsDiv.innerHTML = "";
-
-    if (metrics?.marks) {
-        const messages: string[] = [];
-        for (const [key, value] of Object.entries(metrics.marks)) {
-            const { duration, count } = value;
-            messages.push(metricsString(key, duration, count));
-        }
-        markMetricsDiv.innerHTML = messages.join("<br>");
-    }
-    const messages: string[] = [];
-    if (metrics?.duration) {
-        messages.push(metricsString(`${name} Elapsed Time`, metrics.duration));
-    }
-    if (total !== undefined) {
-        messages.push(metricsString("Total Elapsed Time", total));
-    }
-    mainMetricsDiv.innerHTML = messages.join("<br>");
-}
-
-function formatTimeReaderFriendly(time: number) {
-    if (time < 1) {
-        return `${time.toFixed(3)}ms`;
-    } else if (time > 1000) {
-        return `${(time / 1000).toFixed(1)}s`;
-    } else {
-        return `${time.toFixed(1)}ms`;
-    }
-}
-
-=======
->>>>>>> 644e9429
 export function getSelectionXCoord() {
     let sel = window.getSelection();
     let x = 0;
