// Copyright (c) Microsoft Corporation.
// Licensed under the MIT License.

import { IdGenerator, getClientAPI } from "./main";
import { ChatInput, ExpandableTextarea, questionInput } from "./chatInput";
import { SpeechInfo } from "./speech";
import { SearchMenu } from "./search";
import { AnsiUp } from "ansi_up";
import { iconCheckMarkCircle, iconX, iconRoadrunner } from "./icon";
import {
    ActionInfo,
    ActionTemplateSequence,
    ActionUICommand,
    SearchMenuItem,
} from "../../preload/electronTypes";
import { ActionCascade } from "./ActionCascade";

export interface InputChoice {
    element: HTMLElement;
    text: string;
    selectKey?: string[];
    onSelected: (choice: InputChoice) => void;
}

export interface ChoicePanel {
    choices: InputChoice[];
    panelDiv: HTMLDivElement;
}

interface ISymbolNode {
    symbolName: string;
    children: ISymbolNode[];
    parent?: ISymbolNode;
}

enum SymbolType {
    Union,
    Action,
    Parameter,
    Object,
    String,
    Boolean,
    Number,
    Array,
}

function symbolNode(
    symbolName: string,
    symbolType: SymbolType,
    children: ISymbolNode[],
    parent?: ISymbolNode,
): ISymbolNode {
    const newSym = {
        symbolName,
        symbolType,
        children,
        parent,
    };
    newSym.children.forEach((child) => {
        child.parent = newSym;
    });
    return newSym;
}

function symbolsFromStrings(
    symbolNames: string[],
    symbolType: SymbolType,
    parent: ISymbolNode,
): ISymbolNode[] {
    return symbolNames.map((name) => symbolNode(name, symbolType, [], parent));
}

export class PlayerShimCursor {
    actionNames = [
        "play",
        "status",
        "pause",
        "resume",
        "stop",
        "next",
        "previous",
        "shuffle",
        "listDevices",
        "selectDevice",
        "setVolume",
        "changeVolume",
        "searchTracks",
        "listPlaylists",
        "getPlaylist",
        "getAlbum",
        "getFavorites",
        "filterTracks",
        "createPlaylist",
        "deletePlaylist",
        "getQueue",
        "unknown",
    ];
    root: ISymbolNode = symbolNode("root", SymbolType.Union, []);
    cursor: ISymbolNode = this.root;
    constructor() {
        this.root.children = symbolsFromStrings(
            this.actionNames,
            SymbolType.Action,
            this.root,
        );
        this.setParameters();
    }

    setParameters() {
        for (const child of this.root.children) {
            switch (child.symbolName) {
                case "play": {
                    const queryNode = symbolNode(
                        "query",
                        SymbolType.Object,
                        [],
                    );
                    child.children = [
                        symbolNode("trackNumber", SymbolType.Number, [], child),
                        symbolNode("trackRange", SymbolType.Array, [], child),
                        symbolNode("quantity", SymbolType.Number, [], child),
                        queryNode,
                    ];
                    queryNode.children = [
                        symbolNode("name", SymbolType.String, [], queryNode),
                        symbolNode("type", SymbolType.String, [], queryNode),
                    ];
                    break;
                }
                case "selectDevice":
                    child.children = [
                        symbolNode("keyword", SymbolType.String, [], child),
                    ];
                    break;
                case "shuffle":
                    child.children = [
                        symbolNode("on", SymbolType.Boolean, [], child),
                    ];
                    break;
                case "setVolume":
                    child.children = [
                        symbolNode(
                            "newVolumeLevel",
                            SymbolType.Number,
                            [],
                            child,
                        ),
                    ];
                    break;
                case "changeVolume":
                    child.children = [
                        symbolNode(
                            "volumeChangePercentage",
                            SymbolType.Number,
                            [],
                            child,
                        ),
                    ];
                    break;
                case "searchTracks":
                    child.children = [
                        symbolNode("query", SymbolType.String, [], child),
                    ];
                    break;
                case "getPlaylist":
                    child.children = [
                        symbolNode("name", SymbolType.String, [], child),
                    ];
                    break;
                case "getAlbum":
                    child.children = [
                        symbolNode("name", SymbolType.String, [], child),
                    ];
                    break;
                case "filterTracks": {
                    child.children = [
                        symbolNode("filterType", SymbolType.String, [], child),
                        symbolNode("filterValue", SymbolType.String, [], child),
                        symbolNode("negate", SymbolType.Boolean, [], child),
                    ];
                    break;
                }
                case "createPlaylist":
                    child.children = [
                        symbolNode("name", SymbolType.String, [], child),
                    ];
                    break;
                case "deletePlaylist":
                    child.children = [
                        symbolNode("name", SymbolType.String, [], child),
                    ];
                    break;
                case "unknown":
                    child.children = [
                        symbolNode("text", SymbolType.String, [], child),
                    ];
                    break;
            }
        }
    }

    open(name: string) {
        const child = this.cursor.children.find(
            (child) => child.symbolName === name,
        );
        if (child) {
            this.cursor = child;
        }
    }

    close() {
        if (this.cursor.parent !== undefined) {
            this.cursor = this.cursor.parent;
        }
    }
    symbolNames() {
        return this.cursor.children.map((child) => child.symbolName);
    }
}

class MessageGroup {
    public readonly userMessageContainer: HTMLDivElement;
    public readonly userMessage: HTMLDivElement;
    private statusMessageDiv: HTMLDivElement | undefined;
    private readonly statusMessages: { message: string; temporary: boolean }[] =
        [];
    private readonly agentMessageDivs: HTMLDivElement[] = [];

    private completed = false;
    constructor(
        request: string,
        container: HTMLDivElement,
        requestPromise: Promise<void>,
        timeStamp: Date,
        public agents: Map<string, string>,
    ) {
        const userMessageContainer = document.createElement("div");
        userMessageContainer.className = "chat-message-right";

        const timeStampDiv = createTimestampDiv(timeStamp, "chat-timestamp-right");
        userMessageContainer.appendChild(timeStampDiv)

        const userMessage = document.createElement("div");
        userMessage.className = "chat-message-user";
        userMessageContainer.appendChild(userMessage);       

        setContent(userMessage, request);

        if (container.firstChild) {
            container.firstChild.before(userMessageContainer);

            userMessageContainer.scrollIntoView(false);
        } else {
            container.append(userMessageContainer);
        }

        this.userMessageContainer = userMessageContainer;
        this.userMessage = userMessage;

        requestPromise
            .then(() => this.requestCompleted())
            .catch((error) => this.requestException(error));
    }

    private requestCompleted() {
        this.completed = true;
        if (this.statusMessages.length === 0) {
            this.addStatusMessage("Request completed", "Shell", true);
        }
        this.updateStatusMessageDivState();
    }

    private updateStatusMessageDivState() {
        if (this.statusMessageDiv === undefined) {
            return;
        }
        if (
            !this.completed ||
            this.agentMessageDivs.length === 0 ||
            this.statusMessages.some((m) => !m.temporary)
        ) {
            this.statusMessageDiv.classList.remove("chat-message-hidden");

            if (
                this.userMessageContainer.parentElement?.firstChild ==
                this.statusMessageDiv
            ) {
                this.statusMessageDiv.scrollIntoView(false);
            }

            return;
        }

        if (this.agentMessageDivs.length > 0) {
            this.agentMessageDivs[
                this.agentMessageDivs.length - 1
            ].scrollIntoView(false);
        }

        this.statusMessageDiv.classList.add("chat-message-hidden");
    }

    private requestException(error: any) {
        console.error(error);
        this.addStatusMessage(`Processing Error: ${error}`, `Shell`, false);
    }

    private ensureStatusMessageDiv(source: string) {
        if (this.statusMessageDiv === undefined) {
            this.statusMessageDiv = document.createElement("div");
            this.setupAgentMessageDiv(this.statusMessageDiv, "chat-message chat-message-temp", "chat-message-agent", source);  
            this.userMessageContainer.before(this.statusMessageDiv);
        }

        return this.statusMessageDiv;
    }

    public addStatusMessage(message: string, source: string, temporary: boolean) {
        const div = this.ensureStatusMessageDiv(source).lastChild as HTMLDivElement;
        setSource(this.statusMessageDiv as HTMLDivElement, source, this.agents);

        let contentDiv: HTMLDivElement;
        if (
            this.statusMessages.length !== 0 &&
            this.statusMessages[this.statusMessages.length - 1]?.temporary
        ) {
            contentDiv = div.lastChild as HTMLDivElement;
        } else {
            contentDiv = document.createElement("div");            
            div.appendChild(contentDiv);
        }
        this.statusMessages.push({ message, temporary });

        setContent(contentDiv, message);

        this.updateStatusMessageDivState();
    }

    public setupAgentMessageDiv(messageDiv: HTMLDivElement, classes: string, messageClass: string, source: string) {
        messageDiv.className = classes;

        const timestampDiv = createTimestampDiv(new Date(), "chat-timestamp-left");
        messageDiv.append(timestampDiv);

        const agentIconDiv = document.createElement("div");
        agentIconDiv.className = "agent-icon";
        agentIconDiv.innerText = this.agents.get(source as string)?.toString().substring(0, 1) as string;
        messageDiv.append(agentIconDiv);
        
        const message = document.createElement("div");
        message.className = messageClass;
        messageDiv.append(message);
    }

    public ensureAgentMessage(source: string, actionIndex?: number) {
        const index = actionIndex ?? 0;
        const agentMessage = this.agentMessageDivs[index];
        if (agentMessage === undefined) {
            let beforeElem = this.ensureStatusMessageDiv(source);
            for (let i = 0; i < index + 1; i++) {
                if (this.agentMessageDivs[i] === undefined) {
                     this.agentMessageDivs[i] = document.createElement("div");
                     this.setupAgentMessageDiv(this.agentMessageDivs[i], "chat-message chat-message-left", "chat-message-agent", source);

                    // The chat message list has the style flex-direction: column-reverse;
                    beforeElem.before(this.agentMessageDivs[i]);
                }
                beforeElem = this.agentMessageDivs[i];
            }
        }
        this.updateStatusMessageDivState();
        return this.agentMessageDivs[index];
    }

    public updateMessageText(message: string) {
        this.userMessage.textContent = message;
    }
}

const ansi_up = new AnsiUp();
ansi_up.use_classes = true;

function textToHtml(text: string): string {
    const value = ansi_up.ansi_to_html(text);
    const line = value.replace(/\n/gm, "<br>").replace(/  /g, " &nbsp;");
    return line;
}

function stripAnsi(text: string): string {
    return text.replace(/\x1b\[[0-9;]*m/g, "");
}

const enableText2Html = true;
export function setContent(elm: HTMLElement, text: string) {
    if (text.startsWith("<")) {
        elm.innerHTML = text;
    } else if (enableText2Html) {
        elm.innerHTML = textToHtml(text);
    } else {
        elm.innerText = stripAnsi(text);
    }
}

export function createTimestampDiv(timestamp: Date, className: string) {
    const timeStampDiv = document.createElement("div");
    timeStampDiv.classList.add(className);

    const nameDiv = document.createElement("div");
    nameDiv.className = "agent-name";
    timeStampDiv.appendChild(nameDiv);    // name placeholder
    
    const dateDiv = document.createElement("div");
    dateDiv.className = "timestring";
    timeStampDiv.appendChild(dateDiv);    // time string

    setContent(timeStampDiv.lastChild as HTMLElement, timestamp.toLocaleTimeString());

    return timeStampDiv;
}

export function setSource(agentMessageDiv: HTMLDivElement, source: string, agents: Map<string, string>) {
    (agentMessageDiv.firstChild?.firstChild as HTMLDivElement).innerText = source;  // name
    
    const iconDiv: HTMLDivElement = agentMessageDiv.children[1] as HTMLDivElement;
    iconDiv.innerText = agents.get(source as string) as string;                // icon
}

export function getSelectionXCoord() {
    let sel = window.getSelection();
    let x = 0;
    if (sel) {
        if (sel.rangeCount) {
            let range = sel.getRangeAt(0).cloneRange();
            if (range.getClientRects) {
                range.collapse(true);
                let rects = range.getClientRects();
                if (rects.length > 0) {
                    const rect = rects[0];
                    x = rect.left;
                }
            }
            // Fall back to inserting a temporary element
            if (x == 0) {
                var span = document.createElement("span");
                if (span.getClientRects) {
                    // Ensure span has dimensions and position by
                    // adding a zero-width space character
                    span.appendChild(document.createTextNode("\u200b"));
                    range.insertNode(span);
                    const rect = span.getClientRects()[0];
                    x = rect.left;
                    var spanParent = span.parentNode;
                    if (spanParent) {
                        spanParent.removeChild(span);
                        // Glue any broken text nodes back together
                        spanParent.normalize();
                    }
                }
            }
        }
    }
    return x;
}

export function proposeYesNo(
    chatView: ChatView,
    askYesNoId: number,
    requestId: string,
    source: string,
    _message: string,
) {
    const choices: InputChoice[] = [
        {
            text: "Yes",
            element: iconCheckMarkCircle(),
            selectKey: ["y", "Y", "Enter"],
            onSelected: (_choice) => {
                chatView.answerYesNo(askYesNoId, true, requestId, source);
                chatView.removeChoicePanel();
            },
        },
        {
            text: "No",
            element: iconX(),
            selectKey: ["n", "N", "Delete"],
            onSelected: (_choice) => {
                chatView.answerYesNo(askYesNoId, false, requestId, source);
                chatView.removeChoicePanel();
            },
        },
    ];
    chatView.addChoicePanel(choices);
}

export class ChatView {
    private topDiv: HTMLDivElement;
    private messageDiv: HTMLDivElement;
    private inputContainer: HTMLDivElement;
    private microphoneSources: HTMLSelectElement;
    private groupToElements: Map<string, HTMLDivElement[]> = new Map();
    private idToMessageGroup: Map<string, MessageGroup> = new Map();
    chatInput: ChatInput;
    idToSearchMenu = new Map<string, SearchMenu>();
    searchMenu: SearchMenu | undefined = undefined;
    searchMenuAnswerHandler: ((item: SearchMenuItem) => void) | undefined =
        undefined;
    keyboardListener: undefined | ((event: KeyboardEvent) => void) = undefined;
    partialInputEnabled = false;
    choicePanel: ChoicePanel | undefined = undefined;
    choicePanelOnly = false;
    commandBackStackIndex = -1;
    registeredActions: Map<string, ActionInfo> = new Map<string, ActionInfo>();
    actionCascade: ActionCascade | undefined = undefined;

    constructor(
        private idGenerator: IdGenerator,
        public speechInfo: SpeechInfo,
        public agents: Map<string, string>
    ) {
        this.topDiv = document.createElement("div");
        this.topDiv.className = "chat-container";
        this.microphoneSources = document.createElement("select");
        this.microphoneSources.id = "microphoneSources";
        this.microphoneSources.className = "chat-input-micSelector";
        this.topDiv.appendChild(this.microphoneSources);
        this.messageDiv = document.createElement("div");
        this.messageDiv.className = "chat scroll_enabled";
        this.chatInput = new ChatInput(
            this.speechInfo,
            "phraseDiv",
            "reco",
            (message) => {
                this.addUserMessage(message);
                if (this.searchMenu) {
                    this.cancelSearchMenu();
                }
            },
            (eta: ExpandableTextarea) => {
                if (this.partialInputEnabled) {
                    this.placeSearchMenu();
                    getClientAPI().sendPartialInput(eta.getEditedText());
                } else if (this.searchMenu) {
                    this.placeSearchMenu();
                    this.searchMenu.completePrefix(eta.getEditedText());
                }
            },
            (eta: ExpandableTextarea, ev: KeyboardEvent) => {
                if (this.choicePanel) {
                    if (
                        !this.choicePanelInputHandler(ev) ||
                        this.choicePanelOnly
                    ) {
                        return false;
                    }
                } else if (this.searchMenu) {
                    if (
                        this.searchMenu.handleSpecialKeys(
                            ev,
                            eta.getEditedText(),
                        )
                    ) {
                        return false;
                    }
                } else if (this.chatInput) {
                    if (!ev.altKey && !ev.ctrlKey) {
                        if (ev.key == "ArrowUp" || ev.key == "ArrowDown") {
                            const messages = this.messageDiv.querySelectorAll(
                                ".chat-message-user",
                            );

                            if (
                                ev.key == "ArrowUp" &&
                                this.commandBackStackIndex < messages.length - 1
                            ) {
                                this.commandBackStackIndex++;
                            } else if (
                                ev.key == "ArrowDown" &&
                                this.commandBackStackIndex > -1
                            ) {
                                this.commandBackStackIndex--;
                            }

                            if (this.commandBackStackIndex == -1) {
                                this.chatInput.clear();
                            } else if (messages.length > 0) {
                                this.chatInput.textarea.textEntry.textContent =
                                    messages[
                                        this.commandBackStackIndex
                                    ].textContent;
                            }
                        }
                    }
                }
                return true;
            },
        );
        this.inputContainer = this.chatInput.getInputContainer();
        this.topDiv.appendChild(this.messageDiv);

        // Add the input div at the bottom so it's always visible
        this.topDiv.append(this.inputContainer);
    }

    choicePanelInputHandler(ev: KeyboardEvent) {
        if (this.choicePanel !== undefined) {
            const key = ev.key;

            const choice = this.choicePanel.choices.find((c) =>
                c.selectKey?.includes(key),
            );
            if (choice) {
                choice.onSelected(choice);
                this.removeChoicePanel();
                return false;
            }
        }
        return true;
    }

    addChoicePanel(choices: InputChoice[], disableOtherInput = true) {
        if (this.choicePanel) {
            this.removeChoicePanel();
        }
        const panelDiv = document.createElement("div");
        panelDiv.className = "chat-message chat-message-right choice-panel";
        this.choicePanel = { choices, panelDiv };
        for (const choice of choices) {
            const choiceDiv = document.createElement("div");
            choiceDiv.className = "action-button";
            choiceDiv.appendChild(choice.element);
            choiceDiv.addEventListener("click", () => {
                this.removeChoicePanel();
                choice.onSelected(choice);
            });
            panelDiv.appendChild(choiceDiv);
        }
        this.choicePanelOnly = disableOtherInput;
        this.inputContainer.after(panelDiv);
    }

    removeChoicePanel() {
        if (this.choicePanel) {
            this.choicePanel.panelDiv.remove();
            this.choicePanel = undefined;
            this.choicePanelOnly = false;
        }
    }

    placeSearchMenu() {
        if (this.searchMenu) {
            let x = Math.floor(getSelectionXCoord());
            const leftBound = this.inputContainer.getBoundingClientRect().left;
            x -= leftBound;
            this.searchMenu.getContainer().style.left = `${x}px`;
        }
    }

    getActionTemplates(requestId: string) {
        const actionInfo = this.registeredActions.get(requestId);
        if (actionInfo === undefined) {
            console.error(`Invalid requestId ${requestId}`);
            return undefined;
        }
        return actionInfo.actionTemplates;
    }

    proposeAction(message: string, requestId: string) {
        // use this div to show the proposed action
        const actionContainer = document.createElement("div");
        actionContainer.className = "action-container";
        if (message === "reserved") {
            // build the action div from the reserved action templates
            const actionTemplates = this.getActionTemplates(requestId);
            if (actionTemplates !== undefined) {
                this.actionCascade = new ActionCascade(actionTemplates);
                const actionDiv = this.actionCascade.toHTML();
                actionDiv.className = "action-text";
                actionContainer.appendChild(actionDiv);
            }
        } else {
            const actionDiv = document.createElement("div");
            actionDiv.className = "action-text";
            setContent(actionDiv, message);
            actionContainer.appendChild(actionDiv);
        }
        return actionContainer;
    }

    registerSearchMenu(
        id: string,
        initialChoices: SearchMenuItem[],
        visible = true,
        prefix = "",
    ) {
        const searchMenu = new SearchMenu(
            (item) => this.searchMenuOnSelection(item),
            false,
        );
        searchMenu.setChoices(initialChoices);
        this.idToSearchMenu.set(id, searchMenu);
        if (visible) {
            this.setSearchMenu(searchMenu, prefix);
        }
    }

    searchMenuOnSelection(item: SearchMenuItem) {
        if (this.searchMenu) {
            console.log(`Selected: ${item.matchText}`);
            if (this.searchMenuAnswerHandler) {
                this.searchMenuAnswerHandler(item);
            } else {
                console.error("No selection handler");
            }
            this.chatInput.clear();
            this.cancelSearchMenu();
        }
    }

    completeSearchMenu(id: string, prefix = "") {
        const searchMenu = this.idToSearchMenu.get(id);
        if (searchMenu) {
            searchMenu.completePrefix(prefix);
        }
    }

    showSearchMenu(id: string, prefix = "") {
        const searchMenu = this.idToSearchMenu.get(id);
        if (searchMenu) {
            this.setSearchMenu(searchMenu, prefix);
        }
    }

    cancelSearchMenu() {
        if (this.searchMenu) {
            this.searchMenu.getContainer().remove();
            this.searchMenu = undefined;
            this.searchMenuAnswerHandler = undefined;
        }
    }

    registerActionStructure(
        actionTemplates: ActionTemplateSequence,
        requestId: string,
    ) {
        this.registeredActions.set(requestId, {
            actionTemplates,
            requestId,
        });
    }

    actionCommand(
        actionTemplates: ActionTemplateSequence,
        command: ActionUICommand,
        requestId: string,
    ) {
        switch (command) {
            case "register":
                this.registerActionStructure(actionTemplates, requestId);
                break;
            case "remove":
                this.registeredActions.delete(requestId);
                break;
            case "replace":
                break;
        }
    }

    searchMenuCommand(
        menuId: string,
        command: string,
        prefix = "",
        choices: SearchMenuItem[] = [],
        visible = true,
    ) {
        switch (command) {
            case "register":
                this.registerSearchMenu(menuId, choices, visible, prefix);
                break;
            case "complete":
                this.completeSearchMenu(menuId, prefix);
                break;
            case "cancel":
                this.cancelSearchMenu();
                break;
            case "legend":
                if (this.searchMenu) {
                    this.searchMenu.addLegend(prefix);
                }
                break;
            case "show":
                this.showSearchMenu(menuId, prefix);
                break;
            case "remove":
                if (this.idToSearchMenu.has(menuId)) {
                    this.cancelSearchMenu();
                    this.idToSearchMenu.delete(menuId);
                }
                break;
        }
    }

    setSearchMenu(searchMenu: SearchMenu, prefix = "") {
        this.searchMenu = searchMenu;
        const searchContainer = this.searchMenu.getContainer();
        this.inputContainer.appendChild(searchContainer);
        this.placeSearchMenu();
        this.searchMenu.completePrefix(prefix);
    }

    enablePartialInputHandler(_enabled: boolean) {
        // this.partialInputEnabled = enabled;
        // console.log(`Partial input handler enabled: ${enabled}`);
    }

    private getMessageGroup(id: string) {
        const messageGroup = this.idToMessageGroup.get(id);
        if (messageGroup === undefined) {
            console.error(`Invalid requestId ${id}`);
        }
        return messageGroup;
    }

    showStatusMessage(message: string, id: string, source: string, temporary: boolean) {
        this.getMessageGroup(id)?.addStatusMessage(message, source, temporary);
    }

    clear() {
        this.messageDiv.replaceChildren();
        this.idToMessageGroup.clear();
        this.groupToElements.clear();
        this.commandBackStackIndex = -1;
    }

    addUserMessage(request: string) {
        const id = this.idGenerator.genId();
        this.idToMessageGroup.set(
            id,
            new MessageGroup(
                request,
                this.messageDiv,
                getClientAPI().processShellRequest(request, id),
                new Date(),
                this.agents,
            ),
        );
        this.commandBackStackIndex = -1;
    }

    markRequestExplained(id: string, timestamp: string, fromCache?: boolean) {
        const pair = this.idToMessageGroup.get(id);
        if (pair !== undefined) {
            if (timestamp !== undefined) {
                const cachePart = fromCache ? "by cache match" : "by model";
                pair.userMessage.setAttribute(
                    "data-expl",
                    `Explained ${cachePart} at ${timestamp}`,
                );
            }
            pair.userMessage.classList.add("chat-message-explained");
            const icon = iconRoadrunner();
            icon.getElementsByTagName("svg")[0].style.fill = fromCache
                ? "#00c000"
                : "#c0c000";
            icon.className = "chat-message-explained-icon";
            pair.userMessage.appendChild(icon);
        }
    }

    randomCommandSelected(id: string, message: string) {
        const pair = this.idToMessageGroup.get(id);
        if (pair !== undefined) {
            if (message.length > 0) {
<<<<<<< HEAD
                pair.updateMessageText(message);
=======
                pair.userMessage.textContent = message;
>>>>>>> 0cba88eb
            }
        }
    }

    addAgentMessage(
        text: string,
        id: string,
        source: string,
        actionIndex?: number,
        groupId?: string,
    ) {
        const messageContainer = this.ensureAgentMessage(id, source, actionIndex) as HTMLDivElement;
        const message = messageContainer.lastChild as HTMLDivElement;
        if (message === undefined) {
            return undefined;
        }

        setSource(messageContainer, source, this.agents);      
        setContent(message, text);
        if (!groupId) {
            const innerDiv = message.firstChild as HTMLDivElement;
            if (innerDiv && innerDiv.dataset && innerDiv.dataset.group) {
                console.log(`group: ${innerDiv.dataset.group}`);
                groupId = innerDiv.dataset.group;
            }
        }
        if (groupId) {
            let group = this.groupToElements.get(groupId);
            if (group === undefined) {
                group = [];
                this.groupToElements.set(groupId, group);
            }
            group.push(message);
        }
        this.chatInputFocus();
    }

    private ensureAgentMessage(id: string, source: string, actionIndex?: number) {
        return this.getMessageGroup(id)?.ensureAgentMessage(source, actionIndex);
    }

    chatInputFocus() {
        setTimeout(() => {
            const input = this.inputContainer.querySelector(
                "#phraseDiv",
            ) as HTMLDivElement;
            if (input) {
                input.focus();
            }
        }, 0);
    }

    askYesNo(askYesNoId: number, message: string, requestId: string, source: string) {
        const agentMessage = this.ensureAgentMessage(requestId, source);
        if (agentMessage === undefined) {
            return;
        }
        agentMessage.className = "chat-message chat-message-confirm";
        const proposeElm = this.proposeAction(message, requestId);
        agentMessage.appendChild(proposeElm);
        proposeYesNo(this, askYesNoId, requestId, message, source);
    }

    answerYesNo(questionId: number, answer: boolean, requestId: string, source: string) {
        this.showStatusMessage(
            answer ? "Accepted!" : "Rejected!",
            requestId,
            source,
            true,
        );
        getClientAPI().sendYesNo(questionId, answer);
        this.chatInputFocus();
    }

    question(questionId: number, message: string, requestId: string, source: string) {
        const agentMessage = this.ensureAgentMessage(requestId, source);
        if (agentMessage === undefined) {
            return;
        }
        agentMessage.innerHTML = "";
        this.showStatusMessage(message, requestId, source, true);
        if (this.searchMenu) {
            this.searchMenuAnswerHandler = (item) => {
                this.answer(questionId, item.selectedText, requestId);
            };
        } else {
            const replacementElm = questionInput(
                this,
                questionId,
                message,
                requestId,
            );
            agentMessage.appendChild(replacementElm);
        }
    }

    answer(questionId: number, answer: string, requestId: string) {
        this.showStatusMessage("Answer sent!", requestId, "Shell", true);
        console.log(answer);
        getClientAPI().sendAnswer(questionId, answer);
    }

    updateGroup(text: string, groupId: string) {
        const group = this.groupToElements.get(groupId);
        if (group !== undefined) {
            for (const message of group) {
                message.innerHTML = text;
            }
        }
    }

    getMessageElm() {
        return this.topDiv;
    }

    async showInputText(message: string) {
        const input = this.inputContainer.querySelector(
            "#phraseDiv",
        ) as HTMLDivElement;

        for (let i = 0; i < message.length; i++) {
            input.innerHTML += message.charAt(i);
            const keyDelay = 25 + Math.floor(Math.random() * 15);
            await new Promise((f) => setTimeout(f, keyDelay));
        }

        const keyboardEvent = new KeyboardEvent("keydown", {
            key: "Enter",
        });

        input.dispatchEvent(keyboardEvent);

        (window as any).electron.ipcRenderer.send("send-input-text-complete");
    }
}<|MERGE_RESOLUTION|>--- conflicted
+++ resolved
@@ -870,11 +870,7 @@
         const pair = this.idToMessageGroup.get(id);
         if (pair !== undefined) {
             if (message.length > 0) {
-<<<<<<< HEAD
                 pair.updateMessageText(message);
-=======
-                pair.userMessage.textContent = message;
->>>>>>> 0cba88eb
             }
         }
     }
