// Copyright (c) Microsoft Corporation.
// Licensed under the MIT License.

import { IdGenerator, getClientAPI } from "./main";
import { ChatInput, ExpandableTextarea, questionInput } from "./chatInput";
import { SearchMenu } from "./search";
import { AnsiUp } from "ansi_up";
import { iconCheckMarkCircle, iconX, iconRoadrunner } from "./icon";
import {
    ActionInfo,
    ActionTemplateSequence,
    ActionUICommand,
    IAgentMessage,
    IMessageMetrics,
    SearchMenuItem,
} from "../../preload/electronTypes";
import { ActionCascade } from "./ActionCascade";
import { DynamicDisplay } from "@typeagent/agent-sdk";
import { TTS } from "./tts";

export interface InputChoice {
    element: HTMLElement;
    text: string;
    selectKey?: string[];
    onSelected: (choice: InputChoice) => void;
}

export interface ChoicePanel {
    choices: InputChoice[];
    panelDiv: HTMLDivElement;
}

interface ISymbolNode {
    symbolName: string;
    children: ISymbolNode[];
    parent?: ISymbolNode;
}

enum SymbolType {
    Union,
    Action,
    Parameter,
    Object,
    String,
    Boolean,
    Number,
    Array,
}

function symbolNode(
    symbolName: string,
    symbolType: SymbolType,
    children: ISymbolNode[],
    parent?: ISymbolNode,
): ISymbolNode {
    const newSym = {
        symbolName,
        symbolType,
        children,
        parent,
    };
    newSym.children.forEach((child) => {
        child.parent = newSym;
    });
    return newSym;
}

function symbolsFromStrings(
    symbolNames: string[],
    symbolType: SymbolType,
    parent: ISymbolNode,
): ISymbolNode[] {
    return symbolNames.map((name) => symbolNode(name, symbolType, [], parent));
}

export class PlayerShimCursor {
    actionNames = [
        "play",
        "status",
        "pause",
        "resume",
        "stop",
        "next",
        "previous",
        "shuffle",
        "listDevices",
        "selectDevice",
        "setVolume",
        "changeVolume",
        "searchTracks",
        "listPlaylists",
        "getPlaylist",
        "getAlbum",
        "getFavorites",
        "filterTracks",
        "createPlaylist",
        "deletePlaylist",
        "getQueue",
        "unknown",
    ];
    root: ISymbolNode = symbolNode("root", SymbolType.Union, []);
    cursor: ISymbolNode = this.root;
    constructor() {
        this.root.children = symbolsFromStrings(
            this.actionNames,
            SymbolType.Action,
            this.root,
        );
        this.setParameters();
    }

    setParameters() {
        for (const child of this.root.children) {
            switch (child.symbolName) {
                case "play": {
                    const queryNode = symbolNode(
                        "query",
                        SymbolType.Object,
                        [],
                    );
                    child.children = [
                        symbolNode("trackNumber", SymbolType.Number, [], child),
                        symbolNode("trackRange", SymbolType.Array, [], child),
                        symbolNode("quantity", SymbolType.Number, [], child),
                        queryNode,
                    ];
                    queryNode.children = [
                        symbolNode("name", SymbolType.String, [], queryNode),
                        symbolNode("type", SymbolType.String, [], queryNode),
                    ];
                    break;
                }
                case "selectDevice":
                    child.children = [
                        symbolNode("keyword", SymbolType.String, [], child),
                    ];
                    break;
                case "shuffle":
                    child.children = [
                        symbolNode("on", SymbolType.Boolean, [], child),
                    ];
                    break;
                case "setVolume":
                    child.children = [
                        symbolNode(
                            "newVolumeLevel",
                            SymbolType.Number,
                            [],
                            child,
                        ),
                    ];
                    break;
                case "changeVolume":
                    child.children = [
                        symbolNode(
                            "volumeChangePercentage",
                            SymbolType.Number,
                            [],
                            child,
                        ),
                    ];
                    break;
                case "searchTracks":
                    child.children = [
                        symbolNode("query", SymbolType.String, [], child),
                    ];
                    break;
                case "getPlaylist":
                    child.children = [
                        symbolNode("name", SymbolType.String, [], child),
                    ];
                    break;
                case "getAlbum":
                    child.children = [
                        symbolNode("name", SymbolType.String, [], child),
                    ];
                    break;
                case "filterTracks": {
                    child.children = [
                        symbolNode("filterType", SymbolType.String, [], child),
                        symbolNode("filterValue", SymbolType.String, [], child),
                        symbolNode("negate", SymbolType.Boolean, [], child),
                    ];
                    break;
                }
                case "createPlaylist":
                    child.children = [
                        symbolNode("name", SymbolType.String, [], child),
                    ];
                    break;
                case "deletePlaylist":
                    child.children = [
                        symbolNode("name", SymbolType.String, [], child),
                    ];
                    break;
                case "unknown":
                    child.children = [
                        symbolNode("text", SymbolType.String, [], child),
                    ];
                    break;
            }
        }
    }

    open(name: string) {
        const child = this.cursor.children.find(
            (child) => child.symbolName === name,
        );
        if (child) {
            this.cursor = child;
        }
    }

    close() {
        if (this.cursor.parent !== undefined) {
            this.cursor = this.cursor.parent;
        }
    }
    symbolNames() {
        return this.cursor.children.map((child) => child.symbolName);
    }
}

class MessageContainer {
    public readonly div: HTMLDivElement;
    public get source() {
        return this._source;
    }
    constructor(
        className: string,
        private _source: string,
        agents: Map<string, string>,
        beforeElem: Element,
    ) {
        const div = document.createElement("div");
        const classes = `chat-message ${className}`;
        const messageClass = "chat-message-agent";

        div.className = classes;

        const timestampDiv = createTimestampDiv(
            new Date(),
            "chat-timestamp-left",
        );
        div.append(timestampDiv);

        const agentIconDiv = document.createElement("div");
        agentIconDiv.className = "agent-icon";
        agentIconDiv.innerText = agents
            .get(_source)
            ?.toString()
            .substring(0, 1) as string;
        div.append(agentIconDiv);

        const message = document.createElement("div");
        message.className = messageClass;
        div.append(message);

        const metricsDiv = document.createElement("div");
        metricsDiv.className = "chat-message-metrics";
        div.append(metricsDiv);

        // The chat message list has the style flex-direction: column-reverse;
        beforeElem.before(div);

        this.div = div;
    }

    public getMessage() {
        const message = this.div.lastChild?.previousSibling as HTMLDivElement;
        if (message === undefined) {
            return undefined;
        }
        return message.innerText;
    }
    public setMessage(text: string, source: string, sourceIcon?: string) {
        const message = this.div.lastChild?.previousSibling as HTMLDivElement;
        if (message === undefined) {
            return undefined;
        }

        this._source = source;
        // set source and source icon
        (this.div.firstChild?.firstChild as HTMLDivElement).innerText = source; // name
        const iconDiv: HTMLDivElement = this.div.children[1] as HTMLDivElement;
        iconDiv.innerText = sourceIcon ?? "❔"; // icon

        setContent(message, text);
    }

    public updateMetrics(metrics?: IMessageMetrics) {
        updateMetrics(this.div.lastChild as HTMLDivElement, metrics);
    }

    public show() {
        this.div.classList.remove("chat-message-hidden");
    }
    public hide() {
        this.div.classList.add("chat-message-hidden");
    }
    public scrollIntoView() {
        this.div.scrollIntoView(false);
    }
}

class MessageGroup {
    public readonly userMessageContainer: HTMLDivElement;
    public readonly userMessage: HTMLDivElement;
    private statusMessage: MessageContainer | undefined;
    private readonly statusMessages: { message: string; temporary: boolean }[] =
        [];
    private readonly agentMessages: MessageContainer[] = [];

    private completed = false;
    constructor(
        private readonly chatView: ChatView,
        request: string,
        container: HTMLDivElement,
        requestPromise: Promise<void>,
        timeStamp: Date,
        public agents: Map<string, string>,
    ) {
        const userMessageContainer = document.createElement("div");
        userMessageContainer.className = "chat-message-right";

        const timeStampDiv = createTimestampDiv(
            timeStamp,
            "chat-timestamp-right",
        );
        userMessageContainer.appendChild(timeStampDiv);

        const userMessage = document.createElement("div");
        userMessage.className = "chat-message-user";
        userMessageContainer.appendChild(userMessage);

        setContent(userMessage, request);

        if (container.firstChild) {
            container.firstChild.before(userMessageContainer);

            userMessageContainer.scrollIntoView(false);
        } else {
            container.append(userMessageContainer);
        }

        this.userMessageContainer = userMessageContainer;
        this.userMessage = userMessage;

        requestPromise
            .then(() => this.requestCompleted())
            .catch((error) => this.requestException(error));
    }

    private requestCompleted() {
        this.completed = true;
        if (this.statusMessages.length === 0) {
            this.addStatusMessage(
                { message: "Request completed", source: "shell" },
                true,
            );
        }
        this.updateStatusMessageDivState();
        const tts = this.chatView.tts;
        if (tts) {
            for (const agentMessage of this.agentMessages) {
                if (agentMessage.source === "chat") {
                    const message = agentMessage.getMessage();
                    if (message) {
                        tts.speak(message);
                    }
                }
            }
        }
    }

    private updateStatusMessageDivState() {
        if (this.statusMessage === undefined) {
            return;
        }
        if (
            !this.completed ||
            this.agentMessages.length === 0 ||
            this.statusMessages.some((m) => !m.temporary)
        ) {
            this.statusMessage.show();

            if (
                this.userMessageContainer.parentElement?.firstChild ==
                this.statusMessage.div
            ) {
                this.statusMessage.scrollIntoView();
            }

            return;
        }

        if (this.agentMessages.length > 0) {
            this.agentMessages[this.agentMessages.length - 1].scrollIntoView();
        }

        this.statusMessage.hide();
    }

    private requestException(error: any) {
        console.error(error);
        this.addStatusMessage(
            { message: `Processing Error: ${error}`, source: "shell" },
            false,
        );
    }

    private ensureStatusMessage(source: string) {
        if (this.statusMessage === undefined) {
            this.statusMessage = new MessageContainer(
                "chat-message-temp",
                source,
                this.agents,
                this.userMessageContainer,
            );
        }

        return this.statusMessage;
    }

    public addStatusMessage(msg: IAgentMessage, temporary: boolean) {
        let message = msg.message;
        const statusMessage = this.ensureStatusMessage(msg.source);
        const messages = this.statusMessages
            .filter((m) => !m.temporary)
            .map((m) => m.message);
        messages.push(message);
        statusMessage.setMessage(
            messages.join("<br />"),
            msg.source,
            this.agents.get(msg.source),
        );
        this.statusMessages.push({ message, temporary });
        statusMessage.updateMetrics(msg.metrics);
        this.updateStatusMessageDivState();
    }

    public ensureAgentMessage(
        msg: IAgentMessage,
        scrollIntoView = true,
        notification = false,
    ) {
        const index = msg.actionIndex ?? 0;
        const agentMessage = this.agentMessages[index];
        if (agentMessage === undefined) {
            let beforeElem = this.ensureStatusMessage(msg.source);
            for (let i = 0; i < index + 1; i++) {
                if (this.agentMessages[i] === undefined) {
                    const newAgentMessage = new MessageContainer(
                        "chat-message-left",
                        msg.source,
                        this.agents,
                        beforeElem.div,
                    );
                    if (notification) {
                        newAgentMessage.div.classList.add("notification");
                    }
                    this.agentMessages[i] = newAgentMessage;
                }
                beforeElem = this.agentMessages[i];
            }
        }
        if (scrollIntoView) {
            this.updateStatusMessageDivState();
        }
        return this.agentMessages[index];
    }

    public updateMessageText(message: string) {
        this.userMessage.textContent = message;
    }
}

const ansi_up = new AnsiUp();
ansi_up.use_classes = true;

function textToHtml(text: string): string {
    const value = ansi_up.ansi_to_html(text);
    const line = value.replace(/\n/gm, "<br>").replace(/  /g, " &nbsp;");
    return line;
}

function stripAnsi(text: string): string {
    return text.replace(/\x1b\[[0-9;]*m/g, "");
}

const enableText2Html = true;
export function setContent(elm: HTMLElement, text: string) {
    if (text.indexOf("<") > -1 && text.indexOf("@command") == -1) {
        elm.innerHTML = text;
    } else if (enableText2Html) {
        elm.innerHTML = textToHtml(text);
    } else {
        elm.innerText = stripAnsi(text);
    }
}

export function createTimestampDiv(timestamp: Date, className: string) {
    const timeStampDiv = document.createElement("div");
    timeStampDiv.classList.add(className);

    const nameDiv = document.createElement("div");
    nameDiv.className = "agent-name";
    timeStampDiv.appendChild(nameDiv); // name placeholder

    const dateDiv = document.createElement("div");
    dateDiv.className = "timestring";
    timeStampDiv.appendChild(dateDiv); // time string

    setContent(
        timeStampDiv.lastChild as HTMLElement,
        timestamp.toLocaleTimeString(),
    );

    return timeStampDiv;
}

export function updateMetrics(div: HTMLDivElement, metrics?: IMessageMetrics) {
    if (metrics) {
        // clear out previous perf data
        div.innerHTML = "";

        let timeDiv = document.createElement("div");
        let marksDiv = document.createElement("div");
        let marksSubContainer = document.createElement("div");
        marksDiv.className = "metrics-details";

        marksDiv.append(marksSubContainer);

        div.append(marksDiv);

        if (metrics.duration) {
            timeDiv.innerHTML = `Time Taken: <b>${formatTimeReaderFriendly(metrics.duration)}</b>`;
        } else {
            timeDiv.innerText = "no performance data available";
        }

        if (metrics.marks) {
            metrics.marks.forEach((value: number, key: string) => {
                let mDiv = document.createElement("div");
                mDiv.innerHTML = `${key}: <b>${formatTimeReaderFriendly(value)}</b>`;
                marksSubContainer.append(mDiv);
            });
        }

        marksDiv.append(timeDiv);
    } else {
        div.innerText = "no performance data available";
    }
}

function formatTimeReaderFriendly(time: number) {
    if (time < 1) {
        return `${time.toFixed(3)}ms`;
    } else if (time > 1000) {
        return `${(time / 1000).toFixed(1)}s`;
    } else {
        return `${time.toFixed(1)}ms`;
    }
}

export function getSelectionXCoord() {
    let sel = window.getSelection();
    let x = 0;
    if (sel) {
        if (sel.rangeCount) {
            let range = sel.getRangeAt(0).cloneRange();
            if (range.getClientRects) {
                range.collapse(true);
                let rects = range.getClientRects();
                if (rects.length > 0) {
                    const rect = rects[0];
                    x = rect.left;
                }
            }
            // Fall back to inserting a temporary element
            if (x == 0) {
                var span = document.createElement("span");
                if (span.getClientRects) {
                    // Ensure span has dimensions and position by
                    // adding a zero-width space character
                    span.appendChild(document.createTextNode("\u200b"));
                    range.insertNode(span);
                    const rect = span.getClientRects()[0];
                    x = rect.left;
                    var spanParent = span.parentNode;
                    if (spanParent) {
                        spanParent.removeChild(span);
                        // Glue any broken text nodes back together
                        spanParent.normalize();
                    }
                }
            }
        }
    }
    return x;
}

export function proposeYesNo(
    chatView: ChatView,
    askYesNoId: number,
    requestId: string,
    source: string,
    _message: string,
) {
    const choices: InputChoice[] = [
        {
            text: "Yes",
            element: iconCheckMarkCircle(),
            selectKey: ["y", "Y", "Enter"],
            onSelected: (_choice) => {
                chatView.answerYesNo(askYesNoId, true, requestId, source);
                chatView.removeChoicePanel();
            },
        },
        {
            text: "No",
            element: iconX(),
            selectKey: ["n", "N", "Delete"],
            onSelected: (_choice) => {
                chatView.answerYesNo(askYesNoId, false, requestId, source);
                chatView.removeChoicePanel();
            },
        },
    ];
    chatView.addChoicePanel(choices);
}

const DynamicDisplayMinRefreshIntervalMs = 15;
export class ChatView {
    private topDiv: HTMLDivElement;
    private messageDiv: HTMLDivElement;
    private inputContainer: HTMLDivElement;

    private idToMessageGroup: Map<string, MessageGroup> = new Map();
    chatInput: ChatInput;
    idToSearchMenu = new Map<string, SearchMenu>();
    searchMenu: SearchMenu | undefined = undefined;
    searchMenuAnswerHandler: ((item: SearchMenuItem) => void) | undefined =
        undefined;
    keyboardListener: undefined | ((event: KeyboardEvent) => void) = undefined;
    partialInputEnabled = false;
    choicePanel: ChoicePanel | undefined = undefined;
    choicePanelOnly = false;
    commandBackStackIndex = -1;
    registeredActions: Map<string, ActionInfo> = new Map<string, ActionInfo>();
    actionCascade: ActionCascade | undefined = undefined;
    constructor(
        private idGenerator: IdGenerator,
        public agents: Map<string, string>,
        public tts?: TTS,
    ) {
        this.topDiv = document.createElement("div");
        this.topDiv.className = "chat-container";
        this.messageDiv = document.createElement("div");
        this.messageDiv.className = "chat scroll_enabled";
        this.chatInput = new ChatInput(
            "phraseDiv",
            "reco",
            (message) => {
                this.addUserMessage(message);
                if (this.searchMenu) {
                    this.cancelSearchMenu();
                }
            },
            (eta: ExpandableTextarea) => {
                if (this.partialInputEnabled) {
                    this.placeSearchMenu();
                    getClientAPI().sendPartialInput(eta.getEditedText());
                } else if (this.searchMenu) {
                    this.placeSearchMenu();
                    this.searchMenu.completePrefix(eta.getEditedText());
                }
            },
            (eta: ExpandableTextarea, ev: KeyboardEvent) => {
                if (this.choicePanel) {
                    if (
                        !this.choicePanelInputHandler(ev) ||
                        this.choicePanelOnly
                    ) {
                        return false;
                    }
                } else if (this.searchMenu) {
                    if (
                        this.searchMenu.handleSpecialKeys(
                            ev,
                            eta.getEditedText(),
                        )
                    ) {
                        return false;
                    }
                } else if (this.chatInput) {
                    if (!ev.altKey && !ev.ctrlKey) {
                        if (ev.key == "ArrowUp" || ev.key == "ArrowDown") {
                            const messages = this.messageDiv.querySelectorAll(
                                ".chat-message-user:not(.chat-message-hidden)",
                            );

                            if (
                                ev.key == "ArrowUp" &&
                                this.commandBackStackIndex < messages.length - 1
                            ) {
                                this.commandBackStackIndex++;
                            } else if (
                                ev.key == "ArrowDown" &&
                                this.commandBackStackIndex > -1
                            ) {
                                this.commandBackStackIndex--;
                            }

                            if (this.commandBackStackIndex == -1) {
                                this.chatInput.clear();
                            } else if (messages.length > 0) {
                                this.chatInput.textarea.textEntry.textContent =
                                    messages[
                                        this.commandBackStackIndex
                                    ].textContent;
                            }
                        }
                    }
                }
                return true;
            },
        );
        this.inputContainer = this.chatInput.getInputContainer();
        this.topDiv.appendChild(this.messageDiv);

        // Add the input div at the bottom so it's always visible
        this.topDiv.append(this.inputContainer);
    }

    choicePanelInputHandler(ev: KeyboardEvent) {
        if (this.choicePanel !== undefined) {
            const key = ev.key;

            const choice = this.choicePanel.choices.find((c) =>
                c.selectKey?.includes(key),
            );
            if (choice) {
                choice.onSelected(choice);
                this.removeChoicePanel();
                return false;
            }
        }
        return true;
    }

    addChoicePanel(choices: InputChoice[], disableOtherInput = true) {
        if (this.choicePanel) {
            this.removeChoicePanel();
        }
        const panelDiv = document.createElement("div");
        panelDiv.className = "chat-message chat-message-right choice-panel";
        this.choicePanel = { choices, panelDiv };
        for (const choice of choices) {
            const choiceDiv = document.createElement("div");
            choiceDiv.className = "action-button";
            choiceDiv.appendChild(choice.element);
            choiceDiv.addEventListener("click", () => {
                this.removeChoicePanel();
                choice.onSelected(choice);
            });
            panelDiv.appendChild(choiceDiv);
        }
        this.choicePanelOnly = disableOtherInput;
        this.inputContainer.after(panelDiv);
    }

    removeChoicePanel() {
        if (this.choicePanel) {
            this.choicePanel.panelDiv.remove();
            this.choicePanel = undefined;
            this.choicePanelOnly = false;
        }
    }

    placeSearchMenu() {
        if (this.searchMenu) {
            let x = Math.floor(getSelectionXCoord());
            const leftBound = this.inputContainer.getBoundingClientRect().left;
            x -= leftBound;
            this.searchMenu.getContainer().style.left = `${x}px`;
        }
    }

    getActionTemplates(requestId: string) {
        const actionInfo = this.registeredActions.get(requestId);
        if (actionInfo === undefined) {
            console.error(`Invalid requestId ${requestId}`);
            return undefined;
        }
        return actionInfo.actionTemplates;
    }

    proposeAction(message: string, requestId: string) {
        // use this div to show the proposed action
        const actionContainer = document.createElement("div");
        actionContainer.className = "action-container";
        if (message === "reserved") {
            // build the action div from the reserved action templates
            const actionTemplates = this.getActionTemplates(requestId);
            if (actionTemplates !== undefined) {
                this.actionCascade = new ActionCascade(actionTemplates);
                const actionDiv = this.actionCascade.toHTML();
                actionDiv.className = "action-text";
                actionContainer.appendChild(actionDiv);
            }
        } else {
            const actionDiv = document.createElement("div");
            actionDiv.className = "action-text";
            setContent(actionDiv, message);
            actionContainer.appendChild(actionDiv);
        }
        return actionContainer;
    }

    registerSearchMenu(
        id: string,
        initialChoices: SearchMenuItem[],
        visible = true,
        prefix = "",
    ) {
        const searchMenu = new SearchMenu(
            (item) => this.searchMenuOnSelection(item),
            false,
        );
        searchMenu.setChoices(initialChoices);
        this.idToSearchMenu.set(id, searchMenu);
        if (visible) {
            this.setSearchMenu(searchMenu, prefix);
        }
    }

    searchMenuOnSelection(item: SearchMenuItem) {
        if (this.searchMenu) {
            console.log(`Selected: ${item.matchText}`);
            if (this.searchMenuAnswerHandler) {
                this.searchMenuAnswerHandler(item);
            } else {
                console.error("No selection handler");
            }
            this.chatInput.clear();
            this.cancelSearchMenu();
        }
    }

    completeSearchMenu(id: string, prefix = "") {
        const searchMenu = this.idToSearchMenu.get(id);
        if (searchMenu) {
            searchMenu.completePrefix(prefix);
        }
    }

    showSearchMenu(id: string, prefix = "") {
        const searchMenu = this.idToSearchMenu.get(id);
        if (searchMenu) {
            this.setSearchMenu(searchMenu, prefix);
        }
    }

    cancelSearchMenu() {
        if (this.searchMenu) {
            this.searchMenu.getContainer().remove();
            this.searchMenu = undefined;
            this.searchMenuAnswerHandler = undefined;
        }
    }

    registerActionStructure(
        actionTemplates: ActionTemplateSequence,
        requestId: string,
    ) {
        this.registeredActions.set(requestId, {
            actionTemplates,
            requestId,
        });
    }

    actionCommand(
        actionTemplates: ActionTemplateSequence,
        command: ActionUICommand,
        requestId: string,
    ) {
        switch (command) {
            case "register":
                this.registerActionStructure(actionTemplates, requestId);
                break;
            case "remove":
                this.registeredActions.delete(requestId);
                break;
            case "replace":
                break;
        }
    }

    searchMenuCommand(
        menuId: string,
        command: string,
        prefix = "",
        choices: SearchMenuItem[] = [],
        visible = true,
    ) {
        switch (command) {
            case "register":
                this.registerSearchMenu(menuId, choices, visible, prefix);
                break;
            case "complete":
                this.completeSearchMenu(menuId, prefix);
                break;
            case "cancel":
                this.cancelSearchMenu();
                break;
            case "legend":
                if (this.searchMenu) {
                    this.searchMenu.addLegend(prefix);
                }
                break;
            case "show":
                this.showSearchMenu(menuId, prefix);
                break;
            case "remove":
                if (this.idToSearchMenu.has(menuId)) {
                    this.cancelSearchMenu();
                    this.idToSearchMenu.delete(menuId);
                }
                break;
        }
    }

    setSearchMenu(searchMenu: SearchMenu, prefix = "") {
        this.searchMenu = searchMenu;
        const searchContainer = this.searchMenu.getContainer();
        this.inputContainer.appendChild(searchContainer);
        this.placeSearchMenu();
        this.searchMenu.completePrefix(prefix);
    }

    enablePartialInputHandler(_enabled: boolean) {
        // this.partialInputEnabled = enabled;
        // console.log(`Partial input handler enabled: ${enabled}`);
    }

    private dynamicDisplays: {
        source: string;
        id: string;
        actionIndex: number;
        displayId: string;
        nextRefreshTime: number;
    }[] = [];
    private timer: number | undefined = undefined;
    private scheduledRefreshTime: number | undefined = undefined;
    setDynamicDisplay(
        source: string,
        id: string,
        actionIndex: number,
        displayId: string,
        nextRefreshMs: number,
    ) {
        const now = Date.now();
        const agentMessage = this.ensureAgentMessage(
            {
                message: "",
                requestId: id,
                source: source,
                actionIndex: actionIndex,
            },
            false,
        );
        if (agentMessage === undefined) {
            return;
        }
        this.dynamicDisplays.push({
            source,
            id,
            actionIndex,
            displayId,
            nextRefreshTime:
                Math.max(nextRefreshMs, DynamicDisplayMinRefreshIntervalMs) +
                now,
        });

        this.scheduleDynamicDisplayRefresh(now);
    }
    private scheduleDynamicDisplayRefresh(now: number) {
        if (this.dynamicDisplays.length === 0) {
            return;
        }
        this.dynamicDisplays.sort(
            (a, b) => a.nextRefreshTime - b.nextRefreshTime,
        );
        const nextRefreshTime = this.dynamicDisplays[0].nextRefreshTime;
        const scheduledRefreshTime = this.scheduledRefreshTime;
        if (
            scheduledRefreshTime === undefined ||
            nextRefreshTime < scheduledRefreshTime
        ) {
            if (this.timer !== undefined) {
                window.clearInterval(this.timer);
                this.timer = undefined;
            }
            const interval = nextRefreshTime - now;
            this.scheduledRefreshTime = nextRefreshTime;
            this.timer = window.setTimeout(() => {
                this.scheduledRefreshTime = undefined;
                this.timer = undefined;
                this.refreshDynamicDisplays();
            }, interval);
        }
    }

    private async refreshDynamicDisplays() {
        const now = Date.now();
        let item = this.dynamicDisplays[0];
        const currentDisplay = new Map<string, DynamicDisplay>();
        while (item && item.nextRefreshTime <= now) {
            this.dynamicDisplays.shift()!;
            const { id, source, actionIndex, displayId } = item;
            try {
                // Only call getDynamicDisplay once if there are multiple
                let result = currentDisplay.get(`${source}:${displayId}`);
                if (result === undefined) {
                    result = await getClientAPI().getDynamicDisplay(
                        source,
                        displayId,
                    );
                    currentDisplay.set(`${source}:${displayId}`, result);
                }
                this.addAgentMessage(
                    {
                        message: result.content,
                        requestId: id,
                        source: source,
                        actionIndex: actionIndex,
                    },
                    true,
                );
                if (result.nextRefreshMs !== -1) {
                    this.dynamicDisplays.push({
                        source,
                        id,
                        actionIndex,
                        displayId,
                        nextRefreshTime:
                            Math.max(
                                result.nextRefreshMs,
                                DynamicDisplayMinRefreshIntervalMs,
                            ) + now,
                    });
                }
            } catch (error: any) {
                currentDisplay.set(`${source}:${displayId}`, {
                    content: error.message,
                    nextRefreshMs: -1,
                });
                this.addAgentMessage(
                    {
                        message: error.message,
                        requestId: id,
                        source: source,
                        actionIndex: actionIndex,
                    },
                    true,
                );
            }

            item = this.dynamicDisplays[0];
        }
        this.scheduleDynamicDisplayRefresh(now);
    }

    private getMessageGroup(id: string) {
        const messageGroup = this.idToMessageGroup.get(id);
        if (messageGroup === undefined) {
            console.error(`Invalid requestId ${id}`);
        }
        return messageGroup;
    }

    showStatusMessage(msg: IAgentMessage, temporary: boolean) {
        this.getMessageGroup(msg.requestId as string)?.addStatusMessage(
            msg,
            temporary,
        );
    }

    clear() {
        this.messageDiv.replaceChildren();
        this.idToMessageGroup.clear();
        this.commandBackStackIndex = -1;
    }

<<<<<<< HEAD
    addUserMessage(request: string, hidden: boolean = false) {
        const id = this.idGenerator.genId();

        const mg: MessageGroup = new MessageGroup(
            request,
            this.messageDiv,
            getClientAPI().processShellRequest(request, id),
            new Date(),
            this.agents,
=======
    async addUserMessage(request: string) {
        const id = this.idGenerator.genId();

        let tempDiv: HTMLDivElement = document.createElement("div");
        tempDiv.innerHTML = request;

        let images = await this.extractMultiModalContent(tempDiv);

        this.idToMessageGroup.set(
            id,
            new MessageGroup(
                this,
                request,
                this.messageDiv,
                getClientAPI().processShellRequest(
                    tempDiv.innerText,
                    id,
                    images,
                ),
                new Date(),
                this.agents,
            ),
>>>>>>> 1e7b040d
        );

        if (hidden) {
            mg.userMessageContainer.classList.add("chat-message-hidden");
            mg.userMessage.classList.add("chat-message-hidden");
        }

        this.idToMessageGroup.set(id, mg);
        this.commandBackStackIndex = -1;
    }

    async extractMultiModalContent(tempDiv: HTMLDivElement): Promise<string[]> {
        let images = tempDiv.querySelectorAll<HTMLImageElement>(
            ".chat-inpput-dropImage",
        );
        let retVal: string[] = new Array<string>(images.length);
        for (let i = 0; i < images.length; i++) {
            if (images[i].src.startsWith("data:image")) {
                retVal[i] = images[i].src;
            } else if (images[i].src.startsWith("blob:")) {
                let response = await fetch(images[i].src);
                let blob = await response.blob();
                let ab = await blob.arrayBuffer();
                retVal[i] = `data:image/png;base64,` + _arrayBufferToBase64(ab);
            } else {
                console.log("Unknown image source type.");
            }
        }

        return retVal;
    }

    markRequestExplained(id: string, timestamp: string, fromCache?: boolean) {
        const pair = this.idToMessageGroup.get(id);
        if (pair !== undefined) {
            if (timestamp !== undefined) {
                const cachePart = fromCache ? "by cache match" : "by model";
                pair.userMessage.setAttribute(
                    "data-expl",
                    `Explained ${cachePart} at ${timestamp}`,
                );
            }
            pair.userMessage.classList.add("chat-message-explained");
            const icon = iconRoadrunner();
            icon.getElementsByTagName("svg")[0].style.fill = fromCache
                ? "#00c000"
                : "#c0c000";
            icon.className = "chat-message-explained-icon";
            pair.userMessage.appendChild(icon);
        }
    }

    randomCommandSelected(id: string, message: string) {
        const pair = this.idToMessageGroup.get(id);
        if (pair !== undefined) {
            if (message.length > 0) {
                pair.updateMessageText(message);
            }
        }
    }

    addAgentMessage(
        msg: IAgentMessage,
        dynamicUpdate = false,
        notification = false,
    ) {
        const text: string = msg.message;
        const source: string = msg.source;

        const agentMessage = this.ensureAgentMessage(
            msg,
            !dynamicUpdate,
            notification,
        );
        if (agentMessage === undefined) {
            return;
        }
        agentMessage.setMessage(text, source, this.agents.get(source));

        if (!dynamicUpdate) {
            agentMessage.updateMetrics(msg.metrics);
            this.chatInputFocus();
        }
    }

    private ensureAgentMessage(
        msg: IAgentMessage,
        scrollIntoView: boolean = true,
        notification = false,
    ) {
        return this.getMessageGroup(
            msg.requestId as string,
        )?.ensureAgentMessage(msg, scrollIntoView, notification);
    }

    chatInputFocus() {
        setTimeout(() => {
            const input = this.inputContainer.querySelector(
                "#phraseDiv",
            ) as HTMLDivElement;
            if (input) {
                input.focus();
            }
        }, 0);
    }

    askYesNo(
        askYesNoId: number,
        message: string,
        requestId: string,
        source: string,
    ) {
        const agentMessage = this.ensureAgentMessage({
            message: "",
            requestId,
            source,
        });
        if (agentMessage === undefined) {
            return;
        }
        agentMessage.div.className = "chat-message chat-message-confirm";
        const proposeElm = this.proposeAction(message, requestId);
        agentMessage.div.appendChild(proposeElm);
        proposeYesNo(this, askYesNoId, requestId, message, source);
    }

    answerYesNo(
        questionId: number,
        answer: boolean,
        requestId: string,
        source: string,
    ) {
        let message = answer ? "Accepted!" : "Rejected!";
        this.showStatusMessage(
            {
                message,
                requestId,
                source,
            },
            true,
        );
        getClientAPI().sendYesNo(questionId, answer);
        this.chatInputFocus();
    }

    question(
        questionId: number,
        message: string,
        requestId: string,
        source: string,
    ) {
        const agentMessage = this.ensureAgentMessage({
            message: "",
            requestId,
            source,
        });
        if (agentMessage === undefined) {
            return;
        }
        agentMessage.div.innerHTML = "";
        this.showStatusMessage({ message, requestId, source }, true);
        if (this.searchMenu) {
            this.searchMenuAnswerHandler = (item) => {
                this.answer(questionId, item.selectedText, requestId);
            };
        } else {
            const replacementElm = questionInput(
                this,
                questionId,
                message,
                requestId,
            );
            agentMessage.div.appendChild(replacementElm);
        }
    }

    answer(questionId: number, answer: string, requestId: string) {
        let message = "Answer sent!";
        let source = "shell";
        this.showStatusMessage({ message, requestId, source }, true);
        console.log(answer);
        getClientAPI().sendAnswer(questionId, answer);
    }

    getMessageElm() {
        return this.topDiv;
    }

    async showInputText(message: string) {
        const input = this.inputContainer.querySelector(
            "#phraseDiv",
        ) as HTMLDivElement;

        for (let i = 0; i < message.length; i++) {
            input.innerHTML += message.charAt(i);
            const keyDelay = 25 + Math.floor(Math.random() * 15);
            await new Promise((f) => setTimeout(f, keyDelay));
        }

        const keyboardEvent = new KeyboardEvent("keydown", {
            key: "Enter",
        });

        input.dispatchEvent(keyboardEvent);

        (window as any).electron.ipcRenderer.send("send-input-text-complete");
    }
}

export function _arrayBufferToBase64(buffer: ArrayBuffer) {
    let binary = "";
    const bytes = new Uint8Array(buffer);
    const len = bytes.byteLength;
    for (var i = 0; i < len; i++) {
        binary += String.fromCharCode(bytes[i]);
    }
    return window.btoa(binary);
}

export function _base64ToArrayBuffer(base64: string): Uint8Array {
    const binaryString = window.atob(base64);
    const len = binaryString.length;
    const bytes: Uint8Array = new Uint8Array(len);
    for (let i = 0; i < len; i++) {
        bytes[i] = binaryString.charCodeAt(i);
    }
    return bytes;
}<|MERGE_RESOLUTION|>--- conflicted
+++ resolved
@@ -1093,40 +1093,25 @@
         this.commandBackStackIndex = -1;
     }
 
-<<<<<<< HEAD
-    addUserMessage(request: string, hidden: boolean = false) {
+    async addUserMessage(request: string, hidden: boolean = false) {
         const id = this.idGenerator.genId();
 
+        let tempDiv: HTMLDivElement = document.createElement("div");
+        tempDiv.innerHTML = request;
+
+        let images = await this.extractMultiModalContent(tempDiv);
+
         const mg: MessageGroup = new MessageGroup(
+                this,
             request,
             this.messageDiv,
-            getClientAPI().processShellRequest(request, id),
-            new Date(),
-            this.agents,
-=======
-    async addUserMessage(request: string) {
-        const id = this.idGenerator.genId();
-
-        let tempDiv: HTMLDivElement = document.createElement("div");
-        tempDiv.innerHTML = request;
-
-        let images = await this.extractMultiModalContent(tempDiv);
-
-        this.idToMessageGroup.set(
-            id,
-            new MessageGroup(
-                this,
-                request,
-                this.messageDiv,
-                getClientAPI().processShellRequest(
+            getClientAPI().processShellRequest(
                     tempDiv.innerText,
                     id,
                     images,
                 ),
-                new Date(),
-                this.agents,
-            ),
->>>>>>> 1e7b040d
+            new Date(),
+            this.agents,
         );
 
         if (hidden) {
