--- conflicted
+++ resolved
@@ -386,17 +386,8 @@
         //updateMetrics(metricsDiv, metrics);
     }
 
-<<<<<<< HEAD
-    public ensureAgentMessage(msg: IAgentMessage) {
+    public ensureAgentMessage(msg: IAgentMessage, scrollIntoView = true) {
         const index = msg.actionIndex ?? 0;
-=======
-    public ensureAgentMessage(
-        source: string,
-        actionIndex?: number,
-        scrollIntoView = true,
-    ) {
-        const index = actionIndex ?? 0;
->>>>>>> 8cb9bd8d
         const agentMessage = this.agentMessageDivs[index];
         if (agentMessage === undefined) {
             let beforeElem = this.ensureStatusMessageDiv(msg.source);
@@ -1104,76 +1095,30 @@
     }
 
     addAgentMessage(
-<<<<<<< HEAD
-        msg: IAgentMessage
+        msg: IAgentMessage,
+        focus = true,
     ) {
         const text: string = msg.message;
         const source: string = msg.source;
         let groupId: string | undefined = msg.groupId;
 
-        const messageContainer = this.ensureAgentMessage(msg) as HTMLDivElement;
+        const messageContainer = this.ensureAgentMessage(msg, focus) as HTMLDivElement;
         const message = messageContainer.lastChild?.previousSibling as HTMLDivElement;
-=======
-        text: string,
-        id: string,
-        source: string,
-        actionIndex?: number,
-        focus = true,
-    ) {
-        const messageContainer = this.ensureAgentMessage(
-            id,
-            source,
-            actionIndex,
-            focus,
-        ) as HTMLDivElement;
-        const message = messageContainer.lastChild as HTMLDivElement;
->>>>>>> 8cb9bd8d
         if (message === undefined) {
             return undefined;
         }
 
         setSource(messageContainer, source, this.agents);
         setContent(message, text);
-<<<<<<< HEAD
         updateMetrics(messageContainer.lastChild as HTMLDivElement, msg.metrics);
 
-        if (!groupId) {
-            const innerDiv = message.firstChild as HTMLDivElement;
-            if (innerDiv && innerDiv.dataset && innerDiv.dataset.group) {
-                console.log(`group: ${innerDiv.dataset.group}`);
-                groupId = innerDiv.dataset.group;
-            }
-        }
-        if (groupId) {
-            let group = this.groupToElements.get(groupId);
-            if (group === undefined) {
-                group = [];
-                this.groupToElements.set(groupId, group);
-            }
-            group.push(message);
-=======
         if (focus) {
             this.chatInputFocus();
->>>>>>> 8cb9bd8d
-        }
-    }
-
-<<<<<<< HEAD
-    private ensureAgentMessage(msg: IAgentMessage) {
-        return this.getMessageGroup(msg.requestId as string)?.ensureAgentMessage(msg);
-=======
-    private ensureAgentMessage(
-        id: string,
-        source: string,
-        actionIndex?: number,
-        scrollIntoView = true,
-    ) {
-        return this.getMessageGroup(id)?.ensureAgentMessage(
-            source,
-            actionIndex,
-            scrollIntoView,
-        );
->>>>>>> 8cb9bd8d
+        }
+    }
+
+    private ensureAgentMessage(msg: IAgentMessage, scrollIntoView: boolean = true) {
+        return this.getMessageGroup(msg.requestId as string)?.ensureAgentMessage(msg, scrollIntoView);
     }
 
     chatInputFocus() {
