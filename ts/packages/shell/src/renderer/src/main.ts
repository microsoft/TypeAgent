--- conflicted
+++ resolved
@@ -54,15 +54,9 @@
             }
         }
     });
-<<<<<<< HEAD
     api.onResponse(
         (_, agentMessage) => { chatView.addAgentMessage(agentMessage); }
-=======
-    api.onResponse((_, response, id, source: string, actionIndex?: number) => {
-        if (response !== undefined) {
-            chatView.addAgentMessage(response, id, source, actionIndex);
-        }
-    });
+    );
     api.onSetDynamicActionDisplay(
         (_, source, id, actionIndex, displayId, nextRefreshMs) =>
             chatView.setDynamicDisplay(
@@ -72,7 +66,6 @@
                 displayId,
                 nextRefreshMs,
             ),
->>>>>>> 8cb9bd8d
     );
     api.onSetPartialInputHandler((_, enabled) => {
         chatView.enablePartialInputHandler(enabled);
@@ -86,7 +79,6 @@
     api.onClear((_) => {
         chatView.clear();
     });
-<<<<<<< HEAD
     api.onUpdate((_, updateMessage: string, groupId: string) => {
         if (updateMessage !== undefined) {
             chatView.updateGroup(updateMessage, groupId);
@@ -94,10 +86,6 @@
     });
     api.onStatusMessage((_, message, temporary) => {
         chatView.showStatusMessage(message, temporary);
-=======
-    api.onStatusMessage((_, message, id, source: string, temporary) => {
-        chatView.showStatusMessage(message, id, source, temporary);
->>>>>>> 8cb9bd8d
     });
     api.onMarkRequestExplained((_, id, timestamp, fromCache) => {
         chatView.markRequestExplained(id, timestamp, fromCache);
