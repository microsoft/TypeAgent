--- conflicted
+++ resolved
@@ -4,19 +4,10 @@
 //import { ShellSettings } from "../../main/shellSettings";
 import { ClientAPI } from "../../preload/electronTypes";
 import { ChatView } from "./chatView";
-<<<<<<< HEAD
 import { TabView } from "./tabView";
 import { SpeechInfo, recognizeOnce } from "./speech";
 import { iconHelp, iconMetrics, iconSettings } from "./icon";
 import { SettingsView } from "./settingsView";
-=======
-import {
-    SpeechInfo,
-    enumerateMicrophones,
-    recognizeOnce,
-    selectMicrophone,
-} from "./speech";
->>>>>>> e086c60b
 
 export function getClientAPI(): ClientAPI {
     return globalThis.api;
@@ -164,22 +155,11 @@
 
     const chatView = new ChatView(idGenerator, speechInfo, agents);
     wrapper.appendChild(chatView.getMessageElm());
-<<<<<<< HEAD
 
     const settingsView = new SettingsView();
     const settingsTab = tabs.getTabContainerByName("Settings");
     settingsTab.append(settingsView.getContainer());
     
-    addEvents(chatView, agents);
-=======
-
-    const microphoneSources = document.getElementById(
-        "microphoneSources",
-    )! as HTMLSelectElement;
-
-    enumerateMicrophones(microphoneSources, window as any);
-
-    addEvents(chatView, agents, microphoneSources);
->>>>>>> e086c60b
+    addEvents(chatView, agents, settingsView.microphoneSources);
     (window as any).electron.ipcRenderer.send("dom ready");
 });