// Copyright (c) Microsoft Corporation.
// Licensed under the MIT License.

import { _arrayBufferToBase64, ChatView, setContent } from "./chatView";
import {
    iconMicrophone,
    iconMicrophoneListening,
    iconMicrophoneDisabled,
    iconCamera,
    iconAttach,
    iconSend,
} from "./icon";
import { getClientAPI } from "./main";
import { recognizeOnce } from "./speech";
import { getSpeechToken } from "./speechToken";

export interface ExpandableTextareaHandlers {
    onSend: (text: string) => void;
    altHandler?: (eta: ExpandableTextarea, event: KeyboardEvent) => void;
    onChange?: (eta: ExpandableTextarea) => void;
    onKeydown?: (eta: ExpandableTextarea, event: KeyboardEvent) => boolean;
}

export class ExpandableTextarea {
    preText: HTMLSpanElement | undefined = undefined;
    textEntry: HTMLSpanElement;
    entryHandlers: ExpandableTextareaHandlers;

    constructor(
        id: string,
        className: string,
        handlers: ExpandableTextareaHandlers,
        sendButton?: HTMLButtonElement,
    ) {
        this.entryHandlers = handlers;
        this.textEntry = document.createElement("span");
        this.textEntry.className = className;
        this.textEntry.contentEditable = "true";
        this.textEntry.role = "textbox";
        this.textEntry.id = id;
        this.textEntry.addEventListener("keydown", (event) => {
            if (this.entryHandlers.onKeydown !== undefined) {
                if (!this.entryHandlers.onKeydown(this, event)) {
                    event.preventDefault();
                    return false;
                }
            }
            if (event.key === "Enter") {
                event.preventDefault();
                this.send(sendButton);
            } else if (event.altKey && this.entryHandlers.altHandler !== undefined) {
                this.entryHandlers.altHandler(this, event);
            } else if (event.key == "Escape") {
                this.textEntry.textContent = "";
                event.preventDefault();
            }
            return true;
        });
        this.textEntry.addEventListener("input", () => {
            if (this.entryHandlers.onChange !== undefined) {
                this.entryHandlers.onChange(this);
            }

            if (sendButton !== undefined) {
                sendButton.disabled = (this.textEntry.innerHTML.length == 0);
            }
        });
    }

    getEditedText() {
        return this.getTextEntry().innerText.trim();
    }

    getTextEntry() {
        return this.textEntry;
    }

<<<<<<< HEAD
    send(sendButton?: HTMLButtonElement) {
        const text = this.getTextEntry().innerHTML;
        if (text.length > 0) {
            this.entryHandlers.onSend(text);
            this.textEntry.innerText = "";
            this.preText = undefined;
            if (sendButton) {
                sendButton.disabled = true;
            }
        }
=======
    setContent(content: string | null) {
        if (this.textEntry.textContent !== content) {
            this.textEntry.textContent = content;
        }

        // Set the cursor to the end of the text
        setTimeout(() => {
            const r = document.createRange();
            r.selectNodeContents(this.textEntry);
            r.collapse(false);
            const s = document.getSelection();
            if (s) {
                s.removeAllRanges();
                s.addRange(r);
            }
        }, 0);
>>>>>>> 89751dab
    }
}

export function questionInput(
    chatView: ChatView,
    questionId: number,
    message: string,
    id: string,
) {
    // use this to type replacement JSON object for action
    // first make a container div
    const replacementContainer = document.createElement("div");
    replacementContainer.className = "replacement-container";
    // then add a title div to it
    const title = document.createElement("div");
    title.className = "replacement-title";
    setContent(title, message);
    replacementContainer.appendChild(title);
    // then add a replacement div to it
    const textarea = new ExpandableTextarea(
        "replacementDiv",
        "replacement-textarea",
        {
            onSend: (html) => {
                // REVIEW: text is from innerHTML, is that ok?
                chatView.answer(questionId, html, id);
            },
        },        
    );
    const replacementDiv = textarea.getTextEntry();
    setTimeout(() => {
        replacementDiv.focus();
    }, 0);
    replacementContainer.appendChild(textarea.getTextEntry());

    return replacementContainer;
}

export class ChatInput {
    inputContainer: HTMLDivElement;
    textarea: ExpandableTextarea;
    micButton: HTMLButtonElement;
    attachButton: HTMLLabelElement;
    camButton: HTMLButtonElement;
    dragTemp: string | undefined = undefined;
    input: HTMLInputElement;
    public dragEnabled: boolean = true;
    sendButton: HTMLButtonElement;

    constructor(
        inputId: string,
        buttonId: string,
        messageHandler: (message: string) => void,
        onChange?: (eta: ExpandableTextarea) => void,
        onKeydown?: (eta: ExpandableTextarea, event: KeyboardEvent) => boolean,
    ) {
        this.inputContainer = document.createElement("div");
        this.inputContainer.className = "chat-input";
        this.sendButton = document.createElement("button");
        this.sendButton.appendChild(iconSend()); 
        this.sendButton.className = "chat-input-button";
        this.sendButton.onclick = () => {
            this.textarea.send();
        };
        this.sendButton.disabled = true;
        this.textarea = new ExpandableTextarea(inputId, "user-textarea", {
            onSend: messageHandler,
            onChange,
            onKeydown,
        },
        this.sendButton);       

        this.textarea.getTextEntry().ondragenter = (e: DragEvent) => {
            if (!this.dragEnabled) {
                return;
            }

            e.preventDefault();
            console.log(e);

            if (this.dragTemp === undefined) {
                this.dragTemp = this.textarea.getTextEntry().innerHTML;
            }

            console.log("enter " + this.dragTemp);

            this.textarea.getTextEntry().innerText = "Drop image files here...";
            this.textarea.getTextEntry().classList.add("chat-input-drag");
        };

        this.textarea.getTextEntry().ondragleave = (e: DragEvent) => {
            if (!this.dragEnabled) {
                return;
            }

            this.textarea.getTextEntry().classList.remove("chat-input-drag");

            if (this.dragTemp) {
                this.textarea.getTextEntry().innerHTML = this.dragTemp;
                this.dragTemp = undefined;
            }
            e.preventDefault();

            console.log("leave " + this.dragTemp);
        };

        this.textarea.getTextEntry().ondrop = async (e: DragEvent) => {
            if (!this.dragEnabled) {
                return;
            }

            console.log(e);

            this.textarea.getTextEntry().classList.remove("chat-input-drag");
            if (this.dragTemp) {
                this.textarea.getTextEntry().innerHTML = this.dragTemp;
            } else {
                this.clear();
            }

            this.dragTemp = undefined;

            if (e.dataTransfer != null && e.dataTransfer.files.length > 0) {
                this.loadImageFile(e.dataTransfer.files[0]);
            }

            e.preventDefault();
        };

        this.input = document.createElement("input");
        this.input.type = "file";
        this.input.classList.add("chat-message-hidden");
        this.input.id = "image_upload";
        this.inputContainer.append(this.input);
        this.input.accept = "image/*,.jpg,.png,.gif";
        this.input.onchange = () => {
            if (this.input.files && this.input.files?.length > 0) {
                this.loadImageFile(this.input.files[0]);
            }
        };

        this.micButton = document.createElement("button");
        this.micButton.appendChild(iconMicrophone());
        this.micButton.id = buttonId;
        this.micButton.className = "chat-input-button";
        this.micButton.addEventListener("click", async () => {
            const useLocalWhisper =
                await getClientAPI().getLocalWhisperStatus();
            if (useLocalWhisper) {
                recognizeOnce(
                    undefined,
                    inputId,
                    buttonId,
                    messageHandler,
                    useLocalWhisper,
                );
            } else {
                recognizeOnce(
                    await getSpeechToken(),
                    inputId,
                    buttonId,
                    messageHandler,
                );
            }
        });
        

        const listeningMic = iconMicrophoneListening();
        listeningMic.className = "chat-message-hidden";
        this.micButton.appendChild(listeningMic);

        const disabledMic = iconMicrophoneDisabled();
        disabledMic.className = "chat-message-hidden";
        this.micButton.appendChild(disabledMic);

        this.camButton = document.createElement("button");
        this.camButton.appendChild(iconCamera());
        this.camButton.className = "chat-input-button";
        
        this.attachButton = document.createElement("label");
        this.attachButton.htmlFor = this.input.id;
        this.attachButton.appendChild(iconAttach());
        this.attachButton.className = "chat-input-button";

        getSpeechToken().then((result) => {
            if (result == undefined) {
                const button = document.querySelector<HTMLButtonElement>(
                    `#${buttonId}`,
                )!;
                button.disabled = true;
                button.children[0].classList.add("chat-message-hidden");
                button.children[1].classList.add("chat-message-hidden");
                button.children[2].classList.remove("chat-message-hidden");
            }
        });

        this.inputContainer.appendChild(this.attachButton);        
        this.inputContainer.appendChild(this.camButton);
        this.inputContainer.appendChild(this.micButton);
        this.inputContainer.appendChild(this.textarea.getTextEntry());
        this.inputContainer.appendChild(this.sendButton);
    }

    async loadImageFile(file: File) {
        let buffer: ArrayBuffer = await file.arrayBuffer();

        let dropImg: HTMLImageElement = document.createElement("img");
        let mimeType = file.name
            .toLowerCase()
            .substring(file.name.lastIndexOf(".") + 1, file.name.length);

        if (file.name.toLowerCase().endsWith(".jpg")) {
            mimeType = "jpeg";
        }

        dropImg.src =
            `data:image/${mimeType};base64,` + _arrayBufferToBase64(buffer);

        dropImg.className = "chat-input-dropImage";

        this.textarea.getTextEntry().append(dropImg);

        if (this.sendButton !== undefined) {
            this.sendButton.disabled = (this.textarea.textEntry.innerHTML.length == 0);
        }

        this.textarea.getTextEntry().focus();
    }

    clear() {
        this.textarea.getTextEntry().innerText = "";
        this.dragTemp = undefined;
    }

    getInputContainer() {
        return this.inputContainer;
    }
}<|MERGE_RESOLUTION|>--- conflicted
+++ resolved
@@ -75,18 +75,6 @@
         return this.textEntry;
     }
 
-<<<<<<< HEAD
-    send(sendButton?: HTMLButtonElement) {
-        const text = this.getTextEntry().innerHTML;
-        if (text.length > 0) {
-            this.entryHandlers.onSend(text);
-            this.textEntry.innerText = "";
-            this.preText = undefined;
-            if (sendButton) {
-                sendButton.disabled = true;
-            }
-        }
-=======
     setContent(content: string | null) {
         if (this.textEntry.textContent !== content) {
             this.textEntry.textContent = content;
@@ -103,7 +91,18 @@
                 s.addRange(r);
             }
         }, 0);
->>>>>>> 89751dab
+    }
+
+    send(sendButton?: HTMLButtonElement) {
+        const text = this.getTextEntry().innerHTML;
+        if (text.length > 0) {
+            this.entryHandlers.onSend(text);
+            this.textEntry.innerText = "";
+            this.preText = undefined;
+            if (sendButton) {
+                sendButton.disabled = true;
+            }
+        }
     }
 }
 
