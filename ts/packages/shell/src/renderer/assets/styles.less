// Copyright (c) Microsoft Corporation.
// Licensed under the MIT License.

@chat-bg: #f8f8f8;
@chat-input-bg: white;

#html,
body {
  margin: 0;
  padding: 0;
  height: 100%;
  font-family: "Segoe UI", Tahoma, Geneva, Verdana, sans-serif;
  font-size: 14px;
}

.wrapper {
  height: 100%;
  width: 100%;
  position: absolute;
}

.user-textarea {
  padding: 5px 8px;
  display: block;
  width: calc(100% - 48px);
  overflow: hidden;
  resize: none;
  outline: 0px solid transparent;
  min-height: 30px;
  line-height: 20px;
  font-family: inherit;
  font-size: inherit;
  align-self: flex-start;
}

.replacement-textarea {
  padding: 10px 16px;
  display: block;
  width: 100%;
  overflow: hidden;
  resize: none;
  outline: 0px solid transparent;
  min-height: 40px;
  line-height: 20px;
  font-family: inherit;
  font-size: inherit;
  align-self: flex-start;
}

.action-container {
  display: flex;
  flex-direction: column;
  height: 100%;
  background-color: white;
}

.action-container {
  display: flex;
  flex-direction: column;
  height: 100%;
  background-color: white;
}

// action button
.action-buttons {
  display: flex;
  justify-content: space-around;
  align-items: center;
  height: 40px;
  color: green;
  font-family: inherit;
  font-size: inherit;
}

.choice-panel {
  display: flex;
  justify-content: space-around;
  align-items: center;
  height: 40px;
  font-family: inherit;
  font-size: inherit;
}

.action-text {
  padding: 10px 16px;
  align-self: center;
}

/* CSS */
.action-button {
  border: none;
  background-color: transparent;
}

.preface-text {
  // bottom border
  border-bottom: 1px dotted #808080;
  padding-bottom: 5px;
  margin-bottom: 10px;
}
.action-button:focus {
  box-shadow:
    inset 0px 0.8px 0px -0.25px rgba(255, 255, 255, 0.2),
    0px 0.5px 1px rgba(0, 0, 0, 0.1),
    0px 0px 0px 3.5px rgba(58, 108, 217, 0.5);
  outline: 0;
}

.replacement-title {
  display: flex;
  align-items: flex-start;
  height: 40px;
  color: green;
  background-color: white;
}

.replacement-container {
  display: flex;
  flex-direction: column;
  height: 100%;
  background-color: white;
}

.chat-container {
  display: flex;
  flex-direction: column;
  height: 100%;
  background-color: @chat-bg;
}

.chat {
  /* use flexbox to align the messages vertically */
  display: flex;
  flex-direction: column-reverse;
  height: 100%;
  scroll-behavior: smooth;
  overflow-y: auto;
  font-family: inherit;
  font-size: inherit;
  background-color: @chat-bg;
  padding: 20px 10px 10px 20px;
}

.track-list {
  max-height: 300px;
  overflow-y: auto;
  border-radius: 8px;
}

.track-artist {
  color: black;
}

.track-title {
  color: blue;
}

.track-album-cover-container {
  display: flex;
  justify-content: space-between;
}

.track-info {
  min-height: 64px;
}

.track-album-cover {
  height: 64px;
  align-self: flex-end;
}

.chat-input {
  display: flex;
  padding: 10px;
  background-color: @chat-input-bg;
  align-self: flex-end;
  margin: 10px 10px 10px 20px;
  width: calc(100% - 40px);
  border: solid 1px rgb(224, 224, 224);
  border-radius: 6px;
  position: relative;
}

.chat-input-drag {
  color: #cccccc;
  font-style: italic;
}

.chat-message {
  /* use a common class for all messages */
  padding-left: 10px;
  padding-right: 10px;
  padding-bottom: 5px;
  margin-bottom: 8px;
  margin-top: 8px;
  border-radius: 8px;
  transform-origin: 0 100%;
  transform: scale(0);
  word-wrap: normal;
  animation: message 0.15s ease-out 0s forwards;
}

.chat-message-left {
  width: 55%;
  margin-left: 10px;
}

.chat-message-right {
  width: 55%;
  margin-right: 10px;
  align-self: flex-end;
}

.chat-message-temp {
  .chat-message-left;
  font-style: italic;
  color: #002b3d;
  padding: 6px 15px 8px 15px;
}

.chat-message-hidden {
  display: none;
  visibility: hidden;
}

.chat-message-user {
  .chat-message;
  background-color: lavender;
  padding: 6px 15px 8px 15px;
}

.chat-message-agent {
  .chat-message;
  margin-bottom: 0px;
  margin-left: 30px;
  background-color: #d6f3ff;
  padding: 6px 15px 12px 15px;
  word-wrap: break-word;
}

.chat-message-metrics {
  background-color: #c2edff;
  margin-top: -5px;
  margin-bottom: 8px;
  border-radius: 0px 0px 8px 8px;
  font-size: 8px;
  font-style: normal;
  margin-left: 30px;
  padding: 5px;
  z-index: 100;
  position: relative;
  text-align: right;
}

.agent-icon {
  width: 30px;
  height: 30px;
  border-radius: 15px;
  float: left;
  position: absolute;
  left: 0px;
  margin-top: 8px;
  font-size: 20px;
  font-style: normal;
  text-align: center;
}

.agent-name {
  font-style: normal;
  margin-right: 8px;
}

.timeString {
  font-style: normal;
}

.chat-message-explained {
  position: relative;
}

.chat-message-explained-icon {
  align-self: flex-end;
  border: none;
  background-color: transparent;
  margin-right: 5px;
  position: absolute;
  top: 0;
  right: 0;
}

.chat-message-explained[data-expl]:hover:after {
  content: attr(data-expl);
  position: absolute;
  top: 0;
  right: 0;
  white-space: nowrap;
  background-color: lavender;
  color: gray;
  height: 100%;
  border-radius: 5px;
  margin-right: 5px;
  font-size: 80%;
}

.chat-input-button {
  align-self: flex-end;
  border: none;
  background-color: transparent;
  width: 32px;
  height: 32px;
  padding: 0px;
  margin: 0px 5px;
  cursor: pointer;
}

.chat-input-micSelector {
  border: 0px;
  margin-left: 25px;
  background-color: white;
  width: 100%;
  max-width: 85%;
}

.chat-inpput-dropImage {
  width: 96px;
}

.chat-timestamp {
  font-size: 10px;
  font-style: normal;
  color: darkgray;
  position: relative;
}

.chat-timestamp-left {
  .chat-timestamp;
  text-align: start;
  float: left;
  top: -8px;
  margin-left: 31px;
  display: flex;
}

.chat-timestamp-right {
  .chat-timestamp;
  bottom: 10px;
  margin-right: 3px;
  text-align: end;
  float: right;
}

@keyframes message {
  0% {
  }
  100% {
    transform: scale(1);
    overflow: visible;
  }
}

@import url("https://fonts.googleapis.com/css?family=Lato");

.autocomplete-container {
  box-sizing: border-box;
  font-family: "Lato", sans-serif;
  border-radius: 10px;
  position: absolute;
  bottom: 100%;
  z-index: 100;
  overflow: hidden;
  outline: 2px solid cornflowerblue;
  background-color: white;
}

.autocomplete-container .search-input {
  width: 100%;
  height: 32px;
  padding: 15px 10px;
  outline: none;
  border: none;
  border-bottom: 1px solid rgba(0, 0, 0, 0.1);
  font-family: inherit;
  font-size: 20px;
}

.search-legend {
  padding: 10px;
  font-size: 12px;
  min-width: 300px;
  border-bottom: dotted 1px #ccc;
}
.no-bullets {
  list-style-type: none; /* Remove bullets */
  margin: 0; /* Remove margins */
}

.autocomplete-container .completions {
  padding: 0;
  margin: 0;
}

.autocomplete-container .completions li {
  list-style-type: none;
  padding: 4px 8px;
}

.autocomplete-container .completions li .search-prefix {
  font-weight: bold;
}

.autocomplete-container .completions .completion-selected {
  background: #3498db;
  color: white;
}

.autocomplete-container .completions li .search-symbol {
  margin-right: 5px;
}

.overlay {
  height: 100%;
  width: 100%;
  position: absolute;
  background-color: rgba(0, 0, 0, 0.5);
  z-index: 100;
}

span.ansi-black-fg {
  color: black;
}

span.ansi-red-fg {
  color: rgb(128, 0, 0);
}

span.ansi-green-fg {
  color: rgb(0, 128, 0);
}

span.ansi-yellow-fg {
  color: rgb(128, 128, 0);
}

span.ansi-blue-fg {
  color: rgb(0, 0, 128);
}

span.ansi-magenta-fg {
  color: rgb(128, 0, 128);
}

span.ansi-cyan-fg {
  color: rgb(0, 128, 128);
}

span.ansi-white-fg {
  color: rgb(192, 192, 192);
}

span.ansi-gray-fg span.ansi-bright-black-fg {
  color: rgb(128, 128, 128);
}

span.ansi-bright-red-fg {
  color: rgb(192, 0, 0);
}

span.ansi-bright-green-fg {
  color: rgb(0, 192, 0);
}

span.ansi-bright-yellow-fg {
  color: rgb(192, 192, 0);
}

span.ansi-bright-blue-fg {
  color: rgb(0, 0, 192);
}

span.ansi-bright-magenta-fg {
  color: rgb(192, 0, 192);
}

span.ansi-bright-cyan-fg {
  color: rgb(0, 192, 192);
}

span.ansi-bright-white-fg {
  color: rgb(255, 255, 255);
}

.scroll_enabled {
  padding-right: 20px;
}
.scroll_enabled::-webkit-scrollbar {
  width: 10px;
}
.scroll_enabled::-webkit-scrollbar-corner {
  background: rgba(0, 0, 0, 0);
}
.scroll_enabled::-webkit-scrollbar-thumb {
  background-color: #ccc;
  border-radius: 10px;
}
.scroll_enabled::-webkit-scrollbar-thumb:hover {
  background: #555;
}
.scroll_enabled::-webkit-scrollbar-track {
  background-color: rgba(0, 0, 0, 0);
  margin-right: 4px;
}

.clickable {
  cursor: pointer;
}

.metrics {
  display: flex;
  flex-direction: column;
  flex-wrap: wrap;
  max-height: 90%;
  margin-left: 20px;
}

.metrics-details {
  display: inline-flex;
  width: 100%;
  justify-content: space-between;
}

.metric-row {
  display: flex;
  margin-left: 10px;
  margin-bottom: 10px;
}

.metric-label {
  margin-right: 5px;
}

<<<<<<< HEAD
input[type="file"] {
  display: none;
}
.custom-file-upload {
  border: 0px solid #ccc;
  display: inline-block;
  padding: 6px 12px;
  cursor: pointer;
=======
.notification {
  font-size: 10px;
}

.notification-error {
  color: red;
}

.notification-warning {
  color: orange;
}

.notification-info {
  color: blue;
}

.notification-debug {
  color: pink;
>>>>>>> 621338d7
}<|MERGE_RESOLUTION|>--- conflicted
+++ resolved
@@ -538,16 +538,17 @@
   margin-right: 5px;
 }
 
-<<<<<<< HEAD
 input[type="file"] {
   display: none;
 }
+
 .custom-file-upload {
   border: 0px solid #ccc;
   display: inline-block;
   padding: 6px 12px;
   cursor: pointer;
-=======
+}
+
 .notification {
   font-size: 10px;
 }
@@ -566,5 +567,4 @@
 
 .notification-debug {
   color: pink;
->>>>>>> 621338d7
 }