// Copyright (c) Microsoft Corporation.
// Licensed under the MIT License.

export type TTSSettings = {
    provider?: string;
    voice?: string;
};

export type ShellSettingsType = {
    size: number[];
    position?: number[];
    zoomLevel: number;
    devTools: boolean;
    microphoneId?: string;
    microphoneName?: string;
    hideMenu: boolean;
    hideTabs: boolean;
    notifyFilter: string;
    tts: boolean;
    ttsSettings: TTSSettings;
    agentGreeting: boolean;
    multiModalContent: boolean;
};

export const defaultSettings: ShellSettingsType = {
    size: [900, 1200],
    zoomLevel: 1,
    devTools: false,
    hideMenu: true,
    hideTabs: true,
    notifyFilter: "error;warning;",
    tts: false,
    ttsSettings: {},
<<<<<<< HEAD
    agentGreeting: true,
    multiModalContent: false,
=======
    agentGreeting: false,
>>>>>>> 4a48bdad
};<|MERGE_RESOLUTION|>--- conflicted
+++ resolved
@@ -31,10 +31,6 @@
     notifyFilter: "error;warning;",
     tts: false,
     ttsSettings: {},
-<<<<<<< HEAD
-    agentGreeting: true,
+    agentGreeting: false,
     multiModalContent: false,
-=======
-    agentGreeting: false,
->>>>>>> 4a48bdad
 };