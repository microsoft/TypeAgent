--- conflicted
+++ resolved
@@ -24,14 +24,11 @@
     public microphoneName?: string;
     public hideMenu: boolean;
     public hideTabs: boolean;
-<<<<<<< HEAD
     public agentGreeting: boolean;
     public onSettingsChanged: (() => void) | null;
-=======
     public notifyFilter: string;
     public tts: boolean;
     public ttsSettings: TTSSettings;
->>>>>>> 1e7b040d
 
     public get width(): number | undefined {
         return this.size[0];
@@ -63,15 +60,12 @@
         this.microphoneName = settings.microphoneName;
         this.hideMenu = settings.hideMenu;
         this.hideTabs = settings.hideTabs;
-<<<<<<< HEAD
         this.agentGreeting = settings.agentGreeting;
-
-        this.onSettingsChanged = null;
-=======
         this.notifyFilter = settings.notifyFilter;
         this.tts = settings.tts;
         this.ttsSettings = settings.ttsSettings;
->>>>>>> 1e7b040d
+
+        this.onSettingsChanged = null;
     }
 
     public static get filePath(): string {
