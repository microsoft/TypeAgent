--- conflicted
+++ resolved
@@ -538,19 +538,6 @@
     });
     createDispatcherRpcServer(dispatcher, dispatcherChannel.channel);
 
-<<<<<<< HEAD
-    ipcMain.on("dom ready", async () => {
-        if (ShellSettings.getinstance().agentGreeting) {
-            processShellRequest("@greeting", "agent-0", []);
-        }
-        
-        settingSummary = dispatcher.getSettingSummary();
-        chatView?.webContents.send(
-            "setting-summary-changed",
-            settingSummary,
-            dispatcher.getTranslatorNameToEmojiMap(),
-        );
-=======
     setupQuit(dispatcher);
 
     // Dispatcher is ready to be called from the client, but we need to wait for the dom to be ready to start
@@ -588,7 +575,6 @@
             );
         }
     }
->>>>>>> 2cf33c66
 
     // Note: Make sure dom ready before using dispatcher.
     const dispatcherP = initializeDispatcher(chatView, updateSummary);
@@ -604,9 +590,6 @@
             require("electron").shell.openExternal(details.url);
             return { action: "deny" };
         });
-<<<<<<< HEAD
-        
-=======
 
         // The dispatcher can be use now that dom is ready and the client is ready to receive messages
         const dispatcher = await dispatcherP;
@@ -614,7 +597,6 @@
         if (ShellSettings.getinstance().agentGreeting) {
             dispatcher.processCommand("@greeting", "agent-0", []);
         }
->>>>>>> 2cf33c66
     });
 
     ipcMain.handle("get-localWhisper-status", async () => {
