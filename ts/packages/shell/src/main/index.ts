--- conflicted
+++ resolved
@@ -51,8 +51,6 @@
 let mainWindow: BrowserWindow | null = null;
 let inlineBrowserView: BrowserView | null = null;
 let chatView: BrowserView | null = null;
-<<<<<<< HEAD
-=======
 
 const inlineBrowserSize = 1000;
 
@@ -89,7 +87,6 @@
         mainWindow.webContents.send("chat-view-resized", chatWidth);
     }
 }
->>>>>>> 7e8202f4
 
 const time = performance.now();
 debugShell("Starting...");
@@ -102,35 +99,15 @@
         height: ShellSettings.getinstance().height,
         show: false,
         autoHideMenuBar: true,
-<<<<<<< HEAD
-        x: ShellSettings.getinstance().x,
-        y: ShellSettings.getinstance().y,
-    });
-
-    mainWindow.setBounds({
-        width: ShellSettings.getinstance().width,
-        height: ShellSettings.getinstance().height,
-    });
-
-    chatView = new BrowserView({
-=======
->>>>>>> 7e8202f4
         webPreferences: {
             preload: join(__dirname, "../preload/index.mjs"),
             sandbox: false,
             zoomFactor: ShellSettings.getinstance().zoomLevel,
         },
-    });
-
-<<<<<<< HEAD
-    chatView.setBounds({
-        x: 0,
-        y: 0,
-        width: ShellSettings.getinstance().width! - 20,
-        height: ShellSettings.getinstance().height! - 50,
-    });
-
-=======
+        x: ShellSettings.getinstance().x,
+        y: ShellSettings.getinstance().y,
+    });
+
     // This (seemingly redundant) call is needed when we use a BrowserView.
     // Without this call, the mainWindow opens using default width/height, not the
     // values saved in ShellSettings
@@ -149,7 +126,6 @@
 
     setContentSize();
 
->>>>>>> 7e8202f4
     mainWindow.setBrowserView(chatView);
 
     setupDevicePermissions(mainWindow);
@@ -176,12 +152,6 @@
 
             ShellSettings.getinstance().closeInlineBrowser();
             ShellSettings.getinstance().size = mainWindow.getSize();
-<<<<<<< HEAD
-            console.log(
-                "Closing size: " + JSON.stringify(mainWindow.getSize()),
-            );
-=======
->>>>>>> 7e8202f4
         }
     });
 
@@ -199,24 +169,36 @@
         }
     });
 
-<<<<<<< HEAD
-    mainWindow.on("will-resize", (_event, bounds) => {
+    mainWindow.on("resize", setContentSize);
+
+    // HMR for renderer base on electron-vite cli.
+    // Load the remote URL for development or the local html file for production.
+    if (is.dev && process.env["ELECTRON_RENDERER_URL"]) {
+        chatView.webContents.loadURL(process.env["ELECTRON_RENDERER_URL"]);
+    } else {
+        chatView.webContents.loadURL(join(__dirname, "../renderer/index.html"));
+    }
+
+    mainWindow.webContents.loadURL(
+        join(__dirname, "../renderer/viewHost.html"),
+    );
+
+    mainWindow.removeMenu();
+
+    setupZoomHandlers(chatView);
+    setupDevToolsHandlers(chatView);
+
+    ipcMain.on("views-resized-by-user", (_, newX: number) => {
         if (mainWindow) {
             const chatBounds = chatView?.getBounds();
-            let newWidth = chatBounds!.width;
-            if (bounds.width < newWidth) {
-                newWidth = bounds.width - 20;
-            } else {
-                if (!inlineBrowserView) {
-                    newWidth = bounds.width - 20;
-                }
-            }
+            const bounds = mainWindow.getBounds();
+            let newWidth = newX;
 
             chatView?.setBounds({
                 x: 0,
                 y: 0,
                 width: newWidth,
-                height: bounds.height - 50,
+                height: chatBounds?.height!,
             });
 
             if (inlineBrowserView) {
@@ -229,50 +211,6 @@
             }
         }
     });
-=======
-    mainWindow.on("resize", setContentSize);
->>>>>>> 7e8202f4
-
-    // HMR for renderer base on electron-vite cli.
-    // Load the remote URL for development or the local html file for production.
-    if (is.dev && process.env["ELECTRON_RENDERER_URL"]) {
-        chatView.webContents.loadURL(process.env["ELECTRON_RENDERER_URL"]);
-    } else {
-        chatView.webContents.loadURL(join(__dirname, "../renderer/index.html"));
-    }
-
-    mainWindow.webContents.loadURL(
-        join(__dirname, "../renderer/viewHost.html"),
-    );
-
-    mainWindow.removeMenu();
-
-    setupZoomHandlers(chatView);
-    setupDevToolsHandlers(chatView);
-
-    ipcMain.on("views-resized-by-user", (_, newX: number) => {
-        if (mainWindow) {
-            const chatBounds = chatView?.getBounds();
-            const bounds = mainWindow.getBounds();
-            let newWidth = newX;
-
-            chatView?.setBounds({
-                x: 0,
-                y: 0,
-                width: newWidth,
-                height: chatBounds?.height!,
-            });
-
-            if (inlineBrowserView) {
-                inlineBrowserView?.setBounds({
-                    x: chatBounds!.width + 4,
-                    y: 0,
-                    width: bounds.width - newWidth - 20,
-                    height: bounds.height - 50,
-                });
-            }
-        }
-    });
 
     // Notify renderer process whenever settings are modified
     ShellSettings.getinstance().onSettingsChanged = (): void => {
@@ -299,20 +237,9 @@
     ShellSettings.getinstance().onOpenInlineBrowser = (
         targetUrl: URL,
     ): void => {
-<<<<<<< HEAD
-        const currSize = mainWindow?.getBounds();
-        const chatSize = chatView?.getBounds();
-
-        if (!inlineBrowserView && currSize && chatSize) {
-            mainWindow?.setBounds({
-                width: chatSize.width + 1020,
-            });
-
-=======
         const mainWindowSize = mainWindow?.getBounds();
 
         if (!inlineBrowserView && mainWindowSize) {
->>>>>>> 7e8202f4
             inlineBrowserView = new BrowserView({
                 webPreferences: {
                     preload: join(__dirname, "../preload/webview.mjs"),
@@ -320,16 +247,6 @@
                 },
             });
 
-<<<<<<< HEAD
-            inlineBrowserView.setBounds({
-                x: chatSize.width + 4,
-                y: 0,
-                width: 1000,
-                height: currSize.height,
-            });
-
-            mainWindow?.addBrowserView(inlineBrowserView);
-=======
             mainWindow?.addBrowserView(inlineBrowserView);
 
             setupDevToolsHandlers(inlineBrowserView);
@@ -339,7 +256,6 @@
                 width: mainWindowSize.width + inlineBrowserSize,
             });
             setContentSize();
->>>>>>> 7e8202f4
         }
 
         inlineBrowserView?.webContents.loadURL(targetUrl.toString());
@@ -349,18 +265,6 @@
     };
 
     ShellSettings.getinstance().onCloseInlineBrowser = (): void => {
-<<<<<<< HEAD
-        const chatSize = chatView?.getBounds();
-
-        if (inlineBrowserView && chatSize) {
-            mainWindow?.setBounds({
-                width: chatSize.width + 20,
-            });
-
-            inlineBrowserView.webContents.close();
-            mainWindow?.removeBrowserView(inlineBrowserView);
-            inlineBrowserView = null;
-=======
         const mainWindowSize = mainWindow?.getBounds();
 
         if (inlineBrowserView && mainWindowSize) {
@@ -374,7 +278,6 @@
             });
 
             setContentSize();
->>>>>>> 7e8202f4
         }
     };
 }
