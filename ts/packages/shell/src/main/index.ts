// Copyright (c) Microsoft Corporation.
// Licensed under the MIT License.

import {
    ipcMain,
    app,
    globalShortcut,
    dialog,
    shell,
    protocol,
} from "electron";
import path from "node:path";
import fs from "node:fs";
import {
    ensureShellDataDir,
    getShellDataDir,
    ShellSettingManager,
    ShellUserSettings,
} from "./shellSettings.js";
import { existsSync, readFileSync, writeFileSync } from "node:fs";
import { closeLocalWhisper } from "./localWhisperCommandHandler.js";
import { getInstanceDir } from "agent-dispatcher/helpers/data";
import {
    initializeInstance,
    closeInstance,
    getShellWindow,
    getShellWindowForChatViewIpcEvent,
    getShellWindowForMainWindowIpcEvent,
} from "./instance.js";

import {
    debugShell,
    debugShellCleanup,
    debugShellError,
    debugShellInit,
} from "./debug.js";
import { loadKeys, loadKeysFromEnvFile } from "./keys.js";
import { parseShellCommandLine } from "./args.js";
import {
    setUpdateConfigPath,
    startBackgroundUpdateCheck,
} from "./commands/update.js";
import { initializeSearchMenuUI } from "./electronSearchMenuUI.js";
import { initializePen } from "./commands/pen.js";
import { initializeSpeech, triggerRecognitionOnce } from "./speech.js";

import {
    initializePDFViewerIpcHandlers,
    initializeExternalStorageIpcHandlers,
    initializeBrowserExtension,
} from "./webViewIpcHandlers.js";

debugShell("App name", app.getName());
debugShell("App version", app.getVersion());

// Register custom protocol scheme as privileged
protocol.registerSchemesAsPrivileged([
    {
        scheme: "typeagent-browser",
        privileges: {
            standard: true,
            secure: true,
            bypassCSP: true,
            allowServiceWorkers: true,
            supportFetchAPI: true,
            corsEnabled: true,
        },
    },
]);

if (process.platform === "darwin") {
    if (fs.existsSync("/opt/homebrew/bin/az")) {
        // Set the PATH to include homebrew so it have access to Azure CLI
        process.env.PATH = `/opt/homebrew/bin:${process.env.PATH}`;
    }
}
// Make sure we have chalk colors
process.env.FORCE_COLOR = "true";

const parsedArgs = parseShellCommandLine();
export const isProd = parsedArgs.prod ?? app.isPackaged;
debugShell("Is prod", isProd);
export const isTest = parsedArgs.test ?? false;
debugShell("Is test", isTest);

// Use single instance lock in prod to make the existing instance focus
// Allow multiple instance for dev build, with lock for data directory "instanceDir".
if (isProd) {
    if (!app.requestSingleInstanceLock()) {
        debugShellError("Another instance is running");
        process.exit(0);
    }
}

// Set app user model id for windows
if (process.platform === "win32") {
    app.setAppUserModelId(
        isProd ? "Microsoft.TypeAgentShell" : process.execPath,
    );
}

const instanceDir =
    parsedArgs.data ??
    (app.isPackaged
        ? path.join(app.getPath("userData"), "data")
        : getInstanceDir());

debugShell("Instance Dir", instanceDir);
if (parsedArgs.clean) {
    // Delete all files in the instance dir.
    if (fs.existsSync(instanceDir)) {
        await fs.promises.rm(instanceDir, { recursive: true });
        debugShell("Cleaned data dir", instanceDir);
    }
} else if (parsedArgs.reset) {
    // Delete shell setting files.
    const shellDataDir = getShellDataDir(instanceDir);
    if (fs.existsSync(shellDataDir)) {
        await fs.promises.rm(shellDataDir, { recursive: true });
        debugShell("Cleaned shell data dir", shellDataDir);
    }
}

ensureShellDataDir(instanceDir);

if (parsedArgs.update) {
    if (!fs.existsSync(parsedArgs.update)) {
        throw new Error(
            `Update config file does not exist: ${parsedArgs.update}`,
        );
    }
    setUpdateConfigPath(parsedArgs.update);
}

const time = performance.now();
<<<<<<< HEAD
debugShell("Starting...");

function createWindow(shellSettings: ShellSettingManager) {
    debugShell("Creating window", performance.now() - time);

    // Create the browser window.
    return new ShellWindow(shellSettings);
}

async function initializeDispatcher(
    instanceDir: string,
    shellWindow: ShellWindow,
    updateSummary: (dispatcher: Dispatcher) => string,
) {
    try {
        const clientIOChannel = createGenericChannel((message: any) => {
            shellWindow.chatView.webContents.send("clientio-rpc-call", message);
        });
        ipcMain.on("clientio-rpc-reply", (_event, message) => {
            clientIOChannel.message(message);
        });

        const newClientIO = createClientIORpcClient(clientIOChannel.channel);
        const clientIO: ClientIO = {
            ...newClientIO,
            // Main process intercepted clientIO calls
            popupQuestion: async (
                message: string,
                choices: string[],
                defaultId: number | undefined,
                source: string,
            ) => {
                const result = await dialog.showMessageBox(
                    shellWindow.mainWindow,
                    {
                        type: "question",
                        buttons: choices,
                        defaultId,
                        message,
                        icon: source,
                    },
                );
                return result.response;
            },
            openLocalView: (port: number) => {
                debugShell(`Opening local view on port ${port}`);
                shellWindow.createBrowserTab(
                    new URL(`http://localhost:${port}/`),
                    { background: false },
                );
                return Promise.resolve();
            },
            closeLocalView: (port: number) => {
                const targetUrl = `http://localhost:${port}/`;
                debugShell(
                    `Closing local view on port ${port}, target url: ${targetUrl}`,
                );

                // Find and close the tab with the matching URL
                const allTabs = shellWindow.getAllBrowserTabs();
                const matchingTab = allTabs.find(
                    (tab) => tab.url === targetUrl,
                );

                if (matchingTab) {
                    shellWindow.closeBrowserTab(matchingTab.id);
                    debugShell(`Closed tab with URL: ${targetUrl}`);
                } else {
                    debugShell(`No tab found with URL: ${targetUrl}`);
                }
            },
            exit: () => {
                app.quit();
            },
        };

        let browserControl: BrowserControl | undefined;
        try {
            browserControl = createInlineBrowserControl(shellWindow);
        } catch {}

        // Set up dispatcher
        const newDispatcher = await createDispatcher("shell", {
            appAgentProviders: [
                createShellAgentProvider(shellWindow),
                ...getDefaultAppAgentProviders(instanceDir),
            ],
            agentInitOptions: {
                browser: browserControl,
            },
            agentInstaller: getDefaultAppAgentInstaller(instanceDir),
            persistSession: true,
            persistDir: instanceDir,
            enableServiceHost: true,
            metrics: true,
            dblogging: true,
            clientId: getClientId(),
            clientIO,
            indexingServiceRegistry:
                await getIndexingServiceRegistry(instanceDir),
            constructionProvider: getDefaultConstructionProvider(),
            allowSharedLocalView: ["browser"],
            portBase: isProd ? 9001 : 9050,
        });

        async function processShellRequest(
            text: string,
            id: string,
            images: string[],
        ) {
            if (typeof text !== "string" || typeof id !== "string") {
                throw new Error("Invalid request");
            }

            // Update before processing the command in case there was change outside of command processing
            const summary = updateSummary(dispatcher);

            if (debugShell.enabled) {
                debugShell(getConsolePrompt(summary), text);
            }

            const commandResult = await newDispatcher.processCommand(
                text,
                id,
                images,
            );
            shellWindow.chatView.webContents.send(
                "send-demo-event",
                "CommandProcessed",
            );

            // Give the chat view the focus back after the command for the next command.
            shellWindow.chatView.webContents.focus();

            // Update the summary after processing the command in case state changed.
            updateSummary(dispatcher);
            return commandResult;
        }

        const dispatcher = {
            ...newDispatcher,
            processCommand: processShellRequest,
        };

        // Set up the RPC
        const dispatcherChannel = createGenericChannel((message: any) => {
            shellWindow.chatView.webContents.send(
                "dispatcher-rpc-reply",
                message,
            );
        });
        ipcMain.on("dispatcher-rpc-call", (_event, message) => {
            dispatcherChannel.message(message);
        });
        createDispatcherRpcServer(dispatcher, dispatcherChannel.channel);

        setupQuit(dispatcher);

        shellWindow.dispatcherInitialized();

        // Dispatcher is ready to be called from the client, but we need to wait for the dom to be ready to start
        // using it to process command, so that the client can receive messages.
        debugShell("Dispatcher initialized", performance.now() - time);

        return dispatcher;
    } catch (e: any) {
        dialog.showErrorBox("Exception initializing dispatcher", e.stack);
        return undefined;
    }
}

async function initializeInstance(
    instanceDir: string,
    shellSettings: ShellSettingManager,
) {
    const shellWindow = createWindow(shellSettings);
    const { mainWindow, chatView } = shellWindow;
    let title: string = "";
    function updateTitle(dispatcher: Dispatcher) {
        const status = dispatcher.getStatus();

        const newSettingSummary = getStatusSummary(status);
        const zoomFactor = chatView.webContents.zoomFactor;
        const pendingUpdate = hasPendingUpdate() ? " [Pending Update]" : "";
        const zoomFactorTitle =
            zoomFactor === 1 ? "" : ` Zoom: ${Math.round(zoomFactor * 100)}%`;
        const newTitle = `${app.getName()} v${app.getVersion()} - ${newSettingSummary}${pendingUpdate}${zoomFactorTitle}`;
        if (newTitle !== title) {
            title = newTitle;
            chatView.webContents.send(
                "setting-summary-changed",
                status.agents.map((agent) => [agent.name, agent.emoji]),
            );

            mainWindow.setTitle(newTitle);
        }

        return newSettingSummary;
    }

    // Note: Make sure dom ready before using dispatcher.
    const dispatcherP = initializeDispatcher(
        instanceDir,
        shellWindow,
        updateTitle,
    );

    ipcMain.on("dom ready", async () => {
        debugShell("Showing window", performance.now() - time);

        // The dispatcher can be use now that dom is ready and the client is ready to receive messages
        const dispatcher = await dispatcherP;
        if (dispatcher === undefined) {
            app.quit();
            return;
        }

        updateTitle(dispatcher);
        setPendingUpdateCallback((version, background) => {
            updateTitle(dispatcher);
            if (background) {
                new Notification({
                    title: `New version ${version.version} available`,
                    body: `Restart to install the update.`,
                }).show();
            }
        });

        // send the agent greeting if it's turned on
        if (shellSettings.user.agentGreeting) {
            dispatcher.processCommand("@greeting", "agent-0", []);
        }
    });

    return shellWindow.waitForContentLoaded();
}
=======
debugShellInit("Starting...");
>>>>>>> bf8b9362

// This method will be called when Electron has finished
// initialization and is ready to create browser windows.
// Some APIs can only be used after this event occurs.
async function initialize() {
    debugShellInit("Ready", performance.now() - time);

    const appPath = app.getAppPath();
    const envFile = parsedArgs.env
        ? path.resolve(appPath, parsedArgs.env)
        : undefined;
    if (isTest) {
        if (!envFile) {
            throw new Error("Test mode requires --env argument");
        }
        await loadKeysFromEnvFile(envFile);
    } else {
        await loadKeys(
            instanceDir,
            parsedArgs.reset || parsedArgs.clean,
            envFile,
        );
    }

    protocol.handle("typeagent-browser", (request) => {
        const url = new URL(request.url);
        const pathname = url.pathname;
        const queryString = url.search;

        const browserExtensionUrls = (global as any).browserExtensionUrls;
        if (browserExtensionUrls && browserExtensionUrls[pathname]) {
            const resolvedUrl = browserExtensionUrls[pathname] + queryString;
            debugShell(`Protocol handler: ${request.url} -> ${resolvedUrl}`);

            const shellWindow = getShellWindow();
            if (shellWindow) {
                shellWindow.createBrowserTab(new URL(resolvedUrl), {
                    background: false,
                });
            }

            // Return a redirect response
            return new Response("", {
                status: 302,
                headers: { Location: resolvedUrl },
            });
        } else {
            debugShell(`Protocol handler: Unknown library page: ${pathname}`);
            return new Response("Not Found", { status: 404 });
        }
    });

    const shellSettings = new ShellSettingManager(instanceDir);
    const settings = shellSettings.user;
    const dataDir = getShellDataDir(instanceDir);
    const chatHistory: string = path.join(dataDir, "chat_history.html");
    ipcMain.handle("get-chat-history", async (event) => {
        // Make sure the event is from the chat view of the current shell window
        const shellWindow = getShellWindowForChatViewIpcEvent(event);
        if (!shellWindow) return;
        if (settings.chatHistory) {
            // Load chat history if enabled
            if (existsSync(chatHistory)) {
                return readFileSync(chatHistory, "utf-8");
            }
        }
        return undefined;
    });

    // Store the chat history whenever the DOM changes
    // this let's us rehydrate the chat when reopening the shell
    ipcMain.on("save-chat-history", async (event, html) => {
        // Make sure the event is from the chat view of the current shell window
        const shellWindow = getShellWindowForChatViewIpcEvent(event);
        if (!shellWindow) return;

        // store the modified DOM contents

        debugShell(
            `Saving chat history to '${chatHistory}'.`,
            performance.now(),
        );

        try {
            writeFileSync(chatHistory, html);
        } catch (e) {
            debugShell(
                `Unable to save history to '${chatHistory}'. Error: ${e}`,
                performance.now(),
            );
        }

        // sync the chat history with any chat history tab
        ShellWindow.getInstance()?.chatViewServer?.broadcast(html);
    });

    ipcMain.on("save-settings", (event, settings: ShellUserSettings) => {
        const shellWindow = getShellWindowForChatViewIpcEvent(event);
        shellWindow?.setUserSettings(settings);
    });

    ipcMain.on("views-resized-by-user", (event, newPos: number) => {
        const shellWindow = getShellWindowForMainWindowIpcEvent(event);
        shellWindow?.updateContentSize(newPos);
    });

    ipcMain.handle("toggle-layout", (event) => {
        const shellWindow = getShellWindowForMainWindowIpcEvent(event);
        if (shellWindow) {
            // Toggle the verticalLayout setting
            const currentLayout =
                shellWindow.getUserSettings().ui.verticalLayout;
            const newLayout = !currentLayout;
            shellWindow.setUserSettingValue("ui.verticalLayout", newLayout);

            // Return the new layout state
            return { verticalLayout: newLayout };
        }
        return null;
    });

    // Window control handlers
    ipcMain.on("window-minimize", (event) => {
        const shellWindow = getShellWindowForMainWindowIpcEvent(event);
        shellWindow?.mainWindow.minimize();
    });

    ipcMain.on("window-maximize", (event) => {
        const shellWindow = getShellWindowForMainWindowIpcEvent(event);
        if (shellWindow?.mainWindow.isMaximized()) {
            shellWindow.mainWindow.unmaximize();
        } else {
            shellWindow?.mainWindow.maximize();
        }
    });

    ipcMain.on("window-close", (event) => {
        const shellWindow = getShellWindowForMainWindowIpcEvent(event);
        shellWindow?.mainWindow.close();
    });

    ipcMain.on("open-image-file", async (event) => {
        const shellWindow = getShellWindowForChatViewIpcEvent(event);
        if (!shellWindow) return;
        const result = await dialog.showOpenDialog(shellWindow.mainWindow, {
            filters: [
                {
                    name: "Image files",
                    extensions: ["png", "jpg", "jpeg", "gif"],
                },
            ],
        });

        if (result && !result.canceled) {
            let paths = result.filePaths;
            if (paths && paths.length > 0) {
                const content = readFileSync(paths[0], "base64");
                shellWindow.chatView.webContents.send(
                    "file-selected",
                    paths[0],
                    content,
                );
            }
        }
    });

    ipcMain.on("open-folder", async (event, path: string) => {
        // Make sure the event is from the chat view of the current shell window
        const shellWindow = getShellWindowForChatViewIpcEvent(event);
        if (!shellWindow) return;
        shell.openPath(path);
    });

    ipcMain.on("open-url-in-browser-tab", async (event, url: string) => {
        // Make sure the event is from the chat view of the current shell window
        const shellWindow = getShellWindowForChatViewIpcEvent(event);
        if (!shellWindow) return;

        // Handle custom protocol URLs
        if (url.startsWith("typeagent-browser://")) {
            const parsedUrl = new URL(url);
            const pathname = parsedUrl.pathname;
            const queryString = parsedUrl.search;

            const browserExtensionUrls = (global as any).browserExtensionUrls;
            if (browserExtensionUrls && browserExtensionUrls[pathname]) {
                const resolvedUrl =
                    browserExtensionUrls[pathname] + queryString;
                shellWindow.createBrowserTab(new URL(resolvedUrl), {
                    background: false,
                });
            }
        } else if (url.startsWith("http://") || url.startsWith("https://")) {
            // Handle HTTP/HTTPS URLs - open them in a new browser tab
            shellWindow.createBrowserTab(new URL(url), { background: false });
        }
    });

    await initializePen(triggerRecognitionOnce);
    initializeSearchMenuUI();
    initializeSpeech();

    // Web view IPC handlers
    await initializeBrowserExtension(appPath);
    initializeExternalStorageIpcHandlers(instanceDir);
    initializePDFViewerIpcHandlers();

    initializeQuit();

    app.on("activate", async function () {
        // On macOS it's common to re-create a window in the app when the
        // dock icon is clicked and there are no other windows open.
        if (getShellWindow() === undefined)
            await initializeInstance(instanceDir, shellSettings);
    });

    await initializeInstance(instanceDir, shellSettings, time);

    if (shellSettings.user.autoUpdate.intervalMs !== -1) {
        startBackgroundUpdateCheck(
            shellSettings.user.autoUpdate.intervalMs,
            shellSettings.user.autoUpdate.restart,
            shellSettings.user.autoUpdate.initialIntervalMs,
        );
    }
}

app.whenReady()
    .then(initialize)
    .catch((e) => {
        dialog.showErrorBox("Error starting shell", e.stack);
        app.quit();
    });

let reloadingInstance = false;
export async function reloadInstance() {
    reloadingInstance = true;
    try {
        await closeInstance();
        const shellSettings = new ShellSettingManager(instanceDir);
        await initializeInstance(instanceDir, shellSettings);
    } finally {
        reloadingInstance = false;
    }
}

function initializeQuit() {
    let quitting = false;
    let canQuit = false;
    async function quit() {
        quitting = true;

        // Unregister all shortcuts.
        globalShortcut.unregisterAll();

        closeLocalWhisper();

        debugShellCleanup("Closing instance");

        await closeInstance(true);

        debugShellCleanup("Quitting");
        canQuit = true;
        app.quit();
    }

    app.on("before-quit", (e) => {
        if (canQuit) {
            return;
        }
        // Stop the quitting to finish async tasks.
        e.preventDefault();

        // if we are already quitting, do nothing
        if (quitting) {
            return;
        }

        quit();
    });
}

// Quit when all windows are closed, except on macOS. There, it's common
// for applications and their menu bar to stay active until the user quits
// explicitly with Cmd + Q.
app.on("window-all-closed", () => {
    if (reloadingInstance === false && process.platform !== "darwin") {
        app.quit();
    }
});

app.on("second-instance", () => {
    // Someone tried to run a second instance, we should focus our window.
    debugShell("Second instance");
    getShellWindow()?.showAndFocus();
});

// Similar to what electron-toolkit does with optimizer.watchWindowShortcuts, but apply to all web contents, not just browser windows.
// Default open or close DevTools by F12 in development
// and ignore CommandOrControl + R in production.
// see https://github.com/alex8088/electron-toolkit/tree/master/packages/utils
app.on("web-contents-created", async (_, webContents) => {
    webContents.on("before-input-event", (_event, input) => {
        if (input.type === "keyDown") {
            if (isProd) {
                // Ignore CommandOrControl + R
                if (input.code === "KeyR" && (input.control || input.meta))
                    _event.preventDefault();
            } else {
                // Toggle devtool(F12)
                if (input.code === "F12") {
                    if (webContents.isDevToolsOpened()) {
                        webContents.closeDevTools();
                    } else {
                        webContents.openDevTools({ mode: "undocked" });
                    }
                }
            }
        }
    });
});<|MERGE_RESOLUTION|>--- conflicted
+++ resolved
@@ -133,246 +133,7 @@
 }
 
 const time = performance.now();
-<<<<<<< HEAD
-debugShell("Starting...");
-
-function createWindow(shellSettings: ShellSettingManager) {
-    debugShell("Creating window", performance.now() - time);
-
-    // Create the browser window.
-    return new ShellWindow(shellSettings);
-}
-
-async function initializeDispatcher(
-    instanceDir: string,
-    shellWindow: ShellWindow,
-    updateSummary: (dispatcher: Dispatcher) => string,
-) {
-    try {
-        const clientIOChannel = createGenericChannel((message: any) => {
-            shellWindow.chatView.webContents.send("clientio-rpc-call", message);
-        });
-        ipcMain.on("clientio-rpc-reply", (_event, message) => {
-            clientIOChannel.message(message);
-        });
-
-        const newClientIO = createClientIORpcClient(clientIOChannel.channel);
-        const clientIO: ClientIO = {
-            ...newClientIO,
-            // Main process intercepted clientIO calls
-            popupQuestion: async (
-                message: string,
-                choices: string[],
-                defaultId: number | undefined,
-                source: string,
-            ) => {
-                const result = await dialog.showMessageBox(
-                    shellWindow.mainWindow,
-                    {
-                        type: "question",
-                        buttons: choices,
-                        defaultId,
-                        message,
-                        icon: source,
-                    },
-                );
-                return result.response;
-            },
-            openLocalView: (port: number) => {
-                debugShell(`Opening local view on port ${port}`);
-                shellWindow.createBrowserTab(
-                    new URL(`http://localhost:${port}/`),
-                    { background: false },
-                );
-                return Promise.resolve();
-            },
-            closeLocalView: (port: number) => {
-                const targetUrl = `http://localhost:${port}/`;
-                debugShell(
-                    `Closing local view on port ${port}, target url: ${targetUrl}`,
-                );
-
-                // Find and close the tab with the matching URL
-                const allTabs = shellWindow.getAllBrowserTabs();
-                const matchingTab = allTabs.find(
-                    (tab) => tab.url === targetUrl,
-                );
-
-                if (matchingTab) {
-                    shellWindow.closeBrowserTab(matchingTab.id);
-                    debugShell(`Closed tab with URL: ${targetUrl}`);
-                } else {
-                    debugShell(`No tab found with URL: ${targetUrl}`);
-                }
-            },
-            exit: () => {
-                app.quit();
-            },
-        };
-
-        let browserControl: BrowserControl | undefined;
-        try {
-            browserControl = createInlineBrowserControl(shellWindow);
-        } catch {}
-
-        // Set up dispatcher
-        const newDispatcher = await createDispatcher("shell", {
-            appAgentProviders: [
-                createShellAgentProvider(shellWindow),
-                ...getDefaultAppAgentProviders(instanceDir),
-            ],
-            agentInitOptions: {
-                browser: browserControl,
-            },
-            agentInstaller: getDefaultAppAgentInstaller(instanceDir),
-            persistSession: true,
-            persistDir: instanceDir,
-            enableServiceHost: true,
-            metrics: true,
-            dblogging: true,
-            clientId: getClientId(),
-            clientIO,
-            indexingServiceRegistry:
-                await getIndexingServiceRegistry(instanceDir),
-            constructionProvider: getDefaultConstructionProvider(),
-            allowSharedLocalView: ["browser"],
-            portBase: isProd ? 9001 : 9050,
-        });
-
-        async function processShellRequest(
-            text: string,
-            id: string,
-            images: string[],
-        ) {
-            if (typeof text !== "string" || typeof id !== "string") {
-                throw new Error("Invalid request");
-            }
-
-            // Update before processing the command in case there was change outside of command processing
-            const summary = updateSummary(dispatcher);
-
-            if (debugShell.enabled) {
-                debugShell(getConsolePrompt(summary), text);
-            }
-
-            const commandResult = await newDispatcher.processCommand(
-                text,
-                id,
-                images,
-            );
-            shellWindow.chatView.webContents.send(
-                "send-demo-event",
-                "CommandProcessed",
-            );
-
-            // Give the chat view the focus back after the command for the next command.
-            shellWindow.chatView.webContents.focus();
-
-            // Update the summary after processing the command in case state changed.
-            updateSummary(dispatcher);
-            return commandResult;
-        }
-
-        const dispatcher = {
-            ...newDispatcher,
-            processCommand: processShellRequest,
-        };
-
-        // Set up the RPC
-        const dispatcherChannel = createGenericChannel((message: any) => {
-            shellWindow.chatView.webContents.send(
-                "dispatcher-rpc-reply",
-                message,
-            );
-        });
-        ipcMain.on("dispatcher-rpc-call", (_event, message) => {
-            dispatcherChannel.message(message);
-        });
-        createDispatcherRpcServer(dispatcher, dispatcherChannel.channel);
-
-        setupQuit(dispatcher);
-
-        shellWindow.dispatcherInitialized();
-
-        // Dispatcher is ready to be called from the client, but we need to wait for the dom to be ready to start
-        // using it to process command, so that the client can receive messages.
-        debugShell("Dispatcher initialized", performance.now() - time);
-
-        return dispatcher;
-    } catch (e: any) {
-        dialog.showErrorBox("Exception initializing dispatcher", e.stack);
-        return undefined;
-    }
-}
-
-async function initializeInstance(
-    instanceDir: string,
-    shellSettings: ShellSettingManager,
-) {
-    const shellWindow = createWindow(shellSettings);
-    const { mainWindow, chatView } = shellWindow;
-    let title: string = "";
-    function updateTitle(dispatcher: Dispatcher) {
-        const status = dispatcher.getStatus();
-
-        const newSettingSummary = getStatusSummary(status);
-        const zoomFactor = chatView.webContents.zoomFactor;
-        const pendingUpdate = hasPendingUpdate() ? " [Pending Update]" : "";
-        const zoomFactorTitle =
-            zoomFactor === 1 ? "" : ` Zoom: ${Math.round(zoomFactor * 100)}%`;
-        const newTitle = `${app.getName()} v${app.getVersion()} - ${newSettingSummary}${pendingUpdate}${zoomFactorTitle}`;
-        if (newTitle !== title) {
-            title = newTitle;
-            chatView.webContents.send(
-                "setting-summary-changed",
-                status.agents.map((agent) => [agent.name, agent.emoji]),
-            );
-
-            mainWindow.setTitle(newTitle);
-        }
-
-        return newSettingSummary;
-    }
-
-    // Note: Make sure dom ready before using dispatcher.
-    const dispatcherP = initializeDispatcher(
-        instanceDir,
-        shellWindow,
-        updateTitle,
-    );
-
-    ipcMain.on("dom ready", async () => {
-        debugShell("Showing window", performance.now() - time);
-
-        // The dispatcher can be use now that dom is ready and the client is ready to receive messages
-        const dispatcher = await dispatcherP;
-        if (dispatcher === undefined) {
-            app.quit();
-            return;
-        }
-
-        updateTitle(dispatcher);
-        setPendingUpdateCallback((version, background) => {
-            updateTitle(dispatcher);
-            if (background) {
-                new Notification({
-                    title: `New version ${version.version} available`,
-                    body: `Restart to install the update.`,
-                }).show();
-            }
-        });
-
-        // send the agent greeting if it's turned on
-        if (shellSettings.user.agentGreeting) {
-            dispatcher.processCommand("@greeting", "agent-0", []);
-        }
-    });
-
-    return shellWindow.waitForContentLoaded();
-}
-=======
 debugShellInit("Starting...");
->>>>>>> bf8b9362
 
 // This method will be called when Electron has finished
 // initialization and is ready to create browser windows.
