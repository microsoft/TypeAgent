// Copyright (c) Microsoft Corporation.
// Licensed under the MIT License.

import {
    ipcMain,
    app,
    globalShortcut,
    dialog,
    session,
    WebContentsView,
    shell,
    Notification,
} from "electron";
import path from "node:path";
import fs from "node:fs";
import { ClientIO, createDispatcher, Dispatcher } from "agent-dispatcher";
import {
    getDefaultAppAgentProviders,
    getDefaultAppAgentInstaller,
    getDefaultConstructionProvider,
} from "default-agent-provider";
import {
    ensureShellDataDir,
    getShellDataDir,
    loadShellSettings,
    ShellSettings,
    ShellUserSettings,
} from "./shellSettings.js";
import { existsSync, readFileSync, writeFileSync } from "node:fs";
import { createShellAgentProvider } from "./agent.js";
import { BrowserAgentIpc } from "./browserIpc.js";
import { WebSocketMessageV2 } from "common-utils";
import { AzureSpeech } from "./azureSpeech.js";
import {
    closeLocalWhisper,
    isLocalWhisperEnabled,
} from "./localWhisperCommandHandler.js";
import { createDispatcherRpcServer } from "agent-dispatcher/rpc/dispatcher/server";
import { createGenericChannel } from "agent-rpc/channel";
import net from "node:net";
import { createClientIORpcClient } from "agent-dispatcher/rpc/clientio/client";
import { getClientId, getInstanceDir } from "agent-dispatcher/helpers/data";
import { ShellWindow } from "./shellWindow.js";

import { debugShell, debugShellError } from "./debug.js";
import { loadKeys, loadKeysFromEnvFile } from "./keys.js";
import { parseShellCommandLine } from "./args.js";
import {
    hasPendingUpdate,
    setPendingUpdateCallback,
    setUpdateConfigPath,
    startBackgroundUpdateCheck,
} from "./commands/update.js";
import { createInlineBrowserControl } from "./inlineBrowserControl.js";

debugShell("App name", app.getName());
debugShell("App version", app.getVersion());

if (process.platform === "darwin") {
    if (fs.existsSync("/opt/homebrew/bin/az")) {
        // Set the PATH to include homebrew so it have access to Azure CLI
        process.env.PATH = `/opt/homebrew/bin:${process.env.PATH}`;
    }
}
// Make sure we have chalk colors
process.env.FORCE_COLOR = "true";

const parsedArgs = parseShellCommandLine();
export const isProd = parsedArgs.prod ?? app.isPackaged;
debugShell("Is prod", isProd);

// Use single instance lock in prod to make the existing instance focus
// Allow multiple instance for dev build, with lock for data directory "instanceDir".
if (isProd) {
    if (!app.requestSingleInstanceLock()) {
        debugShellError("Another instance is running");
        process.exit(0);
    }
}

// Set app user model id for windows
if (process.platform === "win32") {
    app.setAppUserModelId(
        isProd ? "Microsoft.TypeAgentShell" : process.execPath,
    );
}

const instanceDir =
    parsedArgs.data ??
    (app.isPackaged
        ? path.join(app.getPath("userData"), "data")
        : getInstanceDir());

debugShell("Instance Dir", instanceDir);

if (parsedArgs.clean) {
    // Delete all files in the instance dir.
    if (fs.existsSync(instanceDir)) {
        await fs.promises.rm(instanceDir, { recursive: true });
        debugShell("Cleaned data dir", instanceDir);
    }
} else if (parsedArgs.reset) {
    // Delete shell setting files.
    const shellDataDir = getShellDataDir(instanceDir);
    if (fs.existsSync(shellDataDir)) {
        await fs.promises.rm(shellDataDir, { recursive: true });
        debugShell("Cleaned shell data dir", shellDataDir);
    }
}

ensureShellDataDir(instanceDir);

if (parsedArgs.update) {
    if (!fs.existsSync(parsedArgs.update)) {
        throw new Error(
            `Update config file does not exist: ${parsedArgs.update}`,
        );
    }
    setUpdateConfigPath(parsedArgs.update);
}

const time = performance.now();
debugShell("Starting...");

function createWindow(shellSettings: ShellSettings) {
    debugShell("Creating window", performance.now() - time);

    // Create the browser window.
    const shellWindow = new ShellWindow(shellSettings, instanceDir);

    initializeSpeech(shellWindow.chatView);

    ipcMain.on("views-resized-by-user", (_, newX: number) => {
        shellWindow.updateContentSize(newX);
    });

    ipcMain.handle("init-browser-ipc", async () => {
        await BrowserAgentIpc.getinstance().ensureWebsocketConnected();

        BrowserAgentIpc.getinstance().onMessageReceived = (
            message: WebSocketMessageV2,
        ) => {
            shellWindow.sendMessageToInlineWebContent(message);
        };
    });

    return shellWindow;
}

let speechToken:
    | { token: string; expire: number; region: string; endpoint: string }
    | undefined;

async function getSpeechToken(silent: boolean) {
    const instance = AzureSpeech.getInstance();
    if (instance === undefined) {
        if (!silent) {
            dialog.showErrorBox(
                "Azure Speech Service: Missing configuration",
                "Environment variable SPEECH_SDK_KEY or SPEECH_SDK_REGION is missing.  Switch to local whisper or provide the configuration and restart.",
            );
        }
        return undefined;
    }

    if (speechToken !== undefined && speechToken.expire > Date.now()) {
        return speechToken;
    }
    try {
        debugShell("Getting speech token");
        const tokenResponse = await instance.getTokenAsync();
        speechToken = {
            token: tokenResponse.token,
            expire: Date.now() + 9 * 60 * 1000, // 9 minutes (token expires in 10 minutes)
            region: tokenResponse.region,
            endpoint: tokenResponse.endpoint,
        };
        return speechToken;
    } catch (e: any) {
        debugShellError("Error getting speech token", e);
        if (!silent) {
            dialog.showErrorBox(
                "Azure Speech Service: Error getting token",
                e.message,
            );
        }
        return undefined;
    }
}

async function triggerRecognitionOnce(chatView: WebContentsView) {
    const speechToken = await getSpeechToken(false);
    const useLocalWhisper = isLocalWhisperEnabled();
    chatView.webContents.send("listen-event", speechToken, useLocalWhisper);
}

function initializeSpeech(chatView: WebContentsView) {
    const key = process.env["SPEECH_SDK_KEY"] ?? "identity";
    const region = process.env["SPEECH_SDK_REGION"];
    const endpoint = process.env["SPEECH_SDK_ENDPOINT"] as string;
    if (region) {
        AzureSpeech.initialize({
            azureSpeechSubscriptionKey: key,
            azureSpeechRegion: region,
            azureSpeechEndpoint: endpoint,
        });
    } else {
        debugShellError("Speech: no key or region");
    }

    ipcMain.handle("get-speech-token", async (_, silent: boolean) => {
        return getSpeechToken(silent);
    });
    const ret = globalShortcut.register("Alt+M", () => {
        triggerRecognitionOnce(chatView);
    });

    if (ret) {
        // Double check whether a shortcut is registered.
        debugShell(
            `Global shortcut Alt+M: ${globalShortcut.isRegistered("Alt+M")}`,
        );
    } else {
        debugShellError("Global shortcut registration failed");
    }
}

async function initializeDispatcher(
    instanceDir: string,
    shellWindow: ShellWindow,
    updateSummary: (dispatcher: Dispatcher) => void,
) {
    try {
        const clientIOChannel = createGenericChannel((message: any) => {
            shellWindow.chatView.webContents.send("clientio-rpc-call", message);
        });
        ipcMain.on("clientio-rpc-reply", (_event, message) => {
            clientIOChannel.message(message);
        });

        const newClientIO = createClientIORpcClient(clientIOChannel.channel);
        const clientIO: ClientIO = {
            ...newClientIO,
            // Main process intercepted clientIO calls
            popupQuestion: async (
                message: string,
                choices: string[],
                defaultId: number | undefined,
                source: string,
            ) => {
                const result = await dialog.showMessageBox(
                    shellWindow.mainWindow,
                    {
                        type: "question",
                        buttons: choices,
                        defaultId,
                        message,
                        icon: source,
                    },
                );
                return result.response;
            },
            openLocalView: (port: number) => {
                debugShell(`Opening local view on port ${port}`);
                return shellWindow.openInlineBrowser(
                    new URL(`http://localhost:${port}/`),
                );
            },
            closeLocalView: (port: number) => {
                const current = shellWindow.inlineBrowserUrl;
                debugShell(
                    `Closing local view on port ${port}, current url: ${current}`,
                );
                if (current === `http://localhost:${port}/`) {
                    shellWindow.closeInlineBrowser();
                }
            },
            exit: () => {
                app.quit();
            },
        };

<<<<<<< HEAD
        const browserControl: BrowserControl = {
            async openWebPage(url: string) {
                return shellWindow.openInlineBrowser(new URL(url));
            },
            async closeWebPage() {
                shellWindow.closeInlineBrowser();
            },

            async goForward() {
                const navigateHistory =
                    shellWindow.inlineBrowser.webContents.navigationHistory;
                if (!navigateHistory.canGoForward()) {
                    throw new Error("Cannot go forward in history");
                }
                navigateHistory.goForward();
            },
            async goBack() {
                const navigateHistory =
                    shellWindow.inlineBrowser.webContents.navigationHistory;
                if (!navigateHistory.canGoBack()) {
                    throw new Error("Cannot go back in history");
                }
                navigateHistory.goBack();
            },
            async reload() {
                shellWindow.inlineBrowser.webContents.reload();
            },
        };

=======
>>>>>>> 8f3d36f2
        // Set up dispatcher
        const newDispatcher = await createDispatcher("shell", {
            appAgentProviders: [
                createShellAgentProvider(shellWindow),
                ...getDefaultAppAgentProviders(instanceDir),
            ],
            agentInitOptions: {
                browser: createInlineBrowserControl(shellWindow),
            },
            agentInstaller: getDefaultAppAgentInstaller(instanceDir),
            persistSession: true,
            persistDir: instanceDir,
            enableServiceHost: true,
            metrics: true,
            dblogging: true,
            clientId: getClientId(),
            clientIO,
            constructionProvider: getDefaultConstructionProvider(),
            allowSharedLocalView: ["browser"],
            portBase: isProd ? 9001 : 9050,
        });

        async function processShellRequest(
            text: string,
            id: string,
            images: string[],
        ) {
            if (typeof text !== "string" || typeof id !== "string") {
                throw new Error("Invalid request");
            }
            debugShell(newDispatcher.getPrompt(), text);
            // Update before processing the command in case there was change outside of command processing
            updateSummary(dispatcher);
            const commandResult = await newDispatcher.processCommand(
                text,
                id,
                images,
            );
            shellWindow.chatView.webContents.send(
                "send-demo-event",
                "CommandProcessed",
            );

            // Update the summary after processing the command in case state changed.
            updateSummary(dispatcher);
            return commandResult;
        }

        const dispatcher = {
            ...newDispatcher,
            processCommand: processShellRequest,
        };

        // Set up the RPC
        const dispatcherChannel = createGenericChannel((message: any) => {
            shellWindow.chatView.webContents.send(
                "dispatcher-rpc-reply",
                message,
            );
        });
        ipcMain.on("dispatcher-rpc-call", (_event, message) => {
            dispatcherChannel.message(message);
        });
        createDispatcherRpcServer(dispatcher, dispatcherChannel.channel);

        setupQuit(dispatcher);

        shellWindow.dispatcherInitialized();

        // Dispatcher is ready to be called from the client, but we need to wait for the dom to be ready to start
        // using it to process command, so that the client can receive messages.
        debugShell("Dispatcher initialized", performance.now() - time);

        return dispatcher;
    } catch (e: any) {
        dialog.showErrorBox("Exception initializing dispatcher", e.stack);
        return undefined;
    }
}

async function initializeInstance(
    instanceDir: string,
    shellSettings: ShellSettings,
) {
    const shellWindow = createWindow(shellSettings);
    const { mainWindow, chatView } = shellWindow;
    let title: string = "";
    function updateTitle(dispatcher: Dispatcher) {
        const newSettingSummary = dispatcher.getSettingSummary();
        const zoomFactor = chatView.webContents.zoomFactor;
        const pendingUpdate = hasPendingUpdate() ? " [Pending Update]" : "";
        const zoomFactorTitle =
            zoomFactor === 1 ? "" : ` Zoom: ${Math.round(zoomFactor * 100)}%`;
        const newTitle = `${app.getName()} v${app.getVersion()} - ${newSettingSummary}${pendingUpdate}${zoomFactorTitle}`;
        if (newTitle !== title) {
            title = newTitle;
            chatView.webContents.send(
                "setting-summary-changed",
                dispatcher.getTranslatorNameToEmojiMap(),
            );

            mainWindow.setTitle(newTitle);
        }
    }

    // Note: Make sure dom ready before using dispatcher.
    const dispatcherP = initializeDispatcher(
        instanceDir,
        shellWindow,
        updateTitle,
    );

    ipcMain.on("dom ready", async () => {
        debugShell("Showing window", performance.now() - time);

        // The dispatcher can be use now that dom is ready and the client is ready to receive messages
        const dispatcher = await dispatcherP;
        if (dispatcher === undefined) {
            app.quit();
            return;
        }
        updateTitle(dispatcher);
        setPendingUpdateCallback((version, background) => {
            updateTitle(dispatcher);
            if (background) {
                new Notification({
                    title: `New version ${version.version} available`,
                    body: `Restart to install the update.`,
                }).show();
            }
        });

        // send the agent greeting if it's turned on
        if (shellSettings.user.agentGreeting) {
            dispatcher.processCommand("@greeting", "agent-0", []);
        }
    });

    ipcMain.on("save-settings", (_event, settings: ShellUserSettings) => {
        shellWindow.setUserSettings(settings);
    });

    ipcMain.on("open-image-file", async () => {
        const result = await dialog.showOpenDialog(mainWindow, {
            filters: [
                {
                    name: "Image files",
                    extensions: ["png", "jpg", "jpeg", "gif"],
                },
            ],
        });

        if (result && !result.canceled) {
            let paths = result.filePaths;
            if (paths && paths.length > 0) {
                const content = readFileSync(paths[0], "base64");
                chatView.webContents.send("file-selected", paths[0], content);
            }
        }
    });

    ipcMain.on("open-folder", async (_event, path: string) => {
        shell.openPath(path);
    });

    return shellWindow.waitForContentLoaded();
}

// This method will be called when Electron has finished
// initialization and is ready to create browser windows.
// Some APIs can only be used after this event occurs.
async function initialize() {
    debugShell("Ready", performance.now() - time);

    const appPath = app.getAppPath();
    const envFile = parsedArgs.env
        ? path.resolve(appPath, parsedArgs.env)
        : undefined;
    if (parsedArgs.test) {
        if (!envFile) {
            throw new Error("Test mode requires --env argument");
        }
        await loadKeysFromEnvFile(envFile);
    } else {
        await loadKeys(
            instanceDir,
            parsedArgs.reset || parsedArgs.clean,
            envFile,
        );
    }
    const browserExtensionPath = path.join(
        // HACK HACK for packaged build: The browser extension cannot be loaded from ASAR, so it is not packed.
        // Assume we can just replace app.asar with app.asar.unpacked in all cases.
        path.basename(appPath) === "app.asar"
            ? path.join(path.dirname(appPath), "app.asar.unpacked")
            : appPath,
        "node_modules/browser-typeagent/dist/electron",
    );
    await session.defaultSession.loadExtension(browserExtensionPath, {
        allowFileAccess: true,
    });

    const shellSettings = loadShellSettings(instanceDir);
    const settings = shellSettings.user;
    const dataDir = getShellDataDir(instanceDir);
    const chatHistory: string = path.join(dataDir, "chat_history.html");
    ipcMain.handle("get-chat-history", async () => {
        if (settings.chatHistory) {
            // Load chat history if enabled
            if (existsSync(chatHistory)) {
                return readFileSync(chatHistory, "utf-8");
            }
        }
        return undefined;
    });

    // Store the chat history whenever the DOM changes
    // this let's us rehydrate the chat when reopening the shell
    ipcMain.on("save-chat-history", async (_, html) => {
        // store the modified DOM contents

        debugShell(
            `Saving chat history to '${chatHistory}'.`,
            performance.now(),
        );

        try {
            writeFileSync(chatHistory, html);
        } catch (e) {
            debugShell(
                `Unable to save history to '${chatHistory}'. Error: ${e}`,
                performance.now(),
            );
        }
    });

    ipcMain.handle("get-localWhisper-status", async () => {
        return isLocalWhisperEnabled();
    });

    ipcMain.on("send-to-browser-ipc", async (_, data: WebSocketMessageV2) => {
        await BrowserAgentIpc.getinstance().send(data);
    });

    app.on("activate", async function () {
        // On macOS it's common to re-create a window in the app when the
        // dock icon is clicked and there are no other windows open.
        if (ShellWindow.getInstance() === undefined)
            await initializeInstance(instanceDir, shellSettings);
    });

    // On windows, we will spin up a local end point that listens
    // for pen events which will trigger speech reco
    // Don't spin this up during testing
    if (process.platform == "win32" && !parsedArgs.test) {
        const pipePath = path.join("\\\\.\\pipe\\TypeAgent", "speech");
        const server = net.createServer((stream) => {
            stream.on("data", (c) => {
                const shellWindow = ShellWindow.getInstance();
                if (shellWindow === undefined) {
                    // Ignore if there is no shell window
                    return;
                }
                if (c.toString() == "triggerRecognitionOnce") {
                    console.log("Pen click note button click received!");
                    triggerRecognitionOnce(shellWindow.chatView);
                }
            });
            stream.on("error", (e) => {
                console.log(e);
            });
        });

        try {
            const p = Promise.withResolvers<void>();
            server.on("error", (e) => {
                p.reject(e);
            });
            server.listen(pipePath, () => {
                debugShell("Listening for pen events on", pipePath);
                p.resolve();
            });
            await p.promise;
        } catch (e) {
            debugShellError(`Error creating pipe at ${pipePath}: ${e}`);
        }
    }
    await initializeInstance(instanceDir, shellSettings);

    if (shellSettings.user.autoUpdate.intervalMs !== -1) {
        startBackgroundUpdateCheck(
            shellSettings.user.autoUpdate.intervalMs,
            shellSettings.user.autoUpdate.restart,
            shellSettings.user.autoUpdate.initialIntervalMs,
        );
    }
}

app.whenReady()
    .then(initialize)
    .catch((e) => {
        dialog.showErrorBox("Error starting shell", e.stack);
        app.quit();
    });

function setupQuit(dispatcher: Dispatcher) {
    let quitting = false;
    let canQuit = false;
    async function quit() {
        quitting = true;

        // Unregister all shortcuts.
        globalShortcut.unregisterAll();

        closeLocalWhisper();

        debugShell("Closing dispatcher");
        try {
            await dispatcher.close();
        } catch (e) {
            debugShellError("Error closing dispatcher", e);
        }

        debugShell("Quitting");
        canQuit = true;
        app.quit();
    }

    app.on("before-quit", (e) => {
        if (canQuit) {
            return;
        }
        // Stop the quitting to finish async tasks.
        e.preventDefault();

        // if we are already quitting, do nothing
        if (quitting) {
            return;
        }

        quit();
    });
}

// Quit when all windows are closed, except on macOS. There, it's common
// for applications and their menu bar to stay active until the user quits
// explicitly with Cmd + Q.
app.on("window-all-closed", () => {
    if (process.platform !== "darwin") {
        app.quit();
    }
});

app.on("second-instance", () => {
    // Someone tried to run a second instance, we should focus our window.
    debugShell("Second instance");
    ShellWindow.getInstance()?.showAndFocus();
});

// Similar to what electron-toolkit does with optimizer.watchWindowShortcuts, but apply to all web contents, not just browser windows.
// Default open or close DevTools by F12 in development
// and ignore CommandOrControl + R in production.
// see https://github.com/alex8088/electron-toolkit/tree/master/packages/utils
app.on("web-contents-created", async (_, webContents) => {
    webContents.on("before-input-event", (_event, input) => {
        if (input.type === "keyDown") {
            if (isProd) {
                // Ignore CommandOrControl + R
                if (input.code === "KeyR" && (input.control || input.meta))
                    _event.preventDefault();
            } else {
                // Toggle devtool(F12)
                if (input.code === "F12") {
                    if (webContents.isDevToolsOpened()) {
                        webContents.closeDevTools();
                    } else {
                        webContents.openDevTools({ mode: "undocked" });
                    }
                }
            }
        }
    });
});<|MERGE_RESOLUTION|>--- conflicted
+++ resolved
@@ -280,38 +280,6 @@
             },
         };
 
-<<<<<<< HEAD
-        const browserControl: BrowserControl = {
-            async openWebPage(url: string) {
-                return shellWindow.openInlineBrowser(new URL(url));
-            },
-            async closeWebPage() {
-                shellWindow.closeInlineBrowser();
-            },
-
-            async goForward() {
-                const navigateHistory =
-                    shellWindow.inlineBrowser.webContents.navigationHistory;
-                if (!navigateHistory.canGoForward()) {
-                    throw new Error("Cannot go forward in history");
-                }
-                navigateHistory.goForward();
-            },
-            async goBack() {
-                const navigateHistory =
-                    shellWindow.inlineBrowser.webContents.navigationHistory;
-                if (!navigateHistory.canGoBack()) {
-                    throw new Error("Cannot go back in history");
-                }
-                navigateHistory.goBack();
-            },
-            async reload() {
-                shellWindow.inlineBrowser.webContents.reload();
-            },
-        };
-
-=======
->>>>>>> 8f3d36f2
         // Set up dispatcher
         const newDispatcher = await createDispatcher("shell", {
             appAgentProviders: [
