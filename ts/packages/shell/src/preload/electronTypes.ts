// Copyright (c) Microsoft Corporation.
// Licensed under the MIT License.

import { ElectronAPI } from "@electron-toolkit/preload";
import { DynamicDisplay } from "@typeagent/agent-sdk";

export type SpeechToken = {
    token: string;
    expire: number;
    endpoint: string;
    region: string;
};

// TODO: remove duplicate types due to package circular dependencies (commonUtils/command.ts is other source)

export type SearchMenuItem = {
    matchText: string;
    selectedText: string;
    emojiChar?: string;
    groupName?: string;
};

export type ActionUICommand = "register" | "replace" | "remove";
export type ActionInfo = {
    actionTemplates: ActionTemplateSequence;
    requestId: string;
};

export type TemplateParamPrimitive = {
    type: "string" | "number" | "boolean";
    value?: string | number | boolean;
};

export type TemplateParamStringUnion = {
    type: "string-union";
    typeEnum: string[];
    value?: string;
};

export type TemplateParamScalar =
    | TemplateParamPrimitive
    | TemplateParamStringUnion;

export type TemplateParamArray = {
    type: "array";
    elementType: TemplateParamField;
    elements?: TemplateParamField[];
};

export type TemplateParamObject = {
    type: "object";
    fields: {
        [key: string]: TemplateParamFieldOpt;
    };
};

export type TemplateParamFieldOpt = {
    optional?: boolean;
    field: TemplateParamField;
};

export type TemplateParamField =
    | TemplateParamScalar
    | TemplateParamObject
    | TemplateParamArray;

export type ActionTemplate = {
    agent: string;
    name: string;
    parameterStructure: TemplateParamObject;
};

export type ActionTemplateSequence = {
    templates: ActionTemplate[];
    prefaceSingle?: string;
    prefaceMultiple?: string;
};

export interface IAgentMessage {
    message: string;
    requestId?: string | undefined;
    source: string;
    actionIndex?: number | undefined;
    groupId?: string | undefined;
    metrics?: IMessageMetrics;
}

export interface IMessageMetrics {
    duration: number | undefined;
    marks?: Map<string, number> | undefined;
}

// end duplicate type section

export interface ClientAPI {
    onListenEvent: (
        callback: (
            e: Electron.IpcRendererEvent,
            name: string,
            token?: SpeechToken,
            useLocalWhisper?: boolean,
        ) => void,
    ) => void;
    processShellRequest: (request: string, id: string) => Promise<void>;
    sendPartialInput: (text: string) => void;
    getDynamicDisplay: (source: string, id: string) => Promise<DynamicDisplay>;
    onResponse(
        callback: (
            e: Electron.IpcRendererEvent,
<<<<<<< HEAD
            message: IAgentMessage,
=======
            response: string | undefined,
            id: string,
            source: string,
            actionIndex?: number,
>>>>>>> 8cb9bd8d
        ) => void,
    ): void;
    onSetDynamicActionDisplay(
        callback: (
            e: Electron.IpcRendererEvent,
            source: string,
            id: string,
            actionIndex: number,
            displayId: string,
            nextRefreshMs: number,
        ) => void,
    ): void;
    onSetPartialInputHandler(
        callback: (e: Electron.IpcRendererEvent, enabled: boolean) => void,
    ): void;
    onClear(
        callback: (
            e: Electron.IpcRendererEvent,
            updateMessage: string,
            group_id: string,
        ) => void,
    ): void;
    onStatusMessage(
        callback: (
            e: Electron.IpcRendererEvent,
            message: IAgentMessage,
            temporary: boolean,
        ) => void,
    ): void;
    onActionCommand(
        callback: (
            e: Electron.IpcRendererEvent,
            actionTemplates: ActionTemplateSequence,
            command: ActionUICommand,
            requestId: string,
        ) => void,
    ): void;
    onSearchMenuCommand(
        callback: (
            e: Electron.IpcRendererEvent,
            menuId: string,
            command: string,
            prefix?: string,
            choices?: SearchMenuItem[],
            visible?: boolean,
        ) => void,
    ): void;
    onMarkRequestExplained(
        callback: (
            e: Electron.IpcRendererEvent,
            id: string,
            timestamp: string,
            fromCache?: boolean,
        ) => void,
    ): void;
    onRandomCommandSelected(
        callback: (
            e: Electron.IpcRendererEvent,
            id: string,
            message: string,
        ) => void,
    ): void;
    onSettingSummaryChanged(
        callback: (
            e: Electron.IpcRendererEvent,
            summary: string,
            agents: Map<string, string>,
        ) => void,
    ): void;
    onAskYesNo(
        callback: (
            e: Electron.IpcRendererEvent,
            askYesNoId: number,
            message: string,
            requestId: string,
            source: string,
        ) => void,
    ): void;
    sendYesNo: (askYesNoId: number, accept: boolean) => void;
    onQuestion(
        callback: (
            e: Electron.IpcRendererEvent,
            questionId: number,
            message: string,
            requestId: string,
            source: string,
        ) => void,
    ): void;
    sendAnswer: (questionId: number, answer?: string) => void;
    getSpeechToken: () => Promise<SpeechToken | undefined>;
    getLocalWhisperStatus: () => Promise<boolean | undefined>;
    onSendInputText(
        callback: (e: Electron.IpcRendererEvent, message: string) => void,
    ): void;
    onSendDemoEvent(
        callback: (e: Electron.IpcRendererEvent, name: string) => void,
    ): void;
    onHelpRequested(
        callback: (e: Electron.IpcRendererEvent, key: string) => void,
    ): void;
    onRandomMessageRequested(
        callback: (e: Electron.IpcRendererEvent, key: string) => void,
    ): void;
    onMicrophoneChangeRequested(
        callback: (
            e: Electron.IpcRendererEvent,
            micId: string,
            micName: string,
        ) => void,
    ): void;
    onShowDialog(
        callback: (e: Electron.IpcRendererEvent, key: string) => void,
    ): void;
    onHideMenuChanged(
        callback: (e: Electron.IpcRendererEvent, value: boolean) => void,
    );
}

export interface ElectronWindowFields {
    api: ClientAPI;
    electron: ElectronAPI;
}

export type ElectronWindow = typeof globalThis & ElectronWindowFields;<|MERGE_RESOLUTION|>--- conflicted
+++ resolved
@@ -107,14 +107,7 @@
     onResponse(
         callback: (
             e: Electron.IpcRendererEvent,
-<<<<<<< HEAD
             message: IAgentMessage,
-=======
-            response: string | undefined,
-            id: string,
-            source: string,
-            actionIndex?: number,
->>>>>>> 8cb9bd8d
         ) => void,
     ): void;
     onSetDynamicActionDisplay(
