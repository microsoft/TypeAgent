--- conflicted
+++ resolved
@@ -231,11 +231,7 @@
                 5000,
             );
             console.log("We should navigate to " + JSON.stringify(response));
-<<<<<<< HEAD
             
-=======
-            /*
->>>>>>> 27d0b411
             if (response && response.url) {
                 window.location.href = response.url;
                 confirmationMessage = `Navigated to the  ${action.parameters.keywords} link`;
