// Copyright (c) Microsoft Corporation.
// Licensed under the MIT License.

import fs from "node:fs";
import { Profiler, StopWatch } from "common-utils";
import {
    ChatResponseAction,
    LookupAndGenerateResponseAction,
} from "./chatResponseActionSchema.js";
import {
    ChunkChatResponse,
    LookupOptions,
    extractEntities,
    generateAnswerFromWebPages,
    promptLib,
    Entity,
} from "typeagent";
import { ChatModel, bing, openai } from "aiclient";
import { ActionContext, ActionIO, AppAgent } from "@typeagent/agent-sdk";
import { PromptSection } from "typechat";
import {
    AppAction,
    SessionContext,
    TurnImpression,
    createTurnImpressionFromLiteral,
} from "@typeagent/agent-sdk";
import { fileURLToPath } from "node:url";
import { conversation as Conversation } from "knowledge-processor";

export function instantiate(): AppAgent {
    return {
        executeAction: executeChatResponseAction,
        streamPartialAction: streamPartialChatResponseAction,
    };
}

function isChatResponseAction(action: AppAction): action is ChatResponseAction {
    return (
        action.actionName === "generateResponse" ||
        action.actionName === "lookupAndGenerateResponse"
    );
}

export async function executeChatResponseAction(
    chatAction: AppAction,
    context: ActionContext,
) {
    if (!isChatResponseAction(chatAction)) {
        throw new Error(`Invalid chat action: ${chatAction.actionName}`);
    }
    return handleChatResponse(chatAction, context);
}

async function handleChatResponse(
    chatAction: ChatResponseAction,
    context: ActionContext,
) {
<<<<<<< HEAD
=======
    const actionIO = context.actionIO;
>>>>>>> 8cb9bd8d
    console.log(JSON.stringify(chatAction, undefined, 2));
    switch (chatAction.actionName) {
        case "generateResponse": {
            if (chatAction.parameters.generatedText !== undefined) {
                logEntities(
                    "UR Entities:",
                    chatAction.parameters.userRequestEntities,
                );
                logEntities(
                    "GT Entities:",
                    chatAction.parameters.generatedTextEntities,
                );
                console.log("Got generated text");

                const result = createTurnImpressionFromLiteral(
                    chatAction.parameters.generatedText,
                );

                let entities =
                    chatAction.parameters.generatedTextEntities || [];
                if (chatAction.parameters.userRequestEntities !== undefined) {
                    entities =
                        chatAction.parameters.userRequestEntities.concat(
                            entities,
                        );
                }
                result.entities = entities;
                return result;
            }
        }
<<<<<<< HEAD
        case "lookupAndGenerateResponse":
            {
                const lookupAction =
                    chatAction as LookupAndGenerateResponseAction;
                if (
                    lookupAction.parameters.internetLookups !== undefined &&
                    lookupAction.parameters.internetLookups.length > 0
                ) {
                    console.log("Running lookups");
                    return handleLookup(
                        lookupAction,
                        context,
                        actionIndex,
                        await getLookupSettings(true),
                    );
=======
        case "lookupAndGenerateResponse": {
            const lookupAction = chatAction as LookupAndGenerateResponseAction;
            if (
                lookupAction.parameters.internetLookups !== undefined &&
                lookupAction.parameters.internetLookups.length > 0
            ) {
                console.log("Running lookups");
                return handleLookup(
                    lookupAction,
                    actionIO,
                    await getLookupSettings(true),
                );
            }
            if (
                lookupAction.parameters.conversationLookupFilters !== undefined
            ) {
                const conversationManager: Conversation.ConversationManager = (
                    context as any
                ).conversationManager;
                if (conversationManager !== undefined) {
                    let searchResponse =
                        await conversationManager.getSearchResponse(
                            lookupAction.parameters.originalRequest,
                            lookupAction.parameters.conversationLookupFilters,
                        );
                    if (searchResponse) {
                        if (searchResponse.response?.hasHits()) {
                            console.log("Has hits");
                        }
                        const matches =
                            await conversationManager.generateAnswerForSearchResponse(
                                lookupAction.parameters.originalRequest,
                                searchResponse,
                            );
                        if (
                            matches &&
                            matches.response &&
                            matches.response.answer
                        ) {
                            return createTurnImpressionFromLiteral(
                                matches.response.answer.answer!,
                            );
                        } else {
                            console.log("bug");
                        }
                    }
>>>>>>> 8cb9bd8d
                }
                break;
            }
            context.requestIO.error("No information found");
    }
}

function logEntities(label: string, entities?: Entity[]): void {
    if (entities && entities.length > 0) {
        console.log(label);
        for (const entity of entities) {
            console.log(`  ${entity.name} (${entity.type})`);
        }
    }
}

function urlToHtml(url: string): string {
    return `<a href="${url}" target="_blank">${url}</a>`;
}

function capitalize(str: string): string {
    return str.charAt(0).toUpperCase() + str.slice(1);
}

function answerToHtml(answer: ChunkChatResponse, lookup?: string) {
    let html = "<p><div>";
    if (answer.generatedText) {
        if (lookup) {
            html += `<div><i>${capitalize(lookup)}</i></div>`;
        }
        html += "<div>";
        html += answer.generatedText!.replaceAll("\n", "<br/>");
        html += "</div>";
        if (answer.urls && answer.urls.length > 0) {
            html += "<div>";
            for (const url of answer.urls) {
                // create a link to the url that opens in the default browser
                html += urlToHtml(url) + "<br/>";
            }
            html += "</div>";
        }
    }
    html += "</div>";
    return html;
}

function answersToHtml(context: LookupContext) {
    let html = "";
    for (const [lookup, chatResponse] of context.answers) {
        html += answerToHtml(chatResponse, lookup);
    }
    return html;
}

function lookupToHtml(lookups: string[]): string {
    const searchingForHtml = "<div>🔎 <b>Looking up ...</b></div>";
    let html = searchingForHtml;
    html += "<div>";
    lookups = lookups.map((l) => capitalize(l));
    html += lookups.join("<br/>");
    html += "</div>";
    return html;
}

function lookupProgressAsHtml(lookupContext: LookupContext): string {
    // Show what we are searching for
    let html = lookupToHtml(lookupContext.lookups);
    // Answers we have already found
    const isMultiLookup = lookupContext.lookups.length > 1;
    for (const [lookup, answer] of lookupContext.answers) {
        html += answerToHtml(answer, isMultiLookup ? lookup : undefined);
    }
    // Show lookups in progress
    for (const [lookup, lookupProgress] of lookupContext.inProgress) {
        if (lookupProgress.url) {
            // What we are searching for now and on which url
            const searchUrl =
                lookupProgress.counter > 1
                    ? `<div>${urlToHtml(lookupProgress.url)}<b> | [${lookupProgress.counter}]</b></div>`
                    : `<div>${urlToHtml(lookupProgress.url)}</div>`;
            html += `<br/><div><b>Searching for</b> <i>${lookup}</i> on:${searchUrl}</div>`;
        }
    }
    return html;
}

type LookupConfig = {
    fastMode: boolean;
    fastModelName?: string | undefined;
    rewriteFocus?: string | undefined;
    documentConcurrency?: number | undefined;
};

type ConfigFile = {
    lookup?: LookupConfig;
};

let config: ConfigFile | undefined;
async function getLookupConfig() {
    if (config === undefined) {
        const configFileName = fileURLToPath(
            new URL("./config.json", import.meta.url),
        );
        const configContent = await fs.promises.readFile(
            configFileName,
            "utf8",
        );
        config = JSON.parse(configContent) as ConfigFile;
    }
    return config.lookup;
}

type LookupContext = {
    lookups: string[]; // Lookups we are running
    answers: Map<string, ChunkChatResponse>; // lookup -> final answer for lookup
    inProgress: Map<string, LookupProgress>; // lookup -> progress for lookup
};

type LookupProgress = {
    url: string; // On what web site
    counter: number; // How many chunks have we looked at?
    answerSoFar?: ChunkChatResponse | undefined;
};

type LookupSettings = {
    fastMode: boolean;
    answerGenModel: ChatModel;
    entityGenModel?: ChatModel;
    maxSearchResults: number;
    maxEntityTextLength: number;
    lookupOptions: LookupOptions;
};

async function handleLookup(
    chatAction: LookupAndGenerateResponseAction,
<<<<<<< HEAD
    agentContext: DispatcherAgentContext,
    actionIndex: number,
=======
    actionIO: ActionIO,
>>>>>>> 8cb9bd8d
    settings: LookupSettings,
): Promise<TurnImpression> {
    let literalResponse = createTurnImpressionFromLiteral(
        "No information found",
    );

    let lookups = chatAction.parameters.internetLookups;
    if (!lookups || lookups.length === 0) {
        return literalResponse;
    }
    if (lookups.length > 3) {
        lookups = lookups.slice(0, 3);
    }

    const lookUpConfig = await getLookupConfig();
    // If running single lookup, run documentConcurrency chunks per page simultaneously
    // Else we will be running at least more than 1 lookups in parallel anyway
    //const documentConcurrency = lookups.length === 1 ? 2 : 1;
    let documentConcurrency = 1;
    if (lookups.length === 1 && lookUpConfig?.documentConcurrency) {
        documentConcurrency = lookUpConfig.documentConcurrency;
    }
<<<<<<< HEAD
    agentContext.requestIO.setActionStatus(lookupToHtml(lookups), actionIndex);
=======
    actionIO.setActionDisplay(lookupToHtml(lookups));
>>>>>>> 8cb9bd8d
    const context: LookupContext = {
        lookups,
        answers: new Map<string, ChunkChatResponse>(),
        inProgress: new Map<string, LookupProgress>(),
    };
    // Run all lookups concurrently
    await Promise.all(
        lookups.map((l) =>
<<<<<<< HEAD
            runLookup(
                l,
                context,
                agentContext,
                actionIndex,
                settings,
                documentConcurrency,
            ),
=======
            runLookup(l, context, actionIO, settings, documentConcurrency),
>>>>>>> 8cb9bd8d
        ),
    );
    // Capture answers in the turn impression to return
    literalResponse = updateTurnImpression(context, literalResponse);
<<<<<<< HEAD
    agentContext.requestIO.setActionStatus(literalResponse.displayText, actionIndex);
=======
    actionIO.setActionDisplay(literalResponse.displayText);
>>>>>>> 8cb9bd8d
    // Generate entities if needed
    if (settings.entityGenModel) {
        const entities = await runEntityExtraction(context, settings);
        if (entities.length > 0) {
            literalResponse.entities.push(...entities);
        }
    }
    logEntities("Lookup Entities:", literalResponse.entities);
    return literalResponse;
}

async function getLookupSettings(
    fastMode: boolean = true,
): Promise<LookupSettings> {
    const lookupConfig = await getLookupConfig();
    const maxCharsPerChunk = 1024 * 4; // Approx 2K tokens
    let fastModelName: string | undefined;
    let rewriteFocus: string | undefined;

    if (lookupConfig) {
        fastMode = lookupConfig.fastMode;
        fastModelName = lookupConfig.fastModelName;
        rewriteFocus = lookupConfig.rewriteFocus;
    }
    fastModelName ??= "GPT_35_TURBO";
    let fastModel =
        openai.createLocalChatModel(fastModelName) ??
        openai.createJsonChatModel(fastModelName);
    let generalModel = openai.createJsonChatModel();
    rewriteFocus ??=
        "make it more concise and readable, with better formatting (e.g. use line breaks, bullet points as needed)";

    return {
        fastMode, // If fastMode is on, we use GPT_35
        answerGenModel: fastMode ? fastModel : generalModel,
        entityGenModel: fastMode ? fastModel : generalModel, // If entities need to be manually found from answers. Use GPT-4
        maxSearchResults: 3,
        lookupOptions: {
            maxCharsPerChunk,
            // Maximum amount of text in a *single* web page to search.
            // - Assumes if answer not quickly found on a "relevant" web page, probably not there and moves on to next web page
            // - Helps stop 'partial' queries on VERY LONG web pages, which do exist
            maxTextLengthToSearch: maxCharsPerChunk * 16,
            deepSearch: false,
            rewriteForReadability: true,
            rewriteFocus,
            rewriteModel: fastModel,
        },
        maxEntityTextLength: maxCharsPerChunk * 2,
    };
}

function getLookupInstructions(): PromptSection[] {
    return [promptLib.dateTimePromptSection()];
}

function updateTurnImpression(
    context: LookupContext,
    literalResponse: TurnImpression,
): TurnImpression {
    if (context.answers.size > 0) {
        literalResponse.literalText = "";
        literalResponse.displayText = answersToHtml(context);
        for (const [_lookup, chatResponse] of context.answers) {
            literalResponse.literalText += chatResponse.generatedText! + "\n";
            if (chatResponse.entities && chatResponse.entities.length > 0) {
                literalResponse.entities ??= [];
                literalResponse.entities.push(...chatResponse.entities);
            }
        }
    }
    return literalResponse;
}

async function runLookup(
    lookup: string,
    context: LookupContext,
<<<<<<< HEAD
    agentContext: DispatcherAgentContext,
    actionIndex: number,
=======
    actionIO: ActionIO,
>>>>>>> 8cb9bd8d
    settings: LookupSettings,
    concurrency: number,
) {
    updateStatus();
    //
    // Lookups are implemented using a web search
    //
    let firstToken: boolean = true;

    const stopWatch = new StopWatch();
    stopWatch.start("WEB SEARCH: " + lookup);
    const urls = await searchWeb(lookup, settings.maxSearchResults);
    stopWatch.stop("WEB SEARCH: " + lookup);
    if (!urls) {
        return undefined;
    }
    stopWatch.start("GENERATE ANSWER " + lookup);
    const answer = await generateAnswerFromWebPages(
        settings.fastMode ? "Speed" : "Quality",
        settings.answerGenModel,
        urls,
        lookup,
        settings.lookupOptions,
        concurrency,
        getLookupInstructions(),
        (url, answerSoFar) => {
            if (firstToken) {

                Profiler.getInstance().mark(agentContext.requestId, "First Token");

                firstToken = false;
            }

            updateLookupProgress(context, lookup, url, answerSoFar);
            updateStatus();
        },
    );
    stopWatch.stop("GENERATE ANSWER " + lookup);
    if (answer && answer.answerStatus !== "NotAnswered") {
        context.answers.set(lookup, answer);
    }
    context.inProgress.delete(lookup);
    updateStatus();
    return answer;

    function updateStatus() {
<<<<<<< HEAD
        agentContext.requestIO.setActionStatus(lookupProgressAsHtml(context), actionIndex);
=======
        actionIO.setActionDisplay(lookupProgressAsHtml(context));
>>>>>>> 8cb9bd8d
    }
}

async function runEntityExtraction(
    context: LookupContext,
    settings: LookupSettings,
): Promise<Entity[]> {
    if (!settings.entityGenModel) {
        return [];
    }
    let entityText = "";
    for (const [lookup, answer] of context.answers) {
        if (answer.generatedText && answer.entities.length === 0) {
            entityText += `${lookup}:\n${answer.generatedText}\n`;
        }
    }
    if (!entityText) {
        return [];
    }
    if (entityText.length > settings.maxEntityTextLength) {
        entityText = entityText.slice(0, settings.maxEntityTextLength);
    }
    const stopWatch = new StopWatch();
    stopWatch.start("GENERATE ENTITIES");
    const results = await extractEntities(settings.entityGenModel, entityText);
    stopWatch.stop("GENERATE ENTITIES");
    return results;
}

/**
 * Search bing
 * @param query
 * @returns urls of relevant web pages
 */
async function searchWeb(
    query: string,
    maxSearchResults: number = 3,
): Promise<string[] | undefined> {
    const searchEngineResult = await bing.createBingSearch();
    if (!searchEngineResult.success) {
        console.log(searchEngineResult.message);
        return undefined;
    }
    const searchEngine = searchEngineResult.data;
    const matches = await searchEngine.webSearch(query, {
        count: maxSearchResults,
    });
    if (!matches.success) {
        return undefined;
    }
    let webPages = matches.data;
    if (webPages.length > maxSearchResults) {
        webPages = webPages.slice(0, maxSearchResults);
    }
    return webPages.map((webPage) => webPage.url);
}

function updateLookupProgress(
    context: LookupContext,
    lookup: string,
    url?: string,
    answerSoFar?: ChunkChatResponse,
) {
    let progress = context.inProgress.get(lookup);
    if (!progress || progress.url !== url) {
        progress = {
            url: url ?? "",
            counter: 0,
        };
        context.inProgress.set(lookup, progress);
    }
    progress.answerSoFar = answerSoFar;
    progress.counter++;
}

function streamPartialChatResponseAction(
    actionName: string,
    name: string,
    value: string,
    partial: boolean,
    context: SessionContext,
) {
    if (actionName !== "generateResponse") {
        return;
    }

    if (name === "parameters.generatedText") {
        context.agentIO.setActionStatus(`${value}${partial ? "..." : ""}`, 0);
    }
}<|MERGE_RESOLUTION|>--- conflicted
+++ resolved
@@ -55,10 +55,7 @@
     chatAction: ChatResponseAction,
     context: ActionContext,
 ) {
-<<<<<<< HEAD
-=======
     const actionIO = context.actionIO;
->>>>>>> 8cb9bd8d
     console.log(JSON.stringify(chatAction, undefined, 2));
     switch (chatAction.actionName) {
         case "generateResponse": {
@@ -89,23 +86,6 @@
                 return result;
             }
         }
-<<<<<<< HEAD
-        case "lookupAndGenerateResponse":
-            {
-                const lookupAction =
-                    chatAction as LookupAndGenerateResponseAction;
-                if (
-                    lookupAction.parameters.internetLookups !== undefined &&
-                    lookupAction.parameters.internetLookups.length > 0
-                ) {
-                    console.log("Running lookups");
-                    return handleLookup(
-                        lookupAction,
-                        context,
-                        actionIndex,
-                        await getLookupSettings(true),
-                    );
-=======
         case "lookupAndGenerateResponse": {
             const lookupAction = chatAction as LookupAndGenerateResponseAction;
             if (
@@ -152,12 +132,11 @@
                             console.log("bug");
                         }
                     }
->>>>>>> 8cb9bd8d
                 }
-                break;
             }
-            context.requestIO.error("No information found");
-    }
+        }
+    }
+    return createTurnImpressionFromLiteral("No information found");
 }
 
 function logEntities(label: string, entities?: Entity[]): void {
@@ -288,12 +267,7 @@
 
 async function handleLookup(
     chatAction: LookupAndGenerateResponseAction,
-<<<<<<< HEAD
-    agentContext: DispatcherAgentContext,
-    actionIndex: number,
-=======
     actionIO: ActionIO,
->>>>>>> 8cb9bd8d
     settings: LookupSettings,
 ): Promise<TurnImpression> {
     let literalResponse = createTurnImpressionFromLiteral(
@@ -316,11 +290,7 @@
     if (lookups.length === 1 && lookUpConfig?.documentConcurrency) {
         documentConcurrency = lookUpConfig.documentConcurrency;
     }
-<<<<<<< HEAD
-    agentContext.requestIO.setActionStatus(lookupToHtml(lookups), actionIndex);
-=======
     actionIO.setActionDisplay(lookupToHtml(lookups));
->>>>>>> 8cb9bd8d
     const context: LookupContext = {
         lookups,
         answers: new Map<string, ChunkChatResponse>(),
@@ -329,27 +299,12 @@
     // Run all lookups concurrently
     await Promise.all(
         lookups.map((l) =>
-<<<<<<< HEAD
-            runLookup(
-                l,
-                context,
-                agentContext,
-                actionIndex,
-                settings,
-                documentConcurrency,
-            ),
-=======
             runLookup(l, context, actionIO, settings, documentConcurrency),
->>>>>>> 8cb9bd8d
         ),
     );
     // Capture answers in the turn impression to return
     literalResponse = updateTurnImpression(context, literalResponse);
-<<<<<<< HEAD
-    agentContext.requestIO.setActionStatus(literalResponse.displayText, actionIndex);
-=======
     actionIO.setActionDisplay(literalResponse.displayText);
->>>>>>> 8cb9bd8d
     // Generate entities if needed
     if (settings.entityGenModel) {
         const entities = await runEntityExtraction(context, settings);
@@ -427,12 +382,7 @@
 async function runLookup(
     lookup: string,
     context: LookupContext,
-<<<<<<< HEAD
-    agentContext: DispatcherAgentContext,
-    actionIndex: number,
-=======
     actionIO: ActionIO,
->>>>>>> 8cb9bd8d
     settings: LookupSettings,
     concurrency: number,
 ) {
@@ -479,11 +429,7 @@
     return answer;
 
     function updateStatus() {
-<<<<<<< HEAD
-        agentContext.requestIO.setActionStatus(lookupProgressAsHtml(context), actionIndex);
-=======
         actionIO.setActionDisplay(lookupProgressAsHtml(context));
->>>>>>> 8cb9bd8d
     }
 }
 
