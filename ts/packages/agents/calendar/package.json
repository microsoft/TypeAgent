{
  "name": "calendar",
  "version": "0.0.1",
  "description": "Calendar dispatcher agent",
  "homepage": "https://github.com/microsoft/TypeAgent#readme",
  "repository": {
    "type": "git",
    "url": "https://github.com/microsoft/TypeAgent.git",
    "directory": "ts/packages/agents/calendar"
  },
  "license": "MIT",
  "author": "Microsoft",
  "type": "module",
  "exports": {
    "./agent/manifest": "./src/calendarManifest.json",
    "./agent/handlers": "./dist/calendarActionHandlerV2.js"
  },
  "scripts": {
    "build": "npm run tsc",
    "clean": "rimraf --glob dist *.tsbuildinfo *.done.build.log",
    "prettier": "prettier --check . --ignore-path ../../../.prettierignore",
    "prettier:fix": "prettier --write . --ignore-path ../../../.prettierignore",
    "tsc": "tsc -b"
  },
  "dependencies": {
    "@typeagent/agent-sdk": "workspace:*",
    "chalk": "^5.3.0",
<<<<<<< HEAD
    "common-utils": "workspace:*",
    "debug": "^4.3.4",
=======
    "date-fns": "^4.1.0",
    "debug": "^4.4.0",
>>>>>>> 5f84b745
    "graph-utils": "workspace:*"
  },
  "devDependencies": {
    "@types/debug": "^4.1.12",
    "prettier": "^3.2.5",
    "rimraf": "^5.0.5",
    "typescript": "^5.4.2"
  }
}<|MERGE_RESOLUTION|>--- conflicted
+++ resolved
@@ -25,13 +25,8 @@
   "dependencies": {
     "@typeagent/agent-sdk": "workspace:*",
     "chalk": "^5.3.0",
-<<<<<<< HEAD
-    "common-utils": "workspace:*",
-    "debug": "^4.3.4",
-=======
     "date-fns": "^4.1.0",
     "debug": "^4.4.0",
->>>>>>> 5f84b745
     "graph-utils": "workspace:*"
   },
   "devDependencies": {
