// Copyright (c) Microsoft Corporation.
// Licensed under the MIT License.

export type BrowserControlInvokeFunctions = {
    /**
     * open a new browser view with the specified URL.
     * @param url The URL to open in the browser.
     * @param newTab Whether to open the URL in a new tab.
     * @return A promise that resolves when the browser window is opened.
     */
    openWebPage(url: string, options?: { newTab?: boolean }): Promise<void>;
    /**
     * close the browser view.
     */
    closeWebPage(): Promise<void>;
    goForward(): Promise<void>;
    goBack(): Promise<void>;
    reload(): Promise<void>;
    getPageUrl(): Promise<string>;
    scrollUp(): Promise<void>;
    scrollDown(): Promise<void>;
    zoomIn(): Promise<void>;
    zoomOut(): Promise<void>;
    zoomReset(): Promise<void>;
    // returns the URL, or undefined if not found
    followLinkByText(
        keywords: string,
        openInNewTab?: boolean,
    ): Promise<string | undefined>;
    // returns the URL, or undefined if not found
    followLinkByPosition(
        position: number,
        openInNewTab?: boolean,
    ): Promise<string | undefined>;
    closeWindow(): Promise<void>;
    search(
        query?: string,
        sites?: string[],
        searchProvider?: SearchProvider,
        options?: { waitForPageLoad?: boolean; newTab?: boolean },
    ): Promise<URL>;
    switchTabs(tabDescription: string, tabIndex?: number): Promise<boolean>;

<<<<<<< HEAD
    search(query?: string): Promise<void>;
=======
    // REVIEW: external browser only
>>>>>>> 7e8add2f
    readPage(): Promise<void>;
    stopReadPage(): Promise<void>;
    captureScreenshot(): Promise<string>;
    getPageContents(): Promise<string>;
};

export type BrowserControlCallFunctions = {
    setAgentStatus(isBusy: boolean, message: string): void;
};

export type BrowserControl = BrowserControlInvokeFunctions &
    BrowserControlCallFunctions;

export type SearchProvider = {
    name: string;
    url: string;
};

export const defaultSearchProviders: SearchProvider[] = [
    {
        name: "Bing",
        url: "https://www.bing.com/?q=%s",
    },
    {
        name: "Google",
        url: "https://www.google.com/search?q=%s",
    },
    {
        name: "Yahoo",
        url: "https://search.yahoo.com/search?p=%s",
    },
    {
        name: "DuckDuckGo",
        url: "https://duckduckgo.com/?q=%s",
    },
];<|MERGE_RESOLUTION|>--- conflicted
+++ resolved
@@ -41,11 +41,7 @@
     ): Promise<URL>;
     switchTabs(tabDescription: string, tabIndex?: number): Promise<boolean>;
 
-<<<<<<< HEAD
-    search(query?: string): Promise<void>;
-=======
     // REVIEW: external browser only
->>>>>>> 7e8add2f
     readPage(): Promise<void>;
     stopReadPage(): Promise<void>;
     captureScreenshot(): Promise<string>;
