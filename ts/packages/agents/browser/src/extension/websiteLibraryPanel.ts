--- conflicted
+++ resolved
@@ -918,7 +918,6 @@
         return filters;
     }
 
-<<<<<<< HEAD
     // Template utility functions for common patterns
     private createStatusIndicator(type: string, text: string): string {
         return `<span class="status-indicator status-${type}"></span>${text}`;
@@ -1110,31 +1109,10 @@
         
         // Add new listener
         container.addEventListener('click', this.handleResultsClick.bind(this));
-=======
-    private escapeHTML(input: string): string {
-        const div = document.createElement("div");
-        div.textContent = input;
-        return div.innerHTML;
-    }
-
-    private escapeDataAttribute(value: string): string {
-        return value.replace(/"/g, "&quot;").replace(/'/g, "&#39;");
-    }
-
-    private attachResultsEventListeners() {
-        const container = document.getElementById("searchResultsContainer")!;
-
-        // Remove existing listeners to prevent duplicates
-        container.removeEventListener("click", this.handleResultsClick);
-
-        // Add new listener
-        container.addEventListener("click", this.handleResultsClick.bind(this));
->>>>>>> 11677d53
     }
 
     private handleResultsClick = (event: Event) => {
         const target = event.target as HTMLElement;
-<<<<<<< HEAD
         const button = target.closest('[data-action]') as HTMLElement;
         
         if (!button) return;
@@ -1157,52 +1135,15 @@
         const items = container.querySelectorAll('[data-action="select-suggestion"]');
         items.forEach((item, index) => {
             item.addEventListener('click', () => {
-=======
-        const button = target.closest("[data-action]") as HTMLElement;
-
-        if (!button) return;
-
-        const action = button.dataset.action;
-        const url = button.dataset.url;
-        const title = button.dataset.title;
-
-        switch (action) {
-            case "open-url":
-                if (url) window.open(url, "_blank");
-                break;
-            case "extract-knowledge":
-                if (url && title) this.extractKnowledgeForWebsite(url, title);
-                break;
-        }
-    };
-
-    private attachSuggestionListeners(
-        container: HTMLElement,
-        suggestions: string[],
-    ) {
-        const items = container.querySelectorAll(
-            '[data-action="select-suggestion"]',
-        );
-        items.forEach((item, index) => {
-            item.addEventListener("click", () => {
->>>>>>> 11677d53
                 this.selectSuggestion(suggestions[index]);
             });
         });
     }
 
     private attachRecentSearchListeners(container: HTMLElement) {
-<<<<<<< HEAD
         const items = container.querySelectorAll('[data-action="select-recent-search"]');
         items.forEach((item, index) => {
             item.addEventListener('click', () => {
-=======
-        const items = container.querySelectorAll(
-            '[data-action="select-recent-search"]',
-        );
-        items.forEach((item, index) => {
-            item.addEventListener("click", () => {
->>>>>>> 11677d53
                 if (index < this.recentSearches.length) {
                     this.selectRecentSearch(this.recentSearches[index]);
                 }
@@ -1211,17 +1152,9 @@
     }
 
     private attachSuggestedSearchListeners(container: HTMLElement) {
-<<<<<<< HEAD
         const items = container.querySelectorAll('[data-action="select-suggested-search"]');
         items.forEach(item => {
             item.addEventListener('click', () => {
-=======
-        const items = container.querySelectorAll(
-            '[data-action="select-suggested-search"]',
-        );
-        items.forEach((item) => {
-            item.addEventListener("click", () => {
->>>>>>> 11677d53
                 const query = (item as HTMLElement).dataset.query;
                 if (query) this.selectSuggestedSearch(query);
             });
@@ -1350,103 +1283,13 @@
     }
 
     private renderListView(websites: Website[]): string {
-<<<<<<< HEAD
         return websites.map(site => this.renderListItem(site)).join("");
-=======
-        return websites
-            .map(
-                (site) => `
-            <div class="search-result-item">
-                <div class="d-flex justify-content-between align-items-start">
-                    <div class="flex-grow-1">
-                        <div class="d-flex align-items-center mb-1">
-                            <img src="https://www.google.com/s2/favicons?domain=${site.domain}" 
-                                 class="result-favicon" alt="favicon">
-                            <a href="${site.url}" target="_blank" class="fw-semibold text-decoration-none">
-                                ${site.title || site.url}
-                            </a>
-                            ${site.score ? `<span class="result-score ms-2">${Math.round(site.score * 100)}%</span>` : ""}
-                            ${this.getKnowledgeStatusBadge(site.knowledge)}
-                        </div>
-                        <div class="result-domain text-muted small mb-1">${site.domain}</div>
-                        ${site.snippet ? `<p class="small mb-1">${site.snippet}</p>` : ""}
-                        ${this.getKnowledgeDetails(site.knowledge)}
-                        <div class="d-flex justify-content-between align-items-center">
-                            <small class="text-muted">
-                                ${site.source === "bookmarks" ? "Bookmark" : "History"} 
-                                ${site.visitCount ? `• ${site.visitCount} visits` : ""}
-                                ${site.lastVisited ? `• ${new Date(site.lastVisited).toLocaleDateString()}` : ""}
-                            </small>
-                            <div class="btn-group btn-group-sm">
-                                <button class="btn btn-outline-primary btn-sm" data-action="open-url" data-url="${site.url}">
-                                    <i class="bi bi-box-arrow-up-right"></i> Open
-                                </button>
-                                ${
-                                    site.knowledge?.status === "none"
-                                        ? `
-                                <button class="btn btn-outline-secondary btn-sm" data-action="extract-knowledge" data-url="${site.url}" data-title="${this.escapeDataAttribute(site.title || site.url)}">
-                                    <i class="bi bi-lightbulb"></i> Extract
-                                </button>`
-                                        : ""
-                                }
-                            </div>
-                        </div>
-                    </div>
-                </div>
-            </div>
-        `,
-            )
-            .join("");
->>>>>>> 11677d53
     }
 
     private renderCardView(websites: Website[]): string {
         return `
             <div class="row">
-<<<<<<< HEAD
                 ${websites.map(site => this.renderCardItem(site)).join("")}
-=======
-                ${websites
-                    .map(
-                        (site) => `
-                    <div class="col-md-6 col-lg-4 mb-3">
-                        <div class="card result-card h-100">
-                            <div class="card-body">
-                                <div class="d-flex align-items-center mb-2">
-                                    <img src="https://www.google.com/s2/favicons?domain=${site.domain}" 
-                                         class="result-favicon" alt="favicon">
-                                    <h6 class="card-title mb-0 text-truncate flex-grow-1">${site.title || site.url}</h6>
-                                    ${this.getKnowledgeStatusBadge(site.knowledge)}
-                                </div>
-                                <p class="card-text small text-muted">${site.domain}</p>
-                                ${site.snippet ? `<p class="card-text small">${site.snippet.substring(0, 120)}...</p>` : ""}
-                                ${this.getKnowledgeDetails(site.knowledge)}
-                                <div class="mt-auto">
-                                    <div class="d-flex justify-content-between align-items-center mb-2">
-                                        <small class="text-muted">${site.source}</small>
-                                        ${site.score ? `<span class="result-score">${Math.round(site.score * 100)}%</span>` : ""}
-                                    </div>
-                                    <div class="btn-group w-100">
-                                        <button class="btn btn-primary btn-sm" data-action="open-url" data-url="${site.url}">
-                                            <i class="bi bi-box-arrow-up-right"></i> Open
-                                        </button>
-                                        ${
-                                            site.knowledge?.status === "none"
-                                                ? `
-                                        <button class="btn btn-outline-secondary btn-sm" data-action="extract-knowledge" data-url="${site.url}" data-title="${this.escapeDataAttribute(site.title || site.url)}">
-                                            <i class="bi bi-lightbulb"></i>
-                                        </button>`
-                                                : ""
-                                        }
-                                    </div>
-                                </div>
-                            </div>
-                        </div>
-                    </div>
-                `,
-                    )
-                    .join("")}
->>>>>>> 11677d53
             </div>
         `;
     }
