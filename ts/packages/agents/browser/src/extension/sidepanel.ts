--- conflicted
+++ resolved
@@ -1315,17 +1315,6 @@
     }
 
     private createUserActionDetails(action: any, index: number): string {
-<<<<<<< HEAD
-        // Adapt to new StoredAction format
-        const intentSchema =
-            action.definition?.intentSchema ||
-            action.intentSchema ||
-            "No intent schema available";
-        const actionSteps =
-            action.definition?.actionSteps || action.actionsJson || {};
-
-=======
->>>>>>> 7b70de42
         const tabs = [
             { id: `steps${index}`, label: "Steps", active: true },
             { id: `intent${index}`, label: "Intent" },
@@ -1340,19 +1329,11 @@
             },
             {
                 id: `intent${index}`,
-<<<<<<< HEAD
-                content: `<pre><code class="language-typescript">${intentSchema}</code></pre>`,
-            },
-            {
-                id: `actions${index}`,
-                content: `<pre><code class="language-json">${JSON.stringify(actionSteps, null, 2)}</code></pre>`,
-=======
                 content: `<pre><code class="language-typescript">${action.intentSchema || "No intent schema available"}</code></pre>`,
             },
             {
                 id: `actions${index}`,
                 content: `<pre><code class="language-json">${JSON.stringify(action.actionsJson || {}, null, 2)}</code></pre>`,
->>>>>>> 7b70de42
             },
         ];
 
