<!doctype html>
<!-- Copyright (c) Microsoft Corporation.
 Licensed under the MIT License. -->

<html>
  <head>
    <meta charset="utf-8" />
    <title>TypeAgent Knowledge Panel</title>
    <link rel="stylesheet" href="../vendor/bootstrap/bootstrap.min.css" />
    <link
      href="https://cdn.jsdelivr.net/npm/bootstrap-icons@1.10.0/font/bootstrap-icons.css"
      rel="stylesheet"
    />
    <style>
      body {
        font-size: 0.875rem;
        background-color: #f8f9fa;
      }
      .knowledge-header {
        background: white;
        color: #333;
        padding: 1rem;
        margin: -0.5rem -0.5rem 1rem -0.5rem;
        box-shadow: 0 2px 4px rgba(0, 0, 0, 0.1);
        border-bottom: 1px solid #e9ecef;
      }
      .status-indicator {
        width: 8px;
        height: 8px;
        border-radius: 50%;
        display: inline-block;
        margin-right: 0.5rem;
      }
      .status-connected {
        background-color: #28a745;
      }
      .status-disconnected {
        background-color: #dc3545;
      }
      .status-indexing {
        background-color: #ffc107;
      }
      .knowledge-card {
        border: none;
        box-shadow: 0 2px 4px rgba(0, 0, 0, 0.1);
        margin-bottom: 1rem;
      }
      .entity-badge {
        font-size: 0.75rem;
        margin-right: 0.25rem;
      }
      .relationship-item {
        padding: 0.5rem;
        border-left: 3px solid #667eea;
        background-color: #f8f9fa;
        margin-bottom: 0.5rem;
      }
      .question-item {
        cursor: pointer;
        transition: background-color 0.2s;
      }
      .question-item:hover {
        background-color: #e9ecef;
      }
      .mode-description {
        font-size: 0.75rem;
        color: #6c757d;
        margin-top: 0.25rem;
      }

      .quality-indicator {
        border-radius: 12px;
        padding: 0.25rem 0.75rem;
        font-size: 0.75rem;
        font-weight: 500;
      }

      .quality-excellent {
        background-color: #d4edda;
        color: #155724;
        border: 1px solid #c3e6cb;
      }

      .quality-good {
        background-color: #d1ecf1;
        color: #0c5460;
        border: 1px solid #bee5eb;
      }

      .quality-basic {
        background-color: #fff3cd;
        color: #856404;
        border: 1px solid #ffeaa7;
      }

      .quality-poor {
        background-color: #f8d7da;
        color: #721c24;
        border: 1px solid #f5c6cb;
      }

      .ai-status-indicator {
        width: 6px;
        height: 6px;
        border-radius: 50%;
        display: inline-block;
        margin-right: 0.5rem;
      }

      .ai-available {
        background-color: #28a745;
      }

      .ai-unavailable {
        background-color: #dc3545;
      }

      .ai-checking {
        background-color: #ffc107;
        animation: pulse 1.5s infinite;
      }

      @keyframes pulse {
        0%,
        100% {
          opacity: 1;
        }
        50% {
          opacity: 0.5;
        }
      }

      .progress-container {
        margin: 1rem 0;
        padding: 1rem;
        background: #f8f9fa;
        border-radius: 6px;
        border: 1px solid #e9ecef;
      }

      .progress-label {
        font-size: 0.875rem;
        margin-bottom: 0.5rem;
        color: #495057;
      }

      .batch-progress {
        margin-bottom: 0.5rem;
      }

      .batch-stats {
        display: flex;
        justify-content: space-between;
        font-size: 0.75rem;
        color: #6c757d;
      }

      /* Enhanced button animations */
      .btn {
        transition: all 0.3s ease;
      }

      .btn-success {
        animation: pulse-success 0.6s ease-in-out;
      }

      .btn-danger {
        animation: pulse-error 0.6s ease-in-out;
      }

      .btn-warning {
        animation: pulse-warning 0.3s ease-in-out infinite alternate;
      }

      @keyframes pulse-success {
        0% {
          transform: scale(1);
        }
        50% {
          transform: scale(1.05);
          background-color: #28a745;
        }
        100% {
          transform: scale(1);
        }
      }

      @keyframes pulse-error {
        0% {
          transform: scale(1);
        }
        50% {
          transform: scale(1.05);
          background-color: #dc3545;
        }
        100% {
          transform: scale(1);
        }
      }

      @keyframes pulse-warning {
        0% {
          opacity: 0.8;
        }
        100% {
          opacity: 1;
        }
      }

      /* Enhanced notification styling */
      .alert.position-fixed {
        animation: slideInRight 0.4s ease-out;
      }

      .alert.position-fixed.show {
        animation: slideInRight 0.4s ease-out;
      }

      @keyframes slideInRight {
        from {
          opacity: 0;
          transform: translateX(100%);
        }
        to {
          opacity: 1;
          transform: translateX(0);
        }
      }

      /* Spinner animation for indexing state */
      .spinner-grow-sm {
        width: 0.75rem;
        height: 0.75rem;
      }

      /* Enhanced Question Styling */
      .question-category-card {
        background: rgba(255, 255, 255, 0.8);
        border-radius: 8px;
        padding: 1rem;
        border: 1px solid #e9ecef;
      }

      .category-header {
        border-bottom: 1px solid #e9ecef;
        padding-bottom: 0.5rem;
      }

      .enhanced-question-item {
        cursor: pointer;
        transition: all 0.2s ease;
        border: 1px solid #dee2e6 !important;
        background: #ffffff;
      }

      .enhanced-question-item:hover {
        border-color: #0d6efd !important;
        transform: translateY(-1px);
        box-shadow: 0 4px 8px rgba(0, 0, 0, 0.1) !important;
      }

      .enhanced-question-item:active {
        transform: translateY(0);
      }

      .category-toggle {
        transition: all 0.2s ease;
      }

      .category-toggle:hover {
        transform: scale(1.1);
      }

      .progress {
        border-radius: 2px;
        background-color: #f1f3f4;
      }

      .progress-bar {
        transition: width 0.3s ease;
      }

      /* Enhanced Content Metrics Styling */
      .metric-section {
        border-left: 3px solid #e9ecef;
        padding-left: 1rem;
        margin-left: 0.5rem;
      }

      .metric-visual-container {
        background: rgba(248, 249, 250, 0.5);
        border-radius: 6px;
        padding: 0.75rem;
      }

      .metric-card {
        transition: all 0.2s ease;
        border: 1px solid #e9ecef;
      }

      .metric-card:hover {
        transform: translateY(-1px);
        box-shadow: 0 2px 4px rgba(0, 0, 0, 0.1);
      }

      .reading-time-display {
        min-width: 80px;
        text-align: center;
      }

      .page-type-indicator {
        border: 1px solid #e9ecef;
      }

      .interactivity-display {
        border: 1px solid #e9ecef;
      }

      /* Related Content Styling */
      .related-content-item {
        cursor: pointer;
        transition: all 0.2s ease;
        border: 1px solid #e9ecef !important;
      }

      .related-content-item:hover {
        border-color: #0d6efd !important;
        box-shadow: 0 2px 4px rgba(0, 0, 0, 0.1);
        transform: translateY(-1px);
      }

      .related-section {
        margin-bottom: 1rem;
      }

      .explore-related {
        transition: all 0.2s ease;
      }

      .explore-related:hover {
        transform: scale(1.1);
      }

      .related-content-summary {
        border: 1px solid #e9ecef;
      }
    </style>
  </head>
  <body>
    <div class="container-fluid p-3">
      <!-- Header Section -->
      <div class="knowledge-header rounded">
        <div class="d-flex justify-content-between align-items-center">
          <div>
            <h4 class="mb-1"><i class="bi bi-brain"></i> Knowledge Panel</h4>
            <small id="connectionStatus">
              <span class="status-indicator status-connected"></span>
              Connected to TypeAgent
            </small>
          </div>
          <div class="auto-index-toggle">
            <div class="form-check form-switch">
              <input
                class="form-check-input"
                type="checkbox"
                id="autoIndexToggle"
              />
              <label class="form-check-label text-muted" for="autoIndexToggle">
                Auto-index
              </label>
            </div>
          </div>
        </div>
      </div>

      <!-- Current Page Section -->
      <div class="knowledge-card card">
        <div
          class="card-header d-flex justify-content-between align-items-center"
        >
          <h6 class="mb-0"><i class="bi bi-globe"></i> Current Page</h6>
          <div class="btn-group btn-group-sm">
            <button id="extractKnowledge" class="btn btn-primary">
              <i class="bi bi-search"></i> Extract
            </button>
            <button id="indexPage" class="btn btn-outline-primary">
              <i class="bi bi-plus-circle"></i> Index
            </button>
          </div>
        </div>
        <div class="card-body">
<<<<<<< HEAD
          <!-- Unified Mode Selection -->
=======
          <!-- Mode Selection -->
>>>>>>> acd7f6d0
          <div class="mb-3">
            <label for="extractionMode" class="form-label text-muted">
              <i class="bi bi-gear"></i> Extraction Mode
            </label>
            <select id="extractionMode" class="form-select form-select-sm">
              <option value="basic">Basic (Fast, No AI)</option>
              <option value="content" selected>Content (AI Analysis)</option>
              <option value="actions">Actions (AI + Interactions)</option>
              <option value="full">Full (Complete AI Analysis)</option>
            </select>
            <div class="form-text" id="modeDescription">
              AI-powered content analysis with entity and topic extraction
            </div>
          </div>

          <!-- AI Model Status -->
          <div id="aiModelStatus" class="mb-3 d-none">
            <div class="alert alert-warning alert-sm p-2 mb-0">
              <i class="bi bi-exclamation-triangle me-2"></i>
              <span id="aiStatusMessage"
                >Checking AI model availability...</span
              >
            </div>
          </div>

          <div id="currentPageInfo">
            <div class="text-center text-muted">
              <i class="bi bi-hourglass-split"></i>
              <p class="mb-0">Loading page information...</p>
            </div>
          </div>
        </div>
      </div>

      <!-- Knowledge Results Section -->
      <div id="knowledgeSection" class="d-none">
        <!-- Entities Card -->
        <div class="knowledge-card card">
          <div class="card-header">
            <h6 class="mb-0">
              <i class="bi bi-tags"></i> Entities
              <span id="entitiesCount" class="badge bg-secondary ms-2">0</span>
            </h6>
          </div>
          <div class="card-body">
            <div id="entitiesContainer">
              <div class="text-muted text-center">
                <i class="bi bi-info-circle"></i>
                No entities extracted yet
              </div>
            </div>
          </div>
        </div>

        <!-- Relationships Card -->
        <div class="knowledge-card card">
          <div class="card-header">
            <h6 class="mb-0">
              <i class="bi bi-diagram-3"></i> Relationships
              <span id="relationshipsCount" class="badge bg-secondary ms-2"
                >0</span
              >
            </h6>
          </div>
          <div class="card-body">
            <div id="relationshipsContainer">
              <div class="text-muted text-center">
                <i class="bi bi-info-circle"></i>
                No relationships found yet
              </div>
            </div>
          </div>
        </div>

        <!-- Key Topics Card -->
        <div class="knowledge-card card">
          <div class="card-header">
            <h6 class="mb-0"><i class="bi bi-bookmark"></i> Key Topics</h6>
          </div>
          <div class="card-body">
            <div id="topicsContainer">
              <div class="text-muted text-center">
                <i class="bi bi-info-circle"></i>
                No topics identified yet
              </div>
            </div>
          </div>
        </div>
      </div>

      <!-- Suggested Questions Section -->
      <div id="questionsSection" class="knowledge-card card d-none">
        <div class="card-header">
          <h6 class="mb-0">
            <i class="bi bi-question-circle"></i> Ask About This Page
          </h6>
        </div>
        <div class="card-body">
          <div id="suggestedQuestions" class="mb-3">
            <!-- Suggested questions will be populated here -->
          </div>

          <div class="input-group">
            <input
              type="text"
              id="knowledgeQuery"
              class="form-control form-control-sm"
              placeholder="What would you like to know?"
            />
            <button id="submitQuery" class="btn btn-outline-primary btn-sm">
              <i class="bi bi-send"></i>
            </button>
          </div>

          <div id="queryResults" class="mt-3">
            <!-- Query results will appear here -->
          </div>
        </div>
      </div>

      <!-- Index Status Section -->
      <div class="knowledge-card card">
        <div class="card-header">
          <h6 class="mb-0"><i class="bi bi-database"></i> Index Status</h6>
        </div>
        <div class="card-body">
          <div id="indexStats">
            <div class="row text-center">
              <div class="col-4">
                <div class="h5 mb-0" id="totalPages">0</div>
                <small class="text-muted">Pages</small>
              </div>
              <div class="col-4">
                <div class="h5 mb-0" id="totalEntities">0</div>
                <small class="text-muted">Entities</small>
              </div>
              <div class="col-4">
                <div class="h5 mb-0" id="lastIndexed">Never</div>
                <small class="text-muted">Last Index</small>
              </div>
            </div>
          </div>

          <!-- Index Status Section -->
          <div class="mt-3">
            <div class="d-flex justify-content-between align-items-center mb-2">
              <small class="text-muted">Knowledge Quality</small>
              <div id="qualityIndicator" class="badge bg-secondary">
                Unknown
              </div>
            </div>

            <button
              id="openSettings"
              class="btn btn-outline-secondary btn-sm w-100"
            >
              <i class="bi bi-gear"></i> Configure Knowledge Settings
            </button>
          </div>
        </div>
      </div>
    </div>

    <script src="../vendor/bootstrap/bootstrap.bundle.min.js"></script>
    <script src="pageKnowledge.js"></script>
  </body>
</html><|MERGE_RESOLUTION|>--- conflicted
+++ resolved
@@ -231,6 +231,175 @@
       .spinner-grow-sm {
         width: 0.75rem;
         height: 0.75rem;
+      .mode-description {
+        font-size: 0.75rem;
+        color: #6c757d;
+        margin-top: 0.25rem;
+      }
+
+      .quality-indicator {
+        border-radius: 12px;
+        padding: 0.25rem 0.75rem;
+        font-size: 0.75rem;
+        font-weight: 500;
+      }
+
+      .quality-excellent {
+        background-color: #d4edda;
+        color: #155724;
+        border: 1px solid #c3e6cb;
+      }
+
+      .quality-good {
+        background-color: #d1ecf1;
+        color: #0c5460;
+        border: 1px solid #bee5eb;
+      }
+
+      .quality-basic {
+        background-color: #fff3cd;
+        color: #856404;
+        border: 1px solid #ffeaa7;
+      }
+
+      .quality-poor {
+        background-color: #f8d7da;
+        color: #721c24;
+        border: 1px solid #f5c6cb;
+      }
+
+      .ai-status-indicator {
+        width: 6px;
+        height: 6px;
+        border-radius: 50%;
+        display: inline-block;
+        margin-right: 0.5rem;
+      }
+
+      .ai-available {
+        background-color: #28a745;
+      }
+
+      .ai-unavailable {
+        background-color: #dc3545;
+      }
+
+      .ai-checking {
+        background-color: #ffc107;
+        animation: pulse 1.5s infinite;
+      }
+
+      @keyframes pulse {
+        0%,
+        100% {
+          opacity: 1;
+        }
+        50% {
+          opacity: 0.5;
+        }
+      }
+
+      .progress-container {
+        margin: 1rem 0;
+        padding: 1rem;
+        background: #f8f9fa;
+        border-radius: 6px;
+        border: 1px solid #e9ecef;
+      }
+
+      .progress-label {
+        font-size: 0.875rem;
+        margin-bottom: 0.5rem;
+        color: #495057;
+      }
+
+      .batch-progress {
+        margin-bottom: 0.5rem;
+      }
+
+      .batch-stats {
+        display: flex;
+        justify-content: space-between;
+        font-size: 0.75rem;
+        color: #6c757d;
+      }
+
+      /* Enhanced button animations */
+      .btn {
+        transition: all 0.3s ease;
+      }
+
+      .btn-success {
+        animation: pulse-success 0.6s ease-in-out;
+      }
+
+      .btn-danger {
+        animation: pulse-error 0.6s ease-in-out;
+      }
+
+      .btn-warning {
+        animation: pulse-warning 0.3s ease-in-out infinite alternate;
+      }
+
+      @keyframes pulse-success {
+        0% {
+          transform: scale(1);
+        }
+        50% {
+          transform: scale(1.05);
+          background-color: #28a745;
+        }
+        100% {
+          transform: scale(1);
+        }
+      }
+
+      @keyframes pulse-error {
+        0% {
+          transform: scale(1);
+        }
+        50% {
+          transform: scale(1.05);
+          background-color: #dc3545;
+        }
+        100% {
+          transform: scale(1);
+        }
+      }
+
+      @keyframes pulse-warning {
+        0% {
+          opacity: 0.8;
+        }
+        100% {
+          opacity: 1;
+        }
+      }
+
+      /* Enhanced notification styling */
+      .alert.position-fixed {
+        animation: slideInRight 0.4s ease-out;
+      }
+
+      .alert.position-fixed.show {
+        animation: slideInRight 0.4s ease-out;
+      }
+
+      @keyframes slideInRight {
+        from {
+          opacity: 0;
+          transform: translateX(100%);
+        }
+        to {
+          opacity: 1;
+          transform: translateX(0);
+        }
+      }
+
+      /* Spinner animation for indexing state */
+      .spinner-grow-sm {
+        width: 0.75rem;
+        height: 0.75rem;
       }
 
       /* Enhanced Question Styling */
@@ -389,11 +558,7 @@
           </div>
         </div>
         <div class="card-body">
-<<<<<<< HEAD
-          <!-- Unified Mode Selection -->
-=======
           <!-- Mode Selection -->
->>>>>>> acd7f6d0
           <div class="mb-3">
             <label for="extractionMode" class="form-label text-muted">
               <i class="bi bi-gear"></i> Extraction Mode
