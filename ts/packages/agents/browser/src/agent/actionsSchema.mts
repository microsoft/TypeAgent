// Copyright (c) Microsoft Corporation.
// Licensed under the MIT License.

export type BrowserActions =
    | OpenWebPage
    | CloseWebPage
    | GoBack
    | GoForward
    | ScrollDown
    | ScrollUp
    | FollowLinkByText
    | FollowLinkByPosition
    | Search
    | ReadPageContent
    | StopReadPageContent
    | ZoomIn
    | ZoomOut
    | ZoomReset
    | CaptureScreenshot
    | ReloadPage
    | ImportWebsiteData
    | ImportHtmlFolder
    | GetWebsiteStats
    | SearchWebMemories;

export type WebPage = string;
export type BrowserEntities = WebPage;

// show/open/display web page in the current view.
export type OpenWebPage = {
    actionName: "openWebPage";
    parameters: {
        // Name or description of the site to search for and open
        // Do NOT put URL here unless the user request specified the URL.
        site:
            | "paleobiodb"
            | "crossword"
            | "commerce"
            | "montage"
            | "markdown"
            | "planViewer"
            | "turtleGraphics"
            | WebPage;
    };
};

// Close the current web site view
export type CloseWebPage = {
    actionName: "closeWebPage";
};

export type Search = {
    actionName: "search";
    parameters: {
        query?: string;
    };
};

export type GoBack = {
    actionName: "goBack";
};

export type GoForward = {
    actionName: "goForward";
};

export type ScrollDown = {
    actionName: "scrollDown";
};

export type ScrollUp = {
    actionName: "scrollUp";
};

// follow a link on the page to open a related page or article
// Example:
//  user: Open the Haiti link
//  agent: {
//     "actionName": "followLinkByText",
//     "parameters": {
//        "keywords": "Haiti"
//     }
//  }
export type FollowLinkByText = {
    actionName: "followLinkByText";
    parameters: {
        keywords: string; // text that shows up as part of the link. Remove filler words such as "the", "article", "link","page" etc.
        openInNewTab?: boolean;
    };
};

export type FollowLinkByPosition = {
    actionName: "followLinkByPosition";
    parameters: {
        position: number;
        openInNewTab?: boolean;
    };
};

export type ZoomIn = {
    actionName: "zoomIn";
};

export type ZoomOut = {
    actionName: "zoomOut";
};

export type ZoomReset = {
    actionName: "zoomReset";
};

export type ReadPageContent = {
    actionName: "readPage";
};

export type StopReadPageContent = {
    actionName: "stopReadPage";
};

export type CaptureScreenshot = {
    actionName: "captureScreenshot";
};

export type ReloadPage = {
    actionName: "reloadPage";
};

// Import website data from browser history, bookmarks, or reading list
export type ImportWebsiteData = {
    actionName: "importWebsiteData";
    parameters: {
        // Which browser to import from
        source: "chrome" | "edge";
        // What type of data to import
        type: "history" | "bookmarks";
        // Maximum number of items to import
        limit?: number;
        // How many days back to import (for history)
        days?: number;
        // Specific bookmark folder to import (for bookmarks)
        folder?: string;
<<<<<<< HEAD
        // Unified extraction mode
=======
        // extraction mode
>>>>>>> acd7f6d0
        mode?: "basic" | "content" | "actions" | "full";
        maxConcurrent?: number;
        contentTimeout?: number;
    };
};

// Import HTML files from local folder path
export type ImportHtmlFolder = {
    actionName: "importHtmlFolder";
    parameters: {
        // Folder path containing HTML files
        folderPath: string;
        // Import options
        options?: {
<<<<<<< HEAD
            // Unified extraction mode
=======
            // extraction mode
>>>>>>> acd7f6d0
            mode?: "basic" | "content" | "actions" | "full";
            preserveStructure?: boolean;
            // Folder-specific options
            recursive?: boolean;
            fileTypes?: string[];
            limit?: number;
            maxFileSize?: number;
            skipHidden?: boolean;
        };
        // Import tracking ID
        importId: string;
    };
};



// Get statistics about imported website data
export type GetWebsiteStats = {
    actionName: "getWebsiteStats";
    parameters?: {
        // Group stats by domain, pageType, or source
        groupBy?: "domain" | "pageType" | "source";
        // Limit number of groups returned
        limit?: number;
    };
};

// Search web memories (unified search replacing queryWebKnowledge and searchWebsites)
export type SearchWebMemories = {
    actionName: "searchWebMemories";
    parameters: {
        query: string;
        searchScope?: "current_page" | "all_indexed";
        
        // Discovery filters
        domain?: string;
        pageType?: string; 
        source?: "bookmark" | "history";
        temporalSort?: "ascend" | "descend" | "none";
        frequencySort?: "ascend" | "descend" | "none";
        
        // Search configuration
        limit?: number;
        minScore?: number;
        exactMatch?: boolean;
        
        // Processing options (consumer controls cost)
        generateAnswer?: boolean;           // Default: true
        includeRelatedEntities?: boolean;   // Default: true  
        includeRelationships?: boolean;     // Default: false (expensive)
        enableAdvancedSearch?: boolean;     // Use advanced patterns
        
        // Advanced options
        knowledgeTopK?: number;
        chunking?: boolean;
        fastStop?: boolean;
        combineAnswers?: boolean;
        choices?: string;  // Multiple choice (semicolon separated)
        debug?: boolean;
    };
};<|MERGE_RESOLUTION|>--- conflicted
+++ resolved
@@ -139,11 +139,7 @@
         days?: number;
         // Specific bookmark folder to import (for bookmarks)
         folder?: string;
-<<<<<<< HEAD
-        // Unified extraction mode
-=======
         // extraction mode
->>>>>>> acd7f6d0
         mode?: "basic" | "content" | "actions" | "full";
         maxConcurrent?: number;
         contentTimeout?: number;
@@ -158,11 +154,7 @@
         folderPath: string;
         // Import options
         options?: {
-<<<<<<< HEAD
-            // Unified extraction mode
-=======
             // extraction mode
->>>>>>> acd7f6d0
             mode?: "basic" | "content" | "actions" | "full";
             preserveStructure?: boolean;
             // Folder-specific options
