--- conflicted
+++ resolved
@@ -6,6 +6,7 @@
 import { searchByEntities } from "../../searchWebMemories.mjs";
 import { GraphCache, TopicGraphCache } from "../types/knowledgeTypes.mjs";
 import { calculateTopicImportance } from "../utils/topicMetricsCalculator.mjs";
+import { getPerformanceTracker } from "../utils/performanceInstrumentation.mjs";
 import { getPerformanceTracker } from "../utils/performanceInstrumentation.mjs";
 import registerDebug from "debug";
 
@@ -1264,11 +1265,7 @@
             );
             const topicIds = topics.map((t: any) => t.topicId);
 
-<<<<<<< HEAD
-            // OPTIMIZATION: Single batch query instead of N individual queries
-=======
             // Single batch query instead of N individual queries
->>>>>>> cd27fa54
             const allEntityRelations =
                 websiteCollection.topicEntityRelations.getEntitiesForTopics(
                     topicIds,
@@ -1317,11 +1314,7 @@
             const topicIds = new Set(topics.map((t: any) => t.topicId));
             const topicIdsArray = Array.from(topicIds);
 
-<<<<<<< HEAD
-            // SUPER OPTIMIZATION: Use optimized query that filters at database level
-=======
             // Use optimized query that filters at database level
->>>>>>> cd27fa54
             const allRels =
                 websiteCollection.topicRelationships.getRelationshipsForTopicsOptimized(
                     topicIdsArray,
@@ -2780,7 +2773,6 @@
             error: error instanceof Error ? error.message : "Unknown error",
         };
     }
-<<<<<<< HEAD
 }
 
 // ============================================================================
@@ -3121,6 +3113,4 @@
         const match = url.match(/^https?:\/\/([^\/]+)/);
         return match ? match[1] : url;
     }
-=======
->>>>>>> cd27fa54
 }