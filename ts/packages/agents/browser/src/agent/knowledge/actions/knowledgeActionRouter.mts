--- conflicted
+++ resolved
@@ -39,10 +39,7 @@
     getTopicViewportNeighborhood,
     getTopicMetrics,
     getUrlContentBreakdown,
-<<<<<<< HEAD
-=======
     getTopicTimelines,
->>>>>>> 4826ffd7
 } from "./graphActions.mjs";
 import {
     checkAIModelStatus,
@@ -115,11 +112,8 @@
             return await getTopicMetrics(parameters, context);
         case "getUrlContentBreakdown":
             return await getUrlContentBreakdown(parameters, context);
-<<<<<<< HEAD
-=======
         case "getTopicTimelines":
             return await getTopicTimelines(parameters, context);
->>>>>>> 4826ffd7
 
         // Query Actions
         case "getRecentKnowledgeItems":
