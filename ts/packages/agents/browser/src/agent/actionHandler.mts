--- conflicted
+++ resolved
@@ -67,12 +67,8 @@
 import { BrowserControl } from "./interface.mjs";
 
 import * as website from "website-memory";
-<<<<<<< HEAD
 import { bingWithGrounding, openai, TextEmbeddingModel, urlResolver } from "aiclient";
-=======
-import { openai, TextEmbeddingModel } from "aiclient";
 import { createExternalBrowserClient } from "./rpc/externalBrowserControlClient.mjs";
->>>>>>> 07b0eda6
 
 const debug = registerDebug("typeagent:browser:action");
 
@@ -373,155 +369,6 @@
     }
 }
 
-<<<<<<< HEAD
-=======
-let groundingConfig: bingWithGrounding.ApiSettings | undefined;
-async function resolveURLWithSearch(site: string): Promise<string | undefined> {
-    if (!groundingConfig) {
-        groundingConfig = bingWithGrounding.apiSettingsFromEnv();
-    }
-
-    let retVal: string = site;
-    const project = new AIProjectClient(
-        groundingConfig.endpoint!,
-        new DefaultAzureCredential(),
-    );
-
-    const agent = await ensureAgent(groundingConfig, project);
-
-    if (!agent) {
-        throw new Error(
-            "No agent found for Bing with Grounding. Please check your configuration.",
-        );
-    }
-
-    try {
-        const thread = await project.agents.threads.create();
-
-        // the question that needs answering
-        await project.agents.messages.create(thread.id, "user", site);
-
-        // Create run
-        const run = await project.agents.runs.createAndPoll(
-            thread.id,
-            agent.id,
-            {
-                pollingOptions: {
-                    intervalInMs: 500,
-                },
-                onResponse: (response): void => {
-                    debug(`Received response with status: ${response.status}`);
-                },
-            },
-        );
-
-        const msgs: ThreadMessage[] = [];
-        if (run.status === "completed") {
-            if (run.completedAt) {
-                // Retrieve messages
-                const messages = await project.agents.messages.list(thread.id, {
-                    order: "asc",
-                });
-
-                // accumulate assistant messages
-                for await (const m of messages) {
-                    if (m.role === "assistant") {
-                        // TODO: handle multi-modal content
-                        const content: MessageContentUnion | undefined =
-                            m.content.find(
-                                (c) => c.type === "text" && "text" in c,
-                            );
-                        if (content) {
-                            msgs.push(m);
-                            let txt: string = (content as any).text
-                                .value as string;
-                            txt = txt
-                                .replaceAll("```json", "")
-                                .replaceAll("```", "");
-                            const url = JSON.parse(txt) as urlResolutionAction;
-                            retVal = url.url;
-                        }
-                    }
-                }
-            }
-        }
-
-        // delete the thread we just created since we are currently one and done
-        project.agents.threads.delete(thread.id);
-    } catch (e) {
-        debug(`Error resolving URL with search: ${e}`);
-    }
-
-    // return assistant messages
-    return retVal;
-}
-
-/*
- * Attempts to retrive the URL resolution agent from the AI project and creates it if necessary
- */
-async function ensureAgent(
-    groundingConfig: bingWithGrounding.ApiSettings,
-    project: AIProjectClient,
-): Promise<Agent | undefined> {
-    try {
-        return await project.agents.getAgent(
-            groundingConfig.urlResolutionAgentId!,
-        );
-    } catch (e) {
-        return await createAgent(groundingConfig, project);
-    }
-}
-
-async function createAgent(
-    groundingConfig: bingWithGrounding.ApiSettings,
-    project: AIProjectClient,
-): Promise<Agent> {
-    try {
-        // connection id is in the format: /subscriptions/<SUBSCRIPTION ID>/resourceGroups/<RESOURCE GROUP>/providers/Microsoft.CognitiveServices/accounts/<AI FOUNDRY RESOURCE>/projects/typeagent-test-agent/connections/<CONNECTION NAME>>
-        const bingTool = ToolUtility.createBingGroundingTool([
-            {
-                connectionId: groundingConfig.connectionId!,
-            },
-        ]);
-
-        // try to create the agent
-        return await project.agents.createAgent("gpt-4o", {
-            name: "TypeAgent_URLResolverAgent",
-            description: "Auto created URL Resolution Agent",
-            instructions: `
-You are an agent that translates user requests in conjunction with search results to URLs.  If the page does not exist just return an empty URL. Do not make up URLs.
-
-Respond strictly with JSON. The JSON should be compatible with the TypeScript type Response from the following:
-
-interface Response {
-    originalRequest: string;
-    url: string;
-    urlsEvaluated: string[];
-    explanation: string;
-    bingSearchQuery: string;
-}`,
-            tools: [bingTool.definition],
-        });
-    } catch (e) {
-        debug(`Error creating agent: ${e}`);
-        throw e;
-    }
-}
-
-function getBrowserControl(context: ActionContext<BrowserActionContext>) {
-    const agentContext = context.sessionContext.agentContext;
-    const browserControl = agentContext.useExternalBrowserControl
-        ? agentContext.externalBrowserControl
-        : agentContext.clientBrowserControl;
-    if (!browserControl) {
-        throw new Error(
-            `${agentContext.externalBrowserControl ? "External" : "Client"} browser control is not available.`,
-        );
-    }
-    return browserControl;
-}
-
->>>>>>> 07b0eda6
 async function openWebPage(
     context: ActionContext<BrowserActionContext>,
     action: TypeAgentAction<OpenWebPage>,
