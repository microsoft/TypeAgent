--- conflicted
+++ resolved
@@ -67,9 +67,6 @@
 import { ShoppingActions } from "./commerce/schema/userActions.mjs";
 import { SchemaDiscoveryActions } from "./discovery/schema/discoveryActions.mjs";
 import { ExternalBrowserActions } from "./externalBrowserActionSchema.mjs";
-<<<<<<< HEAD
-import { BrowserControl } from "./browserControl.mjs";
-=======
 import { BrowserControl } from "../common/browserControl.mjs";
 import { bingWithGrounding } from "aiclient";
 import { AIProjectClient } from "@azure/ai-projects";
@@ -80,7 +77,6 @@
     ThreadMessage,
     ToolUtility,
 } from "@azure/ai-agents";
->>>>>>> af112870
 import * as website from "website-memory";
 import { openai, TextEmbeddingModel } from "aiclient";
 import { urlResolver, bingWithGrounding } from "azure-ai-foundry";
@@ -116,6 +112,14 @@
     viewProcess?: ChildProcess | undefined;
     localHostPort: number;
 };
+
+export interface urlResolutionAction {
+    originalRequest: string;
+    url: string;
+    urlsEvaluated: string[];
+    explanation: string;
+    bingSearchQuery: string;
+}
 
 async function initializeBrowserContext(
     settings?: AppAgentInitSettings,
