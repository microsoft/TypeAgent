// Copyright (c) Microsoft Corporation.
// Licensed under the MIT License.

import { createWebSocket } from "common-utils/ws";
import { WebSocket } from "ws";
import {
    ActionContext,
    ActionResult,
    AppAgent,
    AppAgentEvent,
    AppAgentInitSettings,
    ParsedCommandParams,
    ResolveEntityResult,
    SessionContext,
    TypeAgentAction,
} from "@typeagent/agent-sdk";
import { createActionResult } from "@typeagent/agent-sdk/helpers/action";
import {
    displayError,
    displayStatus,
    displaySuccess,
} from "@typeagent/agent-sdk/helpers/display";
import { Crossword } from "./crossword/schema/pageSchema.mjs";
import {
    getBoardSchema,
    handleCrosswordAction,
} from "./crossword/actionHandler.mjs";

import { BrowserConnector } from "./browserConnector.mjs";
import { handleCommerceAction } from "./commerce/actionHandler.mjs";
import { TabTitleIndex, createTabTitleIndex } from "./tabTitleIndex.mjs";
import { ChildProcess, fork } from "child_process";
import { fileURLToPath } from "node:url";
import path from "node:path";

import {
    CommandHandler,
    CommandHandlerNoParams,
    CommandHandlerTable,
    getCommandInterface,
} from "@typeagent/agent-sdk/helpers/command";

import registerDebug from "debug";

// import { handleInstacartAction } from "./instacart/actionHandler.mjs";
import { handleInstacartAction } from "./instacart/planHandler.mjs";

import {
    loadAllowDynamicAgentDomains,
    processWebAgentMessage,
    WebAgentChannels,
} from "./webTypeAgent.mjs";
import { isWebAgentMessage } from "../common/webAgentMessageTypes.mjs";
import { handleSchemaDiscoveryAction } from "./discovery/actionHandler.mjs";
import { BrowserActions, OpenWebPage } from "./actionsSchema.mjs";
import {
    resolveURLWithHistory,
    importWebsiteData,
    searchWebsites,
    getWebsiteStats,
} from "./websiteMemory.mjs";
import { CrosswordActions } from "./crossword/schema/userActions.mjs";
import { InstacartActions } from "./instacart/schema/userActions.mjs";
import { ShoppingActions } from "./commerce/schema/userActions.mjs";
import { SchemaDiscoveryActions } from "./discovery/schema/discoveryActions.mjs";
import { ExternalBrowserActions } from "./externalBrowserActionSchema.mjs";
<<<<<<< HEAD
import { BrowserControl } from "./interface.mjs";

=======
import { BrowserControl } from "./browserControl.mjs";
import { bingWithGrounding } from "aiclient";
import { AIProjectClient } from "@azure/ai-projects";
import { DefaultAzureCredential } from "@azure/identity";
import {
    Agent,
    MessageContentUnion,
    ThreadMessage,
    ToolUtility,
} from "@azure/ai-agents";
>>>>>>> 17f25ffb
import * as website from "website-memory";
import {
    bingWithGrounding,
    openai,
    TextEmbeddingModel,
    urlResolver,
} from "aiclient";
import { createExternalBrowserClient } from "./rpc/externalBrowserControlClient.mjs";

const debug = registerDebug("typeagent:browser:action");
const debugWebSocket = registerDebug("typeagent:browser:ws");

export function instantiate(): AppAgent {
    return {
        initializeAgentContext: initializeBrowserContext,
        updateAgentContext: updateBrowserContext,
        executeAction: executeBrowserAction,
        resolveEntity,
        ...getCommandInterface(handlers),
    };
}

export type BrowserActionContext = {
    clientBrowserControl?: BrowserControl | undefined;
    externalBrowserControl?: BrowserControl | undefined;
    useExternalBrowserControl: boolean;
    webSocket?: WebSocket | undefined;
    webAgentChannels?: WebAgentChannels | undefined;
    crossWordState?: Crossword | undefined;
    browserConnector?: BrowserConnector | undefined;
    browserProcess?: ChildProcess | undefined;
    tabTitleIndex?: TabTitleIndex | undefined;
    allowDynamicAgentDomains?: string[];
    websiteCollection?: website.WebsiteCollection | undefined;
    fuzzyMatchingModel?: TextEmbeddingModel | undefined;
    index: website.IndexData | undefined;
};

async function initializeBrowserContext(
    settings?: AppAgentInitSettings,
): Promise<BrowserActionContext> {
    const clientBrowserControl = settings?.options as
        | BrowserControl
        | undefined;
    return {
        clientBrowserControl,
        useExternalBrowserControl: clientBrowserControl === undefined,
        index: undefined,
    };
}

async function updateBrowserContext(
    enable: boolean,
    context: SessionContext<BrowserActionContext>,
    schemaName: string,
): Promise<void> {
    if (schemaName !== "browser") {
        // REVIEW: ignore sub-translator updates.
        return;
    }
    if (enable) {
        await loadAllowDynamicAgentDomains(context);
        if (!context.agentContext.tabTitleIndex) {
            context.agentContext.tabTitleIndex = createTabTitleIndex();
        }

        // Load the website index from disk
        if (!context.agentContext.websiteCollection) {
            const websiteIndexes = await context.indexes("website");

            if (websiteIndexes.length > 0) {
                context.agentContext.index = websiteIndexes[0];
                context.agentContext.websiteCollection =
                    await website.WebsiteCollection.readFromFile(
                        websiteIndexes[0].path,
                        "index",
                    );
                debug(
                    `Loaded website index with ${context.agentContext.websiteCollection?.messages.length || 0} websites`,
                );
            } else {
                debug(
                    "Unable to load website index, please create one using the @index command or import website data.",
                );
                // Create empty collection as fallback
                context.agentContext.websiteCollection =
                    new website.WebsiteCollection();
            }
        }

        // Initialize fuzzy matching model for website search
        if (!context.agentContext.fuzzyMatchingModel) {
            context.agentContext.fuzzyMatchingModel =
                openai.createEmbeddingModel();
        }

        if (context.agentContext.webSocket?.readyState === WebSocket.OPEN) {
            return;
        }

        const webSocket = await createWebSocket("browser", "dispatcher");
        if (webSocket) {
            context.agentContext.webSocket = webSocket;
            const browserControls = createExternalBrowserClient(webSocket);
            context.agentContext.externalBrowserControl = browserControls;
            context.agentContext.browserConnector = new BrowserConnector(
                context,
            );

            webSocket.onclose = (event: object) => {
                debugWebSocket("Browser webSocket connection closed.");
                context.agentContext.webSocket = undefined;
            };
            webSocket.addEventListener("message", async (event: any) => {
                const text = event.data.toString();
                const data = JSON.parse(text);
                debugWebSocket(`Received message from browser: ${text}`);
                if (isWebAgentMessage(data)) {
                    await processWebAgentMessage(data, context);
                    return;
                }

                if (data.error) {
                    console.error(data.error);
                    // TODO: Handle the case where no clients were found. Prompt the user
                    //       to launch inline browser or run automation in the headless browser.
                    return;
                }

                if (data.method) {
                    switch (data.method) {
                        case "enableSiteTranslator": {
                            const targetTranslator = data.params.translator;
                            if (targetTranslator == "browser.crossword") {
                                // initialize crossword state
                                browserControls.setAgentStatus(
                                    true,
                                    `Initializing ${targetTranslator}`,
                                );
                                try {
                                    context.agentContext.crossWordState =
                                        await getBoardSchema(context);

                                    browserControls.setAgentStatus(
                                        false,
                                        `Finished initializing ${targetTranslator}`,
                                    );
                                } catch (e) {
                                    browserControls.setAgentStatus(
                                        false,
                                        `Failed to initialize ${targetTranslator}`,
                                    );
                                }

                                if (context.agentContext.crossWordState) {
                                    context.notify(
                                        AppAgentEvent.Info,
                                        "Crossword board initialized.",
                                    );
                                } else {
                                    context.notify(
                                        AppAgentEvent.Error,
                                        "Crossword board initialization failed.",
                                    );
                                }
                            }
                            await context.toggleTransientAgent(
                                targetTranslator,
                                true,
                            );
                            break;
                        }
                        case "disableSiteTranslator": {
                            const targetTranslator = data.params.translator;
                            await context.toggleTransientAgent(
                                targetTranslator,
                                false,
                            );
                            break;
                        }
                        case "addTabIdToIndex":
                        case "deleteTabIdFromIndex":
                        case "getTabIdFromIndex":
                        case "resetTabIdToIndex": {
                            await handleTabIndexActions(
                                {
                                    actionName: data.method,
                                    parameters: data.params,
                                },
                                context,
                                data.id,
                            );
                            break;
                        }

                        case "detectPageActions":
                        case "registerPageDynamicAgent":
                        case "getIntentFromRecording": {
                            const discoveryResult =
                                await handleSchemaDiscoveryAction(
                                    {
                                        actionName: data.method,
                                        parameters: data.params,
                                    },
                                    context,
                                );

                            webSocket.send(
                                JSON.stringify({
                                    id: data.id,
                                    result: discoveryResult.data,
                                }),
                            );
                        }
                    }
                }
            });
        }
    } else {
        const webSocket = context.agentContext.webSocket;
        if (webSocket) {
            webSocket.onclose = null;
            webSocket.close();
        }

        context.agentContext.webSocket = undefined;

        // shut down service
        if (context.agentContext.browserProcess) {
            context.agentContext.browserProcess.kill();
        }
    }
}

async function resolveEntity(
    type: string,
    name: string,
    context: SessionContext<BrowserActionContext>,
): Promise<ResolveEntityResult | undefined> {
    if (type === "WebPage") {
        try {
            const url = await resolveWebPage(context, name);
            if (url) {
                return {
                    match: "exact",
                    entities: [
                        {
                            name,
                            type: ["WebPage"],
                            uniqueId: url,
                        },
                    ],
                };
            }
        } catch {}
    }
    return undefined;
}

async function resolveWebPage(
    context: SessionContext<BrowserActionContext>,
    site: string,
): Promise<string> {
    debug(`Resolving site '${site}'`);

    switch (site.toLowerCase()) {
        case "paleobiodb":
            return "https://paleobiodb.org/navigator/";

        case "crossword":
            return "https://aka.ms/typeagent/sample-crossword";

        case "commerce":
            return "https://www.target.com/";

        case "turtlegraphics":
            return "http://localhost:9000/";
        default:
            if (URL.canParse(site)) {
                // if the site is a valid URL, return it directly
                debug(`Site is a valid URL: ${site}`);
                return site;
            }

            try {
                // get local agent
                const port = await context.getSharedLocalHostPort(site);

                if (port !== undefined) {
                    debug(`Resolved local site on PORT ${port}`);
                    return `http://localhost:${port}`;
                }
            } catch (e) {
                debug(`Unable to find local host port for '${site}. ${e}'`);
            }

            // try to resolve URL using website visit history first
            const historyUrl = await resolveURLWithHistory(context, site);
            if (historyUrl) {
                debug(`Resolved URL from history: ${historyUrl}`);
                return historyUrl;
            }

            // try to resolve URL using LLM + internet search
            const url = await urlResolver.resolveURLWithSearch(
                site,
                bingWithGrounding.apiSettingsFromEnv(),
            );

            if (url) {
                return url;
            }

            // can't get a URL
            throw new Error(`Unable to find a URL for: '${site}'`);
    }
}

export function getActionBrowserControl(
    actionContext: ActionContext<BrowserActionContext>,
) {
    return getBrowserControl(actionContext.sessionContext.agentContext);
}
export function getSessionBrowserControl(
    sessionContext: SessionContext<BrowserActionContext>,
) {
    return getBrowserControl(sessionContext.agentContext);
}

export function getBrowserControl(agentContext: BrowserActionContext) {
    const browserControl = agentContext.useExternalBrowserControl
        ? agentContext.externalBrowserControl
        : agentContext.clientBrowserControl;
    if (!browserControl) {
        throw new Error(
            `${agentContext.externalBrowserControl ? "External" : "Client"} browser control is not available.`,
        );
    }
    return browserControl;
}

async function openWebPage(
    context: ActionContext<BrowserActionContext>,
    action: TypeAgentAction<OpenWebPage>,
) {
    const browserControl = getActionBrowserControl(context);

    displayStatus(`Opening web page for ${action.parameters.site}.`, context);
    const siteEntity = action.entities?.site;
    const url =
        siteEntity?.type[0] === "WebPage"
            ? siteEntity.uniqueId!
            : await resolveWebPage(
                  context.sessionContext,
                  action.parameters.site,
              );

    if (url !== action.parameters.site) {
        displayStatus(
            `Opening web page for ${action.parameters.site} at ${url}.`,
            context,
        );
    }
    await browserControl.openWebPage(url);
    const result = createActionResult("Web page opened successfully.");

    result.activityContext = {
        activityName: "browsingWebPage",
        description: "Browsing a web page",
        state: {
            site: siteEntity?.name,
        },
        activityEndAction: {
            actionName: "closeWebPage",
        },
    };
    return result;
}

async function closeWebPage(context: ActionContext<BrowserActionContext>) {
    const browserControl = getActionBrowserControl(context);
    context.actionIO.setDisplay("Closing web page.");
    await browserControl.closeWebPage();
    const result = createActionResult("Web page closed successfully.");
    result.activityContext = null; // clear the activity context.
    return result;
}

async function executeBrowserAction(
    action:
        | TypeAgentAction<BrowserActions, "browser">
        | TypeAgentAction<ExternalBrowserActions, "browser.external">
        | TypeAgentAction<CrosswordActions, "browser.crossword">
        | TypeAgentAction<ShoppingActions, "browser.commerce">
        | TypeAgentAction<InstacartActions, "browser.instacart">
        | TypeAgentAction<SchemaDiscoveryActions, "browser.actionDiscovery">,

    context: ActionContext<BrowserActionContext>,
) {
    if (action.schemaName === "browser") {
        switch (action.actionName) {
            case "openWebPage":
                return openWebPage(context, action);
            case "closeWebPage":
                return closeWebPage(context);
            case "importWebsiteData":
                return importWebsiteData(context, action);
            case "searchWebsites":
                return searchWebsites(context, action);
            case "getWebsiteStats":
                return getWebsiteStats(context, action);
            case "goForward":
                await getActionBrowserControl(context).goForward();
                return;
            case "goBack":
                await getActionBrowserControl(context).goBack();
                return;
            case "reloadPage":
                // REVIEW: do we need to clear page schema?
                await getActionBrowserControl(context).reload();
                return;
            case "scrollUp":
                await getActionBrowserControl(context).scrollUp();
                return;
            case "scrollDown":
                await getActionBrowserControl(context).scrollDown();
                return;
        }
    }
    const webSocketEndpoint = context.sessionContext.agentContext.webSocket;
    const connector = context.sessionContext.agentContext.browserConnector;
    if (webSocketEndpoint) {
        try {
            context.actionIO.setDisplay("Running remote action.");

            let schemaName = "browser";
            if (action.schemaName === "browser.crossword") {
                const crosswordResult = await handleCrosswordAction(
                    action,
                    context.sessionContext,
                );
                return createActionResult(crosswordResult);
            } else if (action.schemaName === "browser.commerce") {
                const commerceResult = await handleCommerceAction(
                    action,
                    context,
                );
                if (commerceResult !== undefined) {
                    if (commerceResult instanceof String) {
                        return createActionResult(
                            commerceResult as unknown as string,
                        );
                    } else {
                        return commerceResult as ActionResult;
                    }
                }
            } else if (action.schemaName === "browser.instacart") {
                const instacartResult = await handleInstacartAction(
                    action,
                    context.sessionContext,
                );

                return createActionResult(
                    instacartResult.displayText,
                    undefined,
                    instacartResult.entities,
                );

                // return createActionResult(instacartResult);
            } else if (action.schemaName === "browser.actionDiscovery") {
                const discoveryResult = await handleSchemaDiscoveryAction(
                    action,
                    context.sessionContext,
                );

                return createActionResult(discoveryResult.displayText);
            }

            await connector?.sendActionToBrowser(action, schemaName);
        } catch (ex: any) {
            if (ex instanceof Error) {
                console.error(ex);
            } else {
                console.error(JSON.stringify(ex));
            }

            throw new Error("Unable to contact browser backend.");
        }
    } else {
        throw new Error("No websocket connection.");
    }
    return undefined;
}

async function handleTabIndexActions(
    action: any,
    context: SessionContext<BrowserActionContext>,
    requestId: string | undefined,
) {
    const webSocketEndpoint = context.agentContext.webSocket;
    const tabTitleIndex = context.agentContext.tabTitleIndex;

    if (webSocketEndpoint && tabTitleIndex) {
        try {
            const actionName =
                action.actionName ?? action.fullActionName.split(".").at(-1);
            let responseBody;

            switch (actionName) {
                case "getTabIdFromIndex": {
                    const matchedTabs = await tabTitleIndex.search(
                        action.parameters.query,
                        1,
                    );
                    let foundId = -1;
                    if (matchedTabs && matchedTabs.length > 0) {
                        foundId = matchedTabs[0].item.value;
                    }
                    responseBody = foundId;
                    break;
                }
                case "addTabIdToIndex": {
                    await tabTitleIndex.addOrUpdate(
                        action.parameters.title,
                        action.parameters.id,
                    );
                    responseBody = "OK";
                    break;
                }
                case "deleteTabIdFromIndex": {
                    await tabTitleIndex.remove(action.parameters.id);
                    responseBody = "OK";
                    break;
                }
                case "resetTabIdToIndex": {
                    await tabTitleIndex.reset();
                    responseBody = "OK";
                    break;
                }
            }

            webSocketEndpoint.send(
                JSON.stringify({
                    id: requestId,
                    result: responseBody,
                }),
            );
        } catch (ex: any) {
            if (ex instanceof Error) {
                console.error(ex);
            } else {
                console.error(JSON.stringify(ex));
            }

            throw new Error("Unable to contact browser backend.");
        }
    } else {
        throw new Error("No websocket connection.");
    }
    return undefined;
}

export async function createAutomationBrowser(isVisible?: boolean) {
    let timeoutHandle: NodeJS.Timeout;

    const timeoutPromise = new Promise<undefined>((_resolve, reject) => {
        timeoutHandle = setTimeout(() => reject(undefined), 10000);
    });

    const hiddenWindowPromise = new Promise<ChildProcess | undefined>(
        (resolve, reject) => {
            try {
                const expressService = fileURLToPath(
                    new URL(
                        path.join("..", "./puppeteer/index.mjs"),
                        import.meta.url,
                    ),
                );

                const childProcess = fork(expressService, [
                    isVisible ? "true" : "false",
                ]);

                childProcess.on("message", function (message) {
                    if (message === "Success") {
                        resolve(childProcess);
                    } else if (message === "Failure") {
                        resolve(undefined);
                    }
                });

                childProcess.on("exit", (code) => {
                    debug("Browser instance exited with code:", code);
                });
            } catch (e: any) {
                console.error(e);
                resolve(undefined);
            }
        },
    );

    return Promise.race([hiddenWindowPromise, timeoutPromise]).then(
        (result) => {
            clearTimeout(timeoutHandle);
            return result;
        },
    );
}

class OpenStandaloneAutomationBrowserHandler implements CommandHandlerNoParams {
    public readonly description = "Open a standalone browser instance";
    public async run(context: ActionContext<BrowserActionContext>) {
        if (context.sessionContext.agentContext.browserProcess) {
            context.sessionContext.agentContext.browserProcess.kill();
        }
        context.sessionContext.agentContext.browserProcess =
            await createAutomationBrowser(true);
    }
}

class OpenHiddenAutomationBrowserHandler implements CommandHandlerNoParams {
    public readonly description = "Open a hidden/headless browser instance";
    public async run(context: ActionContext<BrowserActionContext>) {
        if (context.sessionContext.agentContext.browserProcess) {
            context.sessionContext.agentContext.browserProcess.kill();
        }
        context.sessionContext.agentContext.browserProcess =
            await createAutomationBrowser(false);
    }
}

class CloseBrowserHandler implements CommandHandlerNoParams {
    public readonly description = "Close the new Web Content view";
    public async run(context: ActionContext<BrowserActionContext>) {
        if (context.sessionContext.agentContext.browserProcess) {
            context.sessionContext.agentContext.browserProcess.kill();
        }
    }
}

class OpenWebPageHandler implements CommandHandler {
    public readonly description = "Show a new Web Content view";
    public readonly parameters = {
        args: {
            site: {
                description: "Alias or URL for the site of the open.",
            },
        },
    } as const;
    public async run(
        context: ActionContext<BrowserActionContext>,
        params: ParsedCommandParams<typeof this.parameters>,
    ) {
        const result = await openWebPage(context, {
            actionName: "openWebPage",
            schemaName: "browser",
            parameters: {
                site: params.args.site,
            },
        });
        if (result.error) {
            displayError(result.error, context);
            return;
        }
        context.actionIO.setDisplay(result.displayContent);
        // REVIEW: command doesn't set the activity context
    }
}

class CloseWebPageHandler implements CommandHandlerNoParams {
    public readonly description = "Close the new Web Content view";
    public async run(context: ActionContext<BrowserActionContext>) {
        const result = await closeWebPage(context);
        if (result.error) {
            displayError(result.error, context);
            return;
        }
        context.actionIO.setDisplay(result.displayContent);

        // REVIEW: command doesn't clear the activity context
    }
}

export const handlers: CommandHandlerTable = {
    description: "Browser App Agent Commands",
    commands: {
        auto: {
            description: "Run the browser automation",
            defaultSubCommand: "launch",
            commands: {
                launch: {
                    description: "Launch a browser session",
                    defaultSubCommand: "standalone",
                    commands: {
                        hidden: new OpenHiddenAutomationBrowserHandler(),
                        standalone:
                            new OpenStandaloneAutomationBrowserHandler(),
                    },
                },
                close: new CloseBrowserHandler(),
            },
        },

        open: new OpenWebPageHandler(),
        close: new CloseWebPageHandler(),
        external: {
            description: "Toggle external browser control",
            defaultSubCommand: "on",
            commands: {
                on: {
                    description: "Enable external browser control",
                    run: async (
                        context: ActionContext<BrowserActionContext>,
                    ) => {
                        const agentContext =
                            context.sessionContext.agentContext;
                        if (agentContext.externalBrowserControl === undefined) {
                            throw new Error(
                                "External browser control is not available.",
                            );
                        }
                        agentContext.useExternalBrowserControl = true;
                        displaySuccess(
                            "Using external browser control.",
                            context,
                        );
                    },
                },
                off: {
                    description: "Disable external browser control",
                    run: async (
                        context: ActionContext<BrowserActionContext>,
                    ) => {
                        const agentContext =
                            context.sessionContext.agentContext;
                        if (agentContext.clientBrowserControl === undefined) {
                            throw new Error(
                                "Client browser control is not available.",
                            );
                        }
                        agentContext.useExternalBrowserControl = false;
                        displaySuccess("Use client browser control.", context);
                    },
                },
            },
        },
    },
};<|MERGE_RESOLUTION|>--- conflicted
+++ resolved
@@ -64,10 +64,6 @@
 import { ShoppingActions } from "./commerce/schema/userActions.mjs";
 import { SchemaDiscoveryActions } from "./discovery/schema/discoveryActions.mjs";
 import { ExternalBrowserActions } from "./externalBrowserActionSchema.mjs";
-<<<<<<< HEAD
-import { BrowserControl } from "./interface.mjs";
-
-=======
 import { BrowserControl } from "./browserControl.mjs";
 import { bingWithGrounding } from "aiclient";
 import { AIProjectClient } from "@azure/ai-projects";
@@ -78,7 +74,6 @@
     ThreadMessage,
     ToolUtility,
 } from "@azure/ai-agents";
->>>>>>> 17f25ffb
 import * as website from "website-memory";
 import {
     bingWithGrounding,
