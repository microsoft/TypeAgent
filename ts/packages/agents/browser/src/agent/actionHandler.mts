// Copyright (c) Microsoft Corporation.
// Licensed under the MIT License.

import { createWebSocket } from "common-utils/ws";
import { WebSocket } from "ws";
import {
    ActionContext,
    ActionIO,
    ActionResult,
    AppAgent,
    AppAgentEvent,
    AppAgentInitSettings,
    ParsedCommandParams,
    ResolveEntityResult,
    SessionContext,
    TypeAgentAction,
} from "@typeagent/agent-sdk";
import {
    createActionResult,
    createActionResultFromError,
    createActionResultFromHtmlDisplay,
    createActionResultFromMarkdownDisplay,
    createActionResultFromTextDisplay,
} from "@typeagent/agent-sdk/helpers/action";
import {
    displayError,
    displayStatus,
    displaySuccess,
    getMessage,
} from "@typeagent/agent-sdk/helpers/display";
import {
    getBoardSchema,
    handleCrosswordAction,
} from "./crossword/actionHandler.mjs";

import { BrowserConnector } from "./browserConnector.mjs";
import { handleCommerceAction } from "./commerce/actionHandler.mjs";
import { createTabTitleIndex } from "./tabTitleIndex.mjs";
import { ChildProcess, fork } from "child_process";
import { fileURLToPath } from "node:url";
import path from "node:path";
import fs, { readFileSync } from "node:fs";

import {
    CommandHandler,
    CommandHandlerNoParams,
    CommandHandlerTable,
    getCommandInterface,
} from "@typeagent/agent-sdk/helpers/command";

import registerDebug from "debug";

import { handleInstacartAction } from "./instacart/actionHandler.mjs";
import * as website from "website-memory";
import { handleKnowledgeAction } from "./knowledge/knowledgeHandler.mjs";
import {
    searchWebMemories,
    SearchWebMemoriesResponse,
    searchByEntities,
    searchByTopics,
    hybridSearch,
    generateWebSearchMarkdown,
} from "./searchWebMemories.mjs";

import {
    loadAllowDynamicAgentDomains,
    processWebAgentMessage,
} from "./webTypeAgent.mjs";
import { isWebAgentMessage } from "../common/webAgentMessageTypes.mjs";
import { handleSchemaDiscoveryAction } from "./discovery/actionHandler.mjs";
import {
    BrowserActions,
    OpenWebPage,
    OpenSearchResult,
    ChangeTabs,
    Search,
    DisabledBrowserActions,
} from "./actionsSchema.mjs";
import {
    resolveURLWithHistory,
    importWebsiteDataFromSession,
    importHtmlFolderFromSession,
    getWebsiteStats,
} from "./websiteMemory.mjs";
import { CrosswordActions } from "./crossword/schema/userActions.mjs";
import { InstacartActions } from "./instacart/schema/userActions.mjs";
import { ShoppingActions } from "./commerce/schema/userActions.mjs";
import { SchemaDiscoveryActions } from "./discovery/schema/discoveryActions.mjs";
import { ExternalBrowserActions } from "./externalBrowserActionSchema.mjs";
<<<<<<< HEAD
import { BrowserControl } from "../common/browserControl.mjs";
import { openai, TextEmbeddingModel } from "aiclient";
=======
import {
    BrowserControl,
    defaultSearchProviders,
} from "../common/browserControl.mjs";
import { openai } from "aiclient";
>>>>>>> 7e8add2f
import { urlResolver } from "azure-ai-foundry";
import { createExternalBrowserClient } from "./rpc/externalBrowserControlClient.mjs";
import { deleteCachedSchema } from "./crossword/cachedSchema.mjs";
import { getCrosswordCommandHandlerTable } from "./crossword/commandHandler.mjs";
import {
    SearchProviderCommandHandlerTable,
    SetCommandHandler,
} from "./searchProvider/searchProviderCommandHandlers.mjs";
import {
    BrowserActionContext,
    getActionBrowserControl,
    saveSettings,
} from "./browserActions.mjs";
import {
    ChunkChatResponse,
    generateAnswer,
    summarize,
    SummarizeResponse,
} from "typeagent";
import {
    LookupAndAnswerActions,
    LookupAndAnswerInternet,
} from "./lookupAndAnswerSchema.mjs";

const debug = registerDebug("typeagent:browser:action");
const debugWebSocket = registerDebug("typeagent:browser:ws");

export function instantiate(): AppAgent {
    return {
        initializeAgentContext: initializeBrowserContext,
        updateAgentContext: updateBrowserContext,
        executeAction: executeBrowserAction,
        resolveEntity,
        ...getCommandInterface(handlers),
    };
}

export interface urlResolutionAction {
    originalRequest: string;
    url: string;
    urlsEvaluated: string[];
    explanation: string;
    bingSearchQuery: string;
}

async function initializeBrowserContext(
    settings?: AppAgentInitSettings,
): Promise<BrowserActionContext> {
    const clientBrowserControl = settings?.options as
        | BrowserControl
        | undefined;

    const localHostPort = settings?.localHostPort;
    if (localHostPort === undefined) {
        throw new Error("Local view port not assigned.");
    }

    return {
        clientBrowserControl,
        useExternalBrowserControl: clientBrowserControl === undefined,
        index: undefined,
        localHostPort,
        macrosStore: undefined, // Will be initialized in updateBrowserContext
        resolverSettings: {
            searchResolver: true,
            keywordResolver: true,
            wikipediaResolver: true,
            historyResolver: false,
        },
        searchProviders: defaultSearchProviders,
        activeSearchProvider: defaultSearchProviders[0],
    };
}

async function updateBrowserContext(
    enable: boolean,
    context: SessionContext<BrowserActionContext>,
    schemaName: string,
): Promise<void> {
    if (schemaName !== "browser") {
        // REVIEW: ignore sub-translator updates.
        return;
    }
    if (enable) {
        await loadAllowDynamicAgentDomains(context);
        if (!context.agentContext.tabTitleIndex) {
            context.agentContext.tabTitleIndex = createTabTitleIndex();
        }

        // Initialize MacroStore
        if (!context.agentContext.macrosStore && context.sessionStorage) {
            try {
                const { MacroStore } = await import("./storage/index.mjs");
                context.agentContext.macrosStore = new MacroStore(
                    context.sessionStorage,
                );
                await context.agentContext.macrosStore.initialize();
                debug("ActionsStore initialized successfully");
            } catch (error) {
                debug("Failed to initialize ActionsStore:", error);
                // Continue without ActionsStore - will fall back to legacy storage
            }
        }

        // Load the website index from disk
        if (!context.agentContext.websiteCollection) {
            await initializeWebsiteIndex(context);
        }

        // Initialize fuzzy matching model for website search
        if (!context.agentContext.fuzzyMatchingModel) {
            context.agentContext.fuzzyMatchingModel =
                openai.createEmbeddingModel();
        }

        if (!context.agentContext.viewProcess) {
            context.agentContext.viewProcess =
                await createViewServiceHost(context);
        }

        if (context.agentContext.webSocket?.readyState === WebSocket.OPEN) {
            return;
        }

        const webSocket = await createWebSocket("browser", "dispatcher");
        if (webSocket) {
            context.agentContext.webSocket = webSocket;
            const browserControls = createExternalBrowserClient(webSocket);
            context.agentContext.externalBrowserControl = browserControls;
            context.agentContext.browserConnector = new BrowserConnector(
                webSocket,
                browserControls,
            );

            webSocket.onclose = (event: object) => {
                debugWebSocket("Browser webSocket connection closed.");
                context.agentContext.webSocket = undefined;
            };
            webSocket.addEventListener("message", async (event: any) => {
                const text = event.data.toString();
                const data = JSON.parse(text);
                debugWebSocket(`Received message from browser: ${text}`);
                if (isWebAgentMessage(data)) {
                    await processWebAgentMessage(data, context);
                    return;
                }

                if (data.error) {
                    console.error(data.error);
                    throw new Error(data.error);
                }

                if (data.method) {
                    await processBrowserAgentMessage(
                        data,
                        browserControls,
                        context,
                        webSocket,
                    );
                }
            });
        }

        // rehydrate cached settings
        const sessionDir: string | undefined =
            await getSessionFolderPath(context);
        const contents: string = await readFileSync(
            path.join(sessionDir!, "settings.json"),
            "utf-8",
        );

        if (contents.length > 0) {
            const config = JSON.parse(contents);

            // resolver settings
            context.agentContext.resolverSettings.searchResolver =
                config.resolverSettings.searchResolver;
            context.agentContext.resolverSettings.keywordResolver =
                config.resolverSettings.keywordResolver;
            context.agentContext.resolverSettings.wikipediaResolver =
                config.resolverSettings.wikipediaResolver;
            context.agentContext.resolverSettings.historyResolver =
                config.resolverSettings.historyResolver;

            // search provider settings
            context.agentContext.searchProviders =
                config.searchProviders || defaultSearchProviders;
            context.agentContext.activeSearchProvider =
                config.activeSearchProvider ||
                context.agentContext.searchProviders[0];
        }
    } else {
        const webSocket = context.agentContext.webSocket;
        if (webSocket) {
            webSocket.onclose = null;
            webSocket.close();
        }

        context.agentContext.webSocket = undefined;

        // shut down service
        if (context.agentContext.browserProcess) {
            context.agentContext.browserProcess.kill();
        }

        if (context.agentContext.viewProcess) {
            context.agentContext.viewProcess.kill();
        }
    }
}

async function processBrowserAgentMessage(
    data: any,
    browserControls: BrowserControl,
    context: SessionContext<BrowserActionContext>,
    webSocket: WebSocket,
) {
    switch (data.method) {
        case "enableSiteTranslator": {
            const targetTranslator = data.params.translator;
            if (targetTranslator == "browser.crossword") {
                // initialize crossword state
                browserControls.setAgentStatus(
                    true,
                    `Initializing ${targetTranslator}`,
                );
                try {
                    context.agentContext.crossWordState =
                        await getBoardSchema(context);

                    browserControls.setAgentStatus(
                        false,
                        `Finished initializing ${targetTranslator}`,
                    );
                } catch (e) {
                    browserControls.setAgentStatus(
                        false,
                        `Failed to initialize ${targetTranslator}`,
                    );
                }

                if (context.agentContext.crossWordState) {
                    context.notify(
                        AppAgentEvent.Info,
                        "Crossword board initialized.",
                    );
                } else {
                    context.notify(
                        AppAgentEvent.Error,
                        "Crossword board initialization failed.",
                    );
                }
            }
            await context.toggleTransientAgent(targetTranslator, true);
            break;
        }
        case "disableSiteTranslator": {
            const targetTranslator = data.params.translator;
            await context.toggleTransientAgent(targetTranslator, false);
            break;
        }
        case "removeCrosswordPageCache": {
            await deleteCachedSchema(context, data.params.url);
            break;
        }
        case "addTabIdToIndex":
        case "deleteTabIdFromIndex":
        case "getTabIdFromIndex":
        case "resetTabIdToIndex": {
            await handleTabIndexActions(
                {
                    actionName: data.method,
                    parameters: data.params,
                },
                context,
                data.id,
            );
            break;
        }

        case "detectPageActions":
        case "registerPageDynamicAgent":
        case "getIntentFromRecording":
        case "getMacrosForUrl":
        case "getAllMacros":
        case "deleteMacro": {
            const discoveryResult = await handleSchemaDiscoveryAction(
                {
                    actionName: data.method,
                    parameters: data.params,
                },
                context,
            );

            webSocket.send(
                JSON.stringify({
                    id: data.id,
                    result: discoveryResult.data,
                }),
            );
            break;
        }

        case "extractKnowledgeFromPage":
        case "indexWebPageContent":
        case "checkPageIndexStatus":
        case "getPageIndexedKnowledge":
        case "getRecentKnowledgeItems":
        case "getAnalyticsData":
        case "getDiscoverInsights":
        case "getKnowledgeIndexStats":
        case "clearKnowledgeIndex": {
            const knowledgeResult = await handleKnowledgeAction(
                data.method,
                data.params,
                context,
            );

            webSocket.send(
                JSON.stringify({
                    id: data.id,
                    result: knowledgeResult,
                }),
            );
            break;
        }

        case "importWebsiteData":
        case "importWebsiteDataWithProgress":
        case "importHtmlFolder":
        case "getWebsiteStats":
        case "searchWebMemories":
        case "searchByEntities":
        case "searchByTopics":
        case "hybridSearch": {
            const websiteResult = await handleWebsiteAction(
                data.method,
                data.params,
                context,
            );

            webSocket.send(
                JSON.stringify({
                    id: data.id,
                    result: websiteResult,
                }),
            );
            break;
        }

        case "getLibraryStats": {
            const libraryStatsResult = await handleWebsiteLibraryStats(
                data.params,
                context,
            );

            webSocket.send(
                JSON.stringify({
                    id: data.id,
                    result: libraryStatsResult,
                }),
            );
            break;
        }

        case "recordActionUsage":
        case "getActionStatistics": {
            const macrosResult = await handleMacroStoreAction(
                data.method,
                data.params,
                context,
            );

            webSocket.send(
                JSON.stringify({
                    id: data.id,
                    result: macrosResult,
                }),
            );
            break;
        }

        case "getViewHostUrl": {
            const actionsResult = {
                url: `http://localhost:${context.agentContext.localHostPort}`,
            };
            webSocket.send(
                JSON.stringify({
                    id: data.id,
                    result: actionsResult,
                }),
            );
            break;
        }
    }
}

async function initializeWebsiteIndex(
    context: SessionContext<BrowserActionContext>,
) {
    try {
        const websiteIndexes = await context.indexes("website");

        if (websiteIndexes.length > 0) {
            context.agentContext.index = websiteIndexes[0];
            context.agentContext.websiteCollection =
                await website.WebsiteCollection.readFromFile(
                    websiteIndexes[0].path,
                    "index",
                );
            debug(
                `Loaded website index with ${context.agentContext.websiteCollection?.messages.length || 0} websites`,
            );
        } else {
            debug(
                "No existing website index found, checking for index file at target path",
            );

            let indexPath: string | undefined;
            let websiteCollection: website.WebsiteCollection | undefined;

            // Try to determine the target index path
            try {
                const sessionDir = await getSessionFolderPath(context);
                if (sessionDir) {
                    // Create index path following IndexManager pattern: sessionDir/indexes/website
                    indexPath = path.resolve(
                        sessionDir,
                        "..",
                        "indexes",
                        "website",
                        "index",
                    );

                    // Check if the index file exists and try to read it
                    if (fs.existsSync(indexPath)) {
                        try {
                            websiteCollection =
                                await website.WebsiteCollection.readFromFile(
                                    indexPath,
                                    "index",
                                );

                            if (
                                websiteCollection &&
                                websiteCollection.messages.length > 0
                            ) {
                                context.agentContext.websiteCollection =
                                    websiteCollection;

                                // Create proper IndexData object for the loaded collection
                                context.agentContext.index = {
                                    source: "website",
                                    name: "website-index",
                                    location: "browser-agent",
                                    size: websiteCollection.messages.length,
                                    path: indexPath,
                                    state: "finished",
                                    progress: 100,
                                    sizeOnDisk: 0,
                                };

                                debug(
                                    `Loaded existing website collection with ${websiteCollection.messages.length} websites from ${indexPath}`,
                                );
                            } else {
                                debug(
                                    `File exists but collection is empty at ${indexPath}, will create new collection`,
                                );
                                websiteCollection = undefined;
                            }
                        } catch (readError) {
                            debug(
                                `Failed to read existing collection: ${readError}`,
                            );
                            websiteCollection = undefined;
                        }
                    } else {
                        debug(
                            `No existing collection file found at ${indexPath}`,
                        );
                    }
                }
            } catch (pathError) {
                debug(`Error determining index path: ${pathError}`);
                indexPath = undefined;
            }

            // If we couldn't load an existing collection, create a new one
            if (!websiteCollection) {
                context.agentContext.websiteCollection =
                    new website.WebsiteCollection();

                // Set up index if we have a valid path
                if (indexPath) {
                    try {
                        // Ensure directory exists
                        fs.mkdirSync(indexPath, { recursive: true });

                        // Create proper IndexData object
                        context.agentContext.index = {
                            source: "website",
                            name: "website-index",
                            location: "browser-agent",
                            size: 0,
                            path: indexPath,
                            state: "new",
                            progress: 0,
                            sizeOnDisk: 0,
                        };

                        debug(`Created index structure at ${indexPath}`);
                    } catch (createError) {
                        debug(`Error creating index directory: ${createError}`);
                        context.agentContext.index = undefined;
                    }
                } else {
                    context.agentContext.index = undefined;
                    debug(
                        "No index path available, collection will be in-memory only",
                    );
                }
            }

            // Log final state
            if (!context.agentContext.index) {
                debug(
                    "Website collection created without persistent index - data will be in-memory only",
                );
            }
        }
    } catch (error) {
        debug("Error initializing website collection:", error);
        // Fallback to empty collection without index
        context.agentContext.websiteCollection =
            new website.WebsiteCollection();
        context.agentContext.index = undefined;
    }
}

async function getSessionFolderPath(
    context: SessionContext<BrowserActionContext>,
) {
    let sessionDir: string | undefined;

    if (!(await context.sessionStorage?.exists("settings.json"))) {
        await context.sessionStorage?.write("settings.json", "");
    }

    const existingFiles = await context.sessionStorage?.list("", {
        fullPath: true,
    });

    if (existingFiles && existingFiles.length > 0) {
        sessionDir = path.dirname(existingFiles[0]);
        debug(`Discovered session directory from existing file: ${sessionDir}`);
    }

    return sessionDir;
}

async function resolveEntity(
    type: string,
    name: string,
    context: SessionContext<BrowserActionContext>,
): Promise<ResolveEntityResult | undefined> {
    if (type === "WebPage") {
        try {
            const resolveStarted = Date.now();

            const urls = await resolveWebPage(context, name, undefined, true);
            const duration = Date.now() - resolveStarted;

            debug(`URL Resolution Duration: ${duration}`);

            if (urls.length === 1) {
                return {
                    match: "exact",
                    entities: [
                        {
                            name,
                            type: ["WebPage"],
                            uniqueId: urls[0],
                        },
                    ],
                };
            } else {
                return {
                    match: "fuzzy",
                    entities: urls.map((url) => ({
                        name: `${url}`,
                        type: ["WebPage"],
                        uniqueId: url,
                    })),
                };
            }
        } catch {}
    }
    return undefined;
}

async function resolveWebPage(
    context: SessionContext<BrowserActionContext>,
    site: string,
    io?: ActionIO,
    fastResolution?: boolean, // flag that indicates whether to use fast resolution only
): Promise<string[]> {
    debug(`Resolving site '${site}'`);

    // Handle library pages with custom protocol
    const libraryPages: Record<string, string> = {
        annotationslibrary: "typeagent-browser://views/annotationsLibrary.html",
        knowledgelibrary: "typeagent-browser://views/knowledgeLibrary.html",
        macroslibrary: "typeagent-browser://views/macrosLibrary.html",
    };

    const libraryUrl = libraryPages[site.toLowerCase()];
    if (libraryUrl) {
        debug(`Resolved library page: ${site} -> ${libraryUrl}`);
        return [libraryUrl];
    }

    switch (site.toLowerCase()) {
        case "paleobiodb":
            return ["https://paleobiodb.org/navigator/"];

        case "crossword":
            return ["https://aka.ms/typeagent/sample-crossword"];

        case "commerce":
            return ["https://www.target.com/"];

        case "turtlegraphics":
            return ["http://localhost:9000/"];
        case "planviewer":
            // handle browser views
            const port = await context.getSharedLocalHostPort("browser");
            if (port !== undefined) {
                debug(`Resolved local site on PORT ${port}`);

                return [`http://localhost:${port}/plans`];
            }
        default: {
            // if the site is a valid URL, return it directly
            if (URL.canParse(site)) {
                debug(`Site is a valid URL: ${site}`);
                return [site];
            }

            // local sites
            try {
                const port = await context.getSharedLocalHostPort(site);

                if (port !== undefined) {
                    debug(`Resolved local site on PORT ${port}`);

                    return [`http://localhost:${port}`];
                }
            } catch (e) {
                debug(`Unable to find local host port for '${site}. ${e}'`);
            }

            // try to resolve URL string using known keyword matching
            if (
                context.agentContext.resolverSettings.keywordResolver ||
                fastResolution
            ) {
<<<<<<< HEAD
                const cachehitUrls = await urlResolver.resolveURLByKeyword(site);
=======
                const cachehitUrls = urlResolver.resolveURLByKeyword(site);
>>>>>>> 7e8add2f
                if (cachehitUrls && cachehitUrls.length > 0) {
                    debug(`Resolved URLs from cache: ${cachehitUrls}`);

                    return cachehitUrls;
                }

                // nothing else found, just return
                if (fastResolution) {
                    return [];
                }
            }

            // anything below here is considered "SLOW"

            // Search for the URL in browser history, and then fallback on web search
            // if we get singular matches we assume those are correct and we just return it.
            // if we get more than one result then we'll return all of them and let the user decide
            // which URL they want via clarification

            // try to resolve URL using browser history
            if (context.agentContext.resolverSettings.historyResolver) {
                const startTime = Date.now();
                io?.appendDisplay(
                    getMessage(
                        `Trying to resolve '${site}' by looking at browsing history.\n`,
                        "status",
                    ),
                    "temporary",
                );
                const historyUrls = await resolveURLWithHistory(context, site);

                if (historyUrls && historyUrls.length > 0) {
                    const msg = `Found ${historyUrls.length} in browser history.\n`;
                    debug(msg);
                    io?.appendDisplay(getMessage(msg, "status"), "temporary");

                    debug(
                        `History resolution duration: ${Date.now() - startTime}`,
                    );

                    return historyUrls;
                }
            }

            // default to search
<<<<<<< HEAD
            // TODO: use preferred search provider
            return [
                "https://www.bing.com/search?q=" + encodeURIComponent(site),
=======
            return [
                context.agentContext.activeSearchProvider.url.replace(
                    "%s",
                    encodeURIComponent(site),
                ),
>>>>>>> 7e8add2f
            ];
        }
    }

    // can't get a URL
    throw new Error(`Unable to find a URL for: '${site}'`);
}

async function openWebPage(
    context: ActionContext<BrowserActionContext>,
    action: TypeAgentAction<OpenWebPage>,
) {
    const browserControl = getActionBrowserControl(context);

    displayStatus(`Opening web page for ${action.parameters.site}.`, context);
    const url = (
        await resolveWebPage(
            context.sessionContext,
            action.parameters.site,
            context.actionIO,
        )
    )[0];

    if (url !== action.parameters.site) {
        displayStatus(
            `Opening web page for ${action.parameters.site} at ${url}.`,
            context,
        );
    }
    await browserControl.openWebPage(url, {
        newTab: action.parameters.tab === "new",
    });
    const result = createActionResult("Web page opened successfully.");

    result.activityContext = {
        activityName: "browsingWebPage",
        description: "Browsing a web page",
        state: {
            site: url,
        },
        activityEndAction: {
            actionName: "closeWebPage",
        },
    };
    return result;
}

async function closeWebPage(context: ActionContext<BrowserActionContext>) {
    const browserControl = getActionBrowserControl(context);
    context.actionIO.setDisplay("Closing web page.");
    await browserControl.closeWebPage();
    const result = createActionResult("Web page closed successfully.");
    result.activityContext = null; // clear the activity context.
    return result;
}

async function changeTabs(
    context: ActionContext<BrowserActionContext>,
    action: TypeAgentAction<ChangeTabs>,
) {
    const browserControl = getActionBrowserControl(context);

    displayStatus(
        `Activating tab: ${action.parameters.tabDescription}.`,
        context,
    );
    let result: ActionResult | undefined = undefined;
    if (
        await browserControl.switchTabs(
            action.parameters.tabDescription,
            action.parameters.tabIndex,
        )
    ) {
        result = createActionResult("Switched tabs successfully.");
    } else {
        result = createActionResultFromError(
            `Unable to find a tab corresponding to '${action.parameters.tabDescription}'`,
        );
    }

    return result;
}

async function openSearchResult(
    context: ActionContext<BrowserActionContext>,
    action: TypeAgentAction<OpenSearchResult>,
) {
    const { position, title, url, openInNewTab } = action.parameters;
    const searchResults =
        context.sessionContext.agentContext.currentWebSearchResults;

    if (!searchResults || searchResults.size === 0) {
        throw new Error("No search results available. Please search first.");
    }

    // Get the most recent search results (sorted by timestamp)
    const allSearchIds = Array.from(searchResults.keys()).sort().reverse();
    const latestSearchId = allSearchIds[0];
    const results = searchResults.get(latestSearchId);

    if (!results || results.length === 0) {
        throw new Error("No search results found from recent search.");
    }

    let selectedResult: any = null;

    // Find the result by position (1-based)
    if (position !== undefined) {
        if (position < 1 || position > results.length) {
            throw new Error(
                `Position ${position} is out of range. Available results: 1-${results.length}`,
            );
        }
        selectedResult = results[position - 1];
    }
    // Find the result by title
    else if (title !== undefined) {
        selectedResult = results.find(
            (result: any) =>
                result.title &&
                result.title.toLowerCase().includes(title.toLowerCase()),
        );
        if (!selectedResult) {
            throw new Error(
                `No search result found with title containing: ${title}`,
            );
        }
    }
    // Find the result by URL
    else if (url !== undefined) {
        selectedResult = results.find(
            (result: any) => result.url && result.url === url,
        );
        if (!selectedResult) {
            throw new Error(`No search result found with URL: ${url}`);
        }
    } else {
        throw new Error(
            "Please specify either position, title, or url to open a search result.",
        );
    }

    const browserControl = getActionBrowserControl(context);
    const targetUrl = selectedResult.url;

    displayStatus(`Opening search result: ${selectedResult.title}`, context);

    await browserControl.openWebPage(targetUrl, {
        newTab: openInNewTab ? openInNewTab : false,
    });

    return createActionResultFromMarkdownDisplay(
        `Opened search result: [${selectedResult.title}](${targetUrl})`,
        `Opened search result: ${selectedResult.title}`,
    );
}

async function searchWebMemoriesAction(
    context: ActionContext<BrowserActionContext>,
    action: TypeAgentAction<any>,
) {
    context.actionIO.setDisplay("Searching web memories...");

    try {
        // Use originalUserRequest to override query if provided
        const searchParams = { ...action.parameters };
        if (searchParams.originalUserRequest) {
            searchParams.query = searchParams.originalUserRequest;
            debug(
                `Using originalUserRequest as query: "${searchParams.originalUserRequest}"`,
            );
        }

        const searchResponse: SearchWebMemoriesResponse =
            await searchWebMemories(searchParams, context.sessionContext);

        if (searchResponse.websites.length === 0) {
            const message =
                searchResponse.answer || "No results found for your search.";
            return createActionResult(message);
        }

        // Store the search results in context for follow-up actions
        if (!context.sessionContext.agentContext.currentWebSearchResults) {
            context.sessionContext.agentContext.currentWebSearchResults =
                new Map();
        }
        const searchId = `search_${Date.now()}`;
        context.sessionContext.agentContext.currentWebSearchResults.set(
            searchId,
            searchResponse.websites,
        );

        // Create entities for webpage results (limit to first 10 to avoid overwhelming the entity system)
        const entities: any[] = [];
        const maxEntities = Math.min(searchResponse.websites.length, 10);

        for (let i = 0; i < maxEntities; i++) {
            const site = searchResponse.websites[i];
            entities.push({
                name: site.title,
                type: ["WebPage", "WebSearchResult"],
                uniqueId: site.url,
                additionalData: {
                    searchIndex: i + 1,
                    searchId: searchId,
                    domain: site.domain,
                    snippet: site.snippet,
                    relevanceScore: site.relevanceScore,
                },
            });
        }

        // Return markdown-formatted results for now
        const markdownContent = generateWebSearchMarkdown(
            searchResponse,
            searchParams.query,
        );
        return createActionResultFromMarkdownDisplay(
            markdownContent,
            `Found ${searchResponse.websites.length} results for "${searchParams.query}".`,
            entities,
        );
    } catch (error) {
        const errorMessage =
            error instanceof Error ? error.message : "Unknown error occurred";
        context.actionIO.appendDisplay(`Search failed: ${errorMessage}`);
        return createActionResult(`Search failed: ${errorMessage}`);
    }
}

async function changeSearchProvider(
    context: ActionContext<BrowserActionContext>,
    action: TypeAgentAction<any>,
) {
    if (
        context.sessionContext.agentContext.searchProviders.filter(
            (sp) =>
                sp.name.toLowerCase() === action.parameters.name.toLowerCase(),
        ).length > 0
    ) {
        const cmd = new SetCommandHandler();

        const params: ParsedCommandParams<any> = {
            args: { provider: `${action.parameters.name}` },
            flags: {},
            tokens: [],
            lastCompletableParam: undefined,
            lastParamImplicitQuotes: false,
            nextArgs: [],
        };

        await cmd.run(context, params);
        return createActionResult(
            `Search provider changed to ${action.parameters.name}`,
        );
    } else {
        return createActionResult(
            `No search provider by the name '${action.parameters.name}' found.  Search provider is still '${context.sessionContext.agentContext.activeSearchProvider.name}'`,
        );
    }
}

async function executeBrowserAction(
    action:
        | TypeAgentAction<BrowserActions | DisabledBrowserActions, "browser">
        | TypeAgentAction<BrowserActions, "browser">
        | TypeAgentAction<ExternalBrowserActions, "browser.external">
        | TypeAgentAction<CrosswordActions, "browser.crossword">
        | TypeAgentAction<ShoppingActions, "browser.commerce">
        | TypeAgentAction<InstacartActions, "browser.instacart">
        | TypeAgentAction<SchemaDiscoveryActions, "browser.actionDiscovery">
        | TypeAgentAction<LookupAndAnswerActions, "browser.lookupAndAnswer">,

    context: ActionContext<BrowserActionContext>,
) {
    // try {
    switch (action.schemaName) {
        case "browser":
            switch (action.actionName) {
                case "openWebPage":
                    return openWebPage(context, action);
                case "closeWebPage":
                    return closeWebPage(context);
                case "changeTab":
                    return changeTabs(context, action);
                case "getWebsiteStats":
                    return getWebsiteStats(context, action);
                case "searchWebMemories":
                    return searchWebMemoriesAction(context, action);
                case "goForward":
                    await getActionBrowserControl(context).goForward();
                    return;
                case "goBack":
                    await getActionBrowserControl(context).goBack();
                    return;
                case "reloadPage":
                    await getActionBrowserControl(context).reload();
                    return;
                case "scrollUp":
                    await getActionBrowserControl(context).scrollUp();
                    return;
                case "scrollDown":
                    await getActionBrowserControl(context).scrollDown();
                    return;
                case "zoomIn":
                    await getActionBrowserControl(context).zoomIn();
                    return;
                case "zoomOut":
                    await getActionBrowserControl(context).zoomOut();
                    return;
                case "zoomReset":
                    await getActionBrowserControl(context).zoomReset();
                    return;
                case "search":
                    const pageUrl: URL = await getActionBrowserControl(
                        context,
                    ).search(
                        action.parameters.query,
                        undefined,
                        context.sessionContext.agentContext
                            .activeSearchProvider,
                        {
                            newTab: action.parameters.newTab,
                        },
                    );

                    return summarizeSearchResults(
                        context,
                        action,
                        pageUrl,
                        await getActionBrowserControl(
                            context,
                        ).getPageContents(),
                    );
                case "readPage":
                    await getActionBrowserControl(context).readPage();
                    return;
                case "stopReadPage":
                    await getActionBrowserControl(context).stopReadPage();
                    return;
                case "captureScreenshot":
                    const dataUrl =
                        await getActionBrowserControl(
                            context,
                        ).captureScreenshot();
                    return createActionResultFromHtmlDisplay(
                        `<img src="${dataUrl}" alt="Screenshot" width="100%" />`,
                    );
                case "followLinkByText": {
                    const control = getActionBrowserControl(context);
                    const { keywords, openInNewTab } = action.parameters;
                    const url = await control.followLinkByText(
                        keywords,
                        openInNewTab,
                    );
                    if (!url) {
                        throw new Error(`No link found for '${keywords}'`);
                    }

                    return createActionResultFromMarkdownDisplay(
                        `Navigated to link for [${keywords}](${url})`,
                        `Navigated to link for '${keywords}'`,
                    );
                }
                case "followLinkByPosition":
                    const control = getActionBrowserControl(context);
                    const url = await control.followLinkByPosition(
                        action.parameters.position,
                        action.parameters.openInNewTab,
                    );
                    if (!url) {
                        throw new Error(
                            `No link found at position ${action.parameters.position}`,
                        );
                    }
                    return createActionResultFromMarkdownDisplay(
                        `Navigated to [link](${url}) at position ${action.parameters.position}`,
                        `Navigated to link at position ${action.parameters.position}`,
                    );
                case "openSearchResult":
                    return openSearchResult(context, action);
                case "changeSearchProvider":
                    return changeSearchProvider(context, action);
                case "searchImageAction": {
                    return openWebPage(context, {
                        schemaName: "browser",
                        actionName: "openWebPage",
                        parameters: {
                            site: `https://www.bing.com/images/search?q=${action.parameters.searchTerm}`,
                            tab: "new",
                        },
                    });
                }
                default:
                    // Should never happen.
                    throw new Error(
                        `Internal error: unknown browser action: ${(action as any).actionName}`,
                    );
            }
        case "browser.external":
            switch (action.actionName) {
                case "closeWindow": {
                    const control = getActionBrowserControl(context);
                    await control.closeWindow();
                    return;
                }
            }
            break;
        case "browser.lookupAndAnswer":
            switch (action.actionName) {
                case "lookupAndAnswerInternet":
                    return await lookup(context, action);
                default: {
                    throw new Error(
                        `Unknown action for lookupAndAnswer: ${(action as any).actionName}`,
                    );
                }
            }
    }
    const webSocketEndpoint = context.sessionContext.agentContext.webSocket;
    const connector = context.sessionContext.agentContext.browserConnector;
    if (webSocketEndpoint) {
        try {
            context.actionIO.setDisplay("Running remote action.");

            let schemaName = "browser";
            if (action.schemaName === "browser.crossword") {
                const crosswordResult = await handleCrosswordAction(
                    action,
                    context.sessionContext,
                );
                return createActionResult(crosswordResult);
            } else if (action.schemaName === "browser.commerce") {
                const commerceResult = await handleCommerceAction(
                    action,
                    context,
                );
                if (commerceResult !== undefined) {
                    if (commerceResult instanceof String) {
                        return createActionResult(
                            commerceResult as unknown as string,
                        );
                    } else {
                        return commerceResult as ActionResult;
                    }
                }
            } else if (action.schemaName === "browser.instacart") {
                const instacartResult = await handleInstacartAction(
                    action,
                    context.sessionContext,
                );

                return createActionResult(
                    instacartResult.displayText,
                    undefined,
                    instacartResult.entities,
                );

                // return createActionResult(instacartResult);
            } else if (action.schemaName === "browser.actionDiscovery") {
                const discoveryResult = await handleSchemaDiscoveryAction(
                    action,
                    context.sessionContext,
                );

                return createActionResult(discoveryResult.displayText);
            }

            await connector?.sendActionToBrowser(action, schemaName);
        } catch (ex: any) {
            if (ex instanceof Error) {
                console.error(ex);
            } else {
                console.error(JSON.stringify(ex));
            }

            throw new Error("Unable to contact browser backend.");
        }
    } else {
        throw new Error("No websocket connection.");
    }
    return undefined;
}

/**
 * Summarizes the search results and does entity extraction on it.
 * @param context - The current context
 * @param action - The search action
 * @param pageUrl - The URL of the search page
 * @param pageContents - The contents of the search page
 * @returns - The action result
 */
async function summarizeSearchResults(
    context: ActionContext<BrowserActionContext>,
    action: Search,
    pageUrl: URL,
    pageContents: string,
) {
    displayStatus(
        `Reading and summarizing search results, please stand by...`,
        context,
    );

    const model = openai.createJsonChatModel("GPT_35_TURBO", [
        "SearchPageSummary",
    ]);
    const answerResult = await summarize(
        model,
        pageContents,
        4096 * 8,
        (text: string) => {
            //displayStatus(text, context);
        },
        true,
    );

    if (answerResult.success) {
        const summaryResponse = answerResult.data as SummarizeResponse;
        if (summaryResponse) {
            // add the search results page as an entity
            if (!summaryResponse.entities) {
                summaryResponse.entities = [];
            }

            summaryResponse.entities.push({
                name: pageUrl.toString(),
                type: ["WebPage"],
            });

            return createActionResultFromTextDisplay(
                summaryResponse.summary,
                summaryResponse.summary,
                summaryResponse.entities,
            );
        } else {
            return createActionResultFromTextDisplay(
                (answerResult.data as string[]).join("\n"),
            );
        }
    }

    return createActionResultFromTextDisplay(
        `Opened new tab with query ${action.parameters.query}`,
    );
}

async function lookup(
    context: ActionContext<BrowserActionContext>,
    action: LookupAndAnswerInternet,
) {
    // run a search for the lookup, wait for the page to load
    displayStatus(
        `Searching the web for '${action.parameters.internetLookups.join(" ")}'`,
        context,
    );

    const searchURL: URL = await getActionBrowserControl(context).search(
        action.parameters.internetLookups.join(" "),
        action.parameters.sites,
        context.sessionContext.agentContext.activeSearchProvider,
        { waitForPageLoad: true },
    );

    // go get the page contents
    const content = await getActionBrowserControl(context).getPageContents();

    // now try to generate an answer from the page contents
    displayStatus(
        `Generating the answer for '${action.parameters.originalRequest}'`,
        context,
    );
    const model = openai.createJsonChatModel("GPT_35_TURBO", [
        "InternetLookupAnswerGenerator",
    ]); // TODO: GPT_5_MINI/NANO?
    const answerResult = await generateAnswer(
        action.parameters.originalRequest,
        content,
        4096 * 4,
        model,
        1,
        (text: string, result: ChunkChatResponse) => {
            displayStatus(result.generatedText!, context);
        },
    );

    if (answerResult.success) {
        const answer: ChunkChatResponse =
            answerResult.data as ChunkChatResponse;
        if (
            answer.answerStatus === "Answered" ||
            answer.answerStatus === "PartiallyAnswered"
        ) {
            return createActionResult(
                `${answer.generatedText}`,
                { speak: true },
                [
                    {
                        name: "WebPage",
                        type: ["WebPage"],
                        uniqueId: searchURL.toString(),
                    },
                    ...answer.entities,
                ],
            );
        } else {
            return createActionResultFromTextDisplay(
                `No answer found for '${action.parameters.originalRequest}'.  Try navigating to a search result or trying another query.`,
            );
        }
    } else {
        return createActionResultFromError(
            `There was an error generating the answer: ${answerResult.message} `,
        );
    }
}

async function handleTabIndexActions(
    action: any,
    context: SessionContext<BrowserActionContext>,
    requestId: string | undefined,
) {
    const webSocketEndpoint = context.agentContext.webSocket;
    const tabTitleIndex = context.agentContext.tabTitleIndex;

    if (webSocketEndpoint && tabTitleIndex) {
        try {
            const actionName =
                action.actionName ?? action.fullActionName.split(".").at(-1);
            let responseBody;

            switch (actionName) {
                case "getTabIdFromIndex": {
                    const matchedTabs = await tabTitleIndex.search(
                        action.parameters.query,
                        1,
                    );
                    let foundId = -1;
                    if (matchedTabs && matchedTabs.length > 0) {
                        foundId = matchedTabs[0].item.value;
                    }
                    responseBody = foundId;
                    break;
                }
                case "addTabIdToIndex": {
                    await tabTitleIndex.addOrUpdate(
                        action.parameters.title,
                        action.parameters.id,
                    );
                    responseBody = "OK";
                    break;
                }
                case "deleteTabIdFromIndex": {
                    await tabTitleIndex.remove(action.parameters.id);
                    responseBody = "OK";
                    break;
                }
                case "resetTabIdToIndex": {
                    await tabTitleIndex.reset();
                    responseBody = "OK";
                    break;
                }
            }

            webSocketEndpoint.send(
                JSON.stringify({
                    id: requestId,
                    result: responseBody,
                }),
            );
        } catch (ex: any) {
            if (ex instanceof Error) {
                console.error(ex);
            } else {
                console.error(JSON.stringify(ex));
            }

            throw new Error("Unable to contact browser backend.");
        }
    } else {
        throw new Error("No websocket connection.");
    }
    return undefined;
}

/**
 * Progress update helper function
 */
function sendProgressUpdateViaWebSocket(
    webSocket: WebSocket | undefined,
    importId: string,
    progress: any,
) {
    try {
        if (webSocket && webSocket.readyState === WebSocket.OPEN) {
            // Send progress update message via WebSocket
            const progressMessage = {
                method: "importProgress",
                params: {
                    importId: importId,
                    progress: progress,
                },
                source: "browserAgent",
            };

            webSocket.send(JSON.stringify(progressMessage));
            debug(
                `Progress Update [${importId}] sent via WebSocket:`,
                progress,
            );
        } else {
            debug(
                `Progress Update [${importId}] (WebSocket not available):`,
                progress,
            );
        }
    } catch (error) {
        console.error("Failed to send progress update via WebSocket:", error);
    }
}

/**
 * Setup IPC communication with view service for action retrieval
 */
function setupViewServiceIPC(
    viewServiceProcess: ChildProcess,
    context: SessionContext<BrowserActionContext>,
): void {
    viewServiceProcess.on("message", async (message: any) => {
        try {
            if (message.type === "getAction") {
                await handleGetActionRequest(
                    message,
                    viewServiceProcess,
                    context,
                );
            }
        } catch (error) {
            debug("Error handling IPC message:", error);
        }
    });

    viewServiceProcess.on("error", (error: Error) => {
        debug("View service process error:", error);
    });
}

/**
 * Handle action retrieval request from view service
 */
async function handleGetActionRequest(
    message: any,
    viewServiceProcess: ChildProcess,
    context: SessionContext<BrowserActionContext>,
): Promise<void> {
    const { actionId, requestId } = message;
    const startTime = Date.now();

    try {
        if (!actionId || !requestId) {
            throw new Error(
                "Missing required parameters: actionId or requestId",
            );
        }

        if (typeof actionId !== "string") {
            throw new Error("Invalid actionId format");
        }

        debug(`Handling macro request for ID: ${actionId}`);

        // Get the macros store from context
        const macrosStore = context.agentContext.macrosStore;
        if (!macrosStore) {
            throw new Error("MacroStore not available");
        }

        const macro = await macrosStore.getMacro(actionId);

        if (!macro) {
            viewServiceProcess.send({
                type: "getActionResponse",
                requestId,
                success: false,
                error: "Action not found",
                timestamp: Date.now(),
            });
            return;
        }

        viewServiceProcess.send({
            type: "getActionResponse",
            requestId,
            success: true,
            action: macro,
            timestamp: Date.now(),
        });

        const duration = Date.now() - startTime;
        debug(`Action request completed in ${duration}ms`);
    } catch (error) {
        debug("Error handling action request:", error);

        viewServiceProcess.send({
            type: "getActionResponse",
            requestId,
            success: false,
            error: (error as Error).message || "Unknown error",
            timestamp: Date.now(),
        });
    }
}

export async function createViewServiceHost(
    context: SessionContext<BrowserActionContext>,
) {
    let timeoutHandle: NodeJS.Timeout;
    const port = context.agentContext.localHostPort;
    const sessionDir = await getSessionFolderPath(context);

    const timeoutPromise = new Promise<undefined>((_resolve, reject) => {
        timeoutHandle = setTimeout(
            () => reject(new Error("Browser views service creation timed out")),
            10000,
        );
    });

    const viewServicePromise = new Promise<ChildProcess | undefined>(
        (resolve, reject) => {
            try {
                const expressService = fileURLToPath(
                    new URL(
                        path.join("..", "./views/server/server.mjs"),
                        import.meta.url,
                    ),
                );

                const folderPath = path.join(sessionDir!, "files");

                fs.mkdirSync(folderPath, { recursive: true });

                const childProcess = fork(expressService, [port.toString()], {
                    env: {
                        ...process.env,
                        TYPEAGENT_BROWSER_FILES: folderPath,
                    },
                });

                // Setup IPC message handling for action retrieval
                setupViewServiceIPC(childProcess, context);

                childProcess.on("message", function (message) {
                    if (message === "Success") {
                        resolve(childProcess);
                    } else if (message === "Failure") {
                        resolve(undefined);
                    }
                });

                childProcess.on("exit", (code) => {
                    console.log("Browser views server exited with code:", code);
                });
            } catch (e: any) {
                console.error(e);
                resolve(undefined);
            }
        },
    );

    return Promise.race([viewServicePromise, timeoutPromise]).then((result) => {
        clearTimeout(timeoutHandle);
        return result;
    });
}

export async function createAutomationBrowser(isVisible?: boolean) {
    let timeoutHandle: NodeJS.Timeout;

    const timeoutPromise = new Promise<undefined>((_resolve, reject) => {
        timeoutHandle = setTimeout(() => reject(undefined), 10000);
    });

    const hiddenWindowPromise = new Promise<ChildProcess | undefined>(
        (resolve, reject) => {
            try {
                const expressService = fileURLToPath(
                    new URL(
                        path.join("..", "./puppeteer/index.mjs"),
                        import.meta.url,
                    ),
                );

                const childProcess = fork(expressService, [
                    isVisible ? "true" : "false",
                ]);

                childProcess.on("message", function (message) {
                    if (message === "Success") {
                        resolve(childProcess);
                    } else if (message === "Failure") {
                        resolve(undefined);
                    }
                });

                childProcess.on("exit", (code) => {
                    debug("Browser instance exited with code:", code);
                });
            } catch (e: any) {
                console.error(e);
                resolve(undefined);
            }
        },
    );

    return Promise.race([hiddenWindowPromise, timeoutPromise]).then(
        (result) => {
            clearTimeout(timeoutHandle);
            return result;
        },
    );
}

class OpenStandaloneAutomationBrowserHandler implements CommandHandlerNoParams {
    public readonly description = "Open a standalone browser instance";
    public async run(context: ActionContext<BrowserActionContext>) {
        if (context.sessionContext.agentContext.browserProcess) {
            context.sessionContext.agentContext.browserProcess.kill();
        }
        context.sessionContext.agentContext.browserProcess =
            await createAutomationBrowser(true);
    }
}

class OpenHiddenAutomationBrowserHandler implements CommandHandlerNoParams {
    public readonly description = "Open a hidden/headless browser instance";
    public async run(context: ActionContext<BrowserActionContext>) {
        if (context.sessionContext.agentContext.browserProcess) {
            context.sessionContext.agentContext.browserProcess.kill();
        }
        context.sessionContext.agentContext.browserProcess =
            await createAutomationBrowser(false);
    }
}

class CloseBrowserHandler implements CommandHandlerNoParams {
    public readonly description = "Close the new Web Content view";
    public async run(context: ActionContext<BrowserActionContext>) {
        if (context.sessionContext.agentContext.browserProcess) {
            context.sessionContext.agentContext.browserProcess.kill();
        }
    }
}

class OpenWebPageHandler implements CommandHandler {
    public readonly description = "Show a new Web Content view";
    public readonly parameters = {
        args: {
            site: {
                description: "Alias or URL for the site of the open.",
            },
        },
    } as const;
    public async run(
        context: ActionContext<BrowserActionContext>,
        params: ParsedCommandParams<typeof this.parameters>,
    ) {
        const result = await openWebPage(context, {
            actionName: "openWebPage",
            schemaName: "browser",
            parameters: {
                site: params.args.site,
                tab: "current",
            },
        });
        if (result.error) {
            displayError(result.error, context);
            return;
        }
        context.actionIO.setDisplay(result.displayContent);
        // REVIEW: command doesn't set the activity context
    }
}

class CloseWebPageHandler implements CommandHandlerNoParams {
    public readonly description = "Close the new Web Content view";
    public async run(context: ActionContext<BrowserActionContext>) {
        const result = await closeWebPage(context);
        if (result.error) {
            displayError(result.error, context);
            return;
        }
        context.actionIO.setDisplay(result.displayContent);

        // REVIEW: command doesn't clear the activity context
    }
}

async function handleWebsiteAction(
    actionName: string,
    parameters: any,
    context: SessionContext<BrowserActionContext>,
): Promise<any> {
    switch (actionName) {
        case "importWebsiteData":
            return await importWebsiteDataFromSession(parameters, context);

        case "importWebsiteDataWithProgress":
            // Create progress callback using JSON parsing instead of regex
            const progressCallback = (message: string) => {
                debug("Progress message received:", message);

                let current = 0,
                    total = 0,
                    item = "",
                    phase = "processing";

                // Check if message contains structured JSON progress data
                if (message.includes("PROGRESS_JSON:")) {
                    try {
                        const jsonStart =
                            message.indexOf("PROGRESS_JSON:") +
                            "PROGRESS_JSON:".length;
                        const jsonStr = message.substring(jsonStart);
                        const progressData = JSON.parse(jsonStr);

                        debug("Parsed JSON progress data:", progressData);

                        current = progressData.current || 0;
                        total = progressData.total || 0;
                        item = progressData.description || "";
                        phase = progressData.phase || "processing";
                    } catch (error) {
                        console.error(
                            "Failed to parse JSON progress data:",
                            error,
                        );
                        debug("Raw message:", message);

                        // Fallback to simple message handling
                        item = message;
                        total = parameters.totalItems || 0;

                        // Try to determine phase from message content
                        if (
                            message.toLowerCase().includes("complete") ||
                            message.toLowerCase().includes("finished")
                        ) {
                            phase = "complete";
                        } else if (
                            message.toLowerCase().includes("starting") ||
                            message.toLowerCase().includes("initializing")
                        ) {
                            phase = "initializing";
                        }
                    }
                } else {
                    // Fallback for non-JSON messages
                    debug("Non-JSON message, using as description");
                    item = message;
                    total = parameters.totalItems || 0;

                    // Try to determine phase from message content
                    if (
                        message.toLowerCase().includes("complete") ||
                        message.toLowerCase().includes("finished")
                    ) {
                        phase = "complete";
                    } else if (
                        message.toLowerCase().includes("starting") ||
                        message.toLowerCase().includes("initializing")
                    ) {
                        phase = "initializing";
                    }
                }

                const structuredProgress = {
                    phase: phase,
                    totalItems: total || parameters.totalItems || 0,
                    processedItems: current || 0,
                    currentItem: item,
                    importId: parameters.importId,
                    errors: [],
                };

                debug("Sending structured progress:", structuredProgress);

                // Send structured progress update via WebSocket
                sendProgressUpdateViaWebSocket(
                    context.agentContext.webSocket,
                    parameters.importId,
                    structuredProgress,
                );
            };

            return await importWebsiteDataFromSession(
                parameters,
                context,
                progressCallback,
            );

        case "importHtmlFolder":
            // Create progress callback similar to importWebsiteDataWithProgress
            const folderProgressCallback = (message: string) => {
                // Extract progress info from message if possible
                let current = 0,
                    total = 0,
                    item = "";
                let phase:
                    | "counting"
                    | "initializing"
                    | "fetching"
                    | "processing"
                    | "extracting"
                    | "complete"
                    | "error" = "processing";

                // Handle JSON progress format from logStructuredProgress
                if (message.includes("PROGRESS_JSON:")) {
                    try {
                        const jsonStart =
                            message.indexOf("PROGRESS_JSON:") +
                            "PROGRESS_JSON:".length;
                        const progressData = JSON.parse(
                            message.substring(jsonStart),
                        );

                        current = progressData.current ?? 0;
                        total = progressData.total ?? 0;
                        item = progressData.description ?? "";
                        phase = progressData.phase ?? "processing";

                        debug("Parsed JSON progress data:", progressData);
                        debug(
                            "Extracted values - current:",
                            current,
                            "total:",
                            total,
                            "item:",
                            item,
                        );
                    } catch (error) {
                        console.warn("Failed to parse JSON progress:", error);
                        // Fall back to regex parsing
                    }
                } else {
                    // Existing regex logic for other message formats
                    // Updated regex to match format: "X/Y files processed (Z%): description"
                    const progressMatch = message.match(
                        /(\d+)\/(\d+)\s+files\s+processed.*?:\s*(.+)/,
                    );

                    if (progressMatch) {
                        current = parseInt(progressMatch[1]);
                        total = parseInt(progressMatch[2]);
                        item = progressMatch[3];

                        // Determine phase based on progress
                        if (current === 0) {
                            phase = "initializing";
                        } else if (current === total) {
                            phase = "complete";
                        } else {
                            phase = "processing";
                        }
                    } else {
                        // Fallback: try to extract just the description for other message types
                        item = message;

                        // Determine phase from message content
                        if (
                            message.includes("complete") ||
                            message.includes("finished")
                        ) {
                            phase = "complete";
                        } else if (
                            message.includes("Found") ||
                            message.includes("Starting")
                        ) {
                            phase = "initializing";
                        } else if (message.startsWith("Processing:")) {
                            phase = "processing";
                            // For individual file processing, preserve any previously known total
                            total = parameters.totalItems || 0;
                        }
                    }
                }

                // Create progress data matching ImportProgress interface
                const progressData = {
                    phase,
                    totalItems: total,
                    processedItems: current,
                    currentItem: item,
                    importId: parameters.importId,
                    errors: [],
                };

                // Send structured progress update via WebSocket
                sendProgressUpdateViaWebSocket(
                    context.agentContext.webSocket,
                    parameters.importId,
                    progressData,
                );
            };

            return await importHtmlFolderFromSession(
                parameters,
                context,
                folderProgressCallback,
            );

        case "searchWebMemories":
            return await searchWebMemories(parameters, context);

        case "searchByEntities":
            return await searchByEntities(parameters, context);

        case "searchByTopics":
            return await searchByTopics(parameters, context);

        case "hybridSearch":
            return await hybridSearch(parameters, context);

        case "getWebsiteStats":
            // Convert to ActionContext format for existing function
            const statsAction = {
                schemaName: "browser" as const,
                actionName: "getWebsiteStats" as const,
                parameters: parameters,
            };
            const mockStatsActionContext: ActionContext<BrowserActionContext> =
                {
                    sessionContext: context,
                    actionIO: {
                        setDisplay: () => {},
                        appendDisplay: () => {},
                        clearDisplay: () => {},
                        setError: () => {},
                    } as any,
                    streamingContext: undefined,
                    activityContext: undefined,
                    queueToggleTransientAgent: async () => {},
                };
            const statsResult = await getWebsiteStats(
                mockStatsActionContext,
                statsAction,
            );
            return {
                success: !statsResult.error,
                result: statsResult.historyText || "Stats retrieved",
                error: statsResult.error,
            };

        default:
            throw new Error(`Unknown website action: ${actionName}`);
    }
}

async function handleMacroStoreAction(
    actionName: string,
    parameters: any,
    context: SessionContext<BrowserActionContext>,
): Promise<any> {
    const macrosStore = context.agentContext.macrosStore;

    if (!macrosStore) {
        return {
            success: false,
            error: "MacroStore not available",
        };
    }

    try {
        switch (actionName) {
            case "recordActionUsage": {
                const { actionId } = parameters;
                if (!actionId) {
                    return {
                        success: false,
                        error: "Missing actionId parameter",
                    };
                }

                await macrosStore.recordUsage(actionId);
                debug(`Recorded usage for macro: ${actionId}`);

                return {
                    success: true,
                    macroId: actionId,
                };
            }

            case "getActionStatistics": {
                const { url } = parameters;
                let macros: any[] = [];
                let totalMacros = 0;

                if (url) {
                    // Get macros for specific URL
                    macros = await macrosStore.getMacrosForUrl(url);
                    totalMacros = macros.length;
                } else {
                    // Get all macros
                    macros = await macrosStore.getAllMacros();
                    totalMacros = macros.length;
                }

                console.log(
                    `Retrieved statistics: ${totalMacros} total macros`,
                );

                return {
                    success: true,
                    totalMacros: totalMacros,
                    macros: macros.map((macro) => ({
                        id: macro.id,
                        name: macro.name,
                        author: macro.author,
                        category: macro.category,
                        usageCount: macro.metadata.usageCount,
                        lastUsed: macro.metadata.lastUsed,
                    })),
                };
            }

            default:
                return {
                    success: false,
                    error: `Unknown ActionsStore action: ${actionName}`,
                };
        }
    } catch (error) {
        console.error(
            `Failed to execute ActionsStore action ${actionName}:`,
            error,
        );
        return {
            success: false,
            error: error instanceof Error ? error.message : "Unknown error",
        };
    }
}

function formatLibraryStatsResponse(text: string) {
    const defaultStats = {
        totalWebsites: 0,
        totalBookmarks: 0,
        totalHistory: 0,
        topDomains: 0,
    };

    if (!text) return defaultStats;

    try {
        const lines = text.split("\n");
        let totalWebsites = 0;
        let totalBookmarks = 0;
        let totalHistory = 0;
        let topDomains = 0;

        // Look for total count line
        const totalMatch = text.match(/Total:\s*(\d+)\s*sites/i);
        if (totalMatch) {
            totalWebsites = parseInt(totalMatch[1]);
        }

        // Look for source breakdown
        const bookmarkMatch = text.match(/bookmark:\s*(\d+)/i);
        if (bookmarkMatch) {
            totalBookmarks = parseInt(bookmarkMatch[1]);
        }

        const historyMatch = text.match(/history:\s*(\d+)/i);
        if (historyMatch) {
            totalHistory = parseInt(historyMatch[1]);
        }

        // Count domain entries
        const domainLines = lines.filter(
            (line) =>
                line.includes(":") &&
                line.includes("sites") &&
                !line.includes("Total") &&
                !line.includes("Source"),
        );
        topDomains = domainLines.length;

        return {
            totalWebsites,
            totalBookmarks,
            totalHistory,
            topDomains,
        };
    } catch (error) {
        console.error("Error parsing library stats:", error);
        return defaultStats;
    }
}

async function handleWebsiteLibraryStats(
    parameters: any,
    context: SessionContext<BrowserActionContext>,
): Promise<any> {
    try {
        // Call existing getWebsiteStats action with proper ActionContext
        const statsAction = {
            schemaName: "browser" as const,
            actionName: "getWebsiteStats" as const,
            parameters: {
                groupBy: "source",
                limit: 50,
                ...parameters, // Allow override of defaults
            },
        };

        const mockActionContext: ActionContext<BrowserActionContext> = {
            sessionContext: context,
            actionIO: {
                setDisplay: () => {},
                appendDisplay: () => {},
                clearDisplay: () => {},
                setError: () => {},
            } as any,
            streamingContext: undefined,
            activityContext: undefined,
            queueToggleTransientAgent: async () => {},
        };

        const statsResult = await getWebsiteStats(
            mockActionContext,
            statsAction,
        );

        if (statsResult.error) {
            return {
                success: false,
                error: statsResult.error,
                totalWebsites: 0,
                totalBookmarks: 0,
                totalHistory: 0,
                topDomains: 0,
            };
        }

        // Parse and format the response - extract text from ActionResult
        let responseText = "";
        if (statsResult.historyText) {
            responseText = statsResult.historyText;
        } else if (statsResult.displayContent) {
            // Handle different types of display content
            if (typeof statsResult.displayContent === "string") {
                responseText = statsResult.displayContent;
            } else if (Array.isArray(statsResult.displayContent)) {
                responseText = statsResult.displayContent.join("\n");
            } else if (
                typeof statsResult.displayContent === "object" &&
                statsResult.displayContent.content
            ) {
                // Handle DisplayMessage type
                responseText =
                    typeof statsResult.displayContent.content === "string"
                        ? statsResult.displayContent.content
                        : String(statsResult.displayContent.content);
            }
        }

        const formattedStats = formatLibraryStatsResponse(responseText);

        return {
            success: true,
            ...formattedStats,
        };
    } catch (error) {
        console.error("Error getting library stats:", error);
        return {
            success: false,
            error: error instanceof Error ? error.message : "Unknown error",
            totalWebsites: 0,
            totalBookmarks: 0,
            totalHistory: 0,
            topDomains: 0,
        };
    }
}

export const handlers: CommandHandlerTable = {
    description: "Browser App Agent Commands",
    commands: {
        auto: {
            description: "Run the browser automation",
            defaultSubCommand: "launch",
            commands: {
                launch: {
                    description: "Launch a browser session",
                    defaultSubCommand: "standalone",
                    commands: {
                        hidden: new OpenHiddenAutomationBrowserHandler(),
                        standalone:
                            new OpenStandaloneAutomationBrowserHandler(),
                    },
                },
                close: new CloseBrowserHandler(),
            },
        },
        crossword: getCrosswordCommandHandlerTable(),
        open: new OpenWebPageHandler(),
        close: new CloseWebPageHandler(),
        external: {
            description: "Toggle external browser control",
            defaultSubCommand: "on",
            commands: {
                on: {
                    description: "Enable external browser control",
                    run: async (
                        context: ActionContext<BrowserActionContext>,
                    ) => {
                        const agentContext =
                            context.sessionContext.agentContext;
                        if (agentContext.externalBrowserControl === undefined) {
                            throw new Error(
                                "External browser control is not available.",
                            );
                        }
                        agentContext.useExternalBrowserControl = true;
                        await context.queueToggleTransientAgent(
                            "browser.external",
                            true,
                        );
                        displaySuccess(
                            "Using external browser control.",
                            context,
                        );
                    },
                },
                off: {
                    description: "Disable external browser control",
                    run: async (
                        context: ActionContext<BrowserActionContext>,
                    ) => {
                        const agentContext =
                            context.sessionContext.agentContext;
                        if (agentContext.clientBrowserControl === undefined) {
                            throw new Error(
                                "Client browser control is not available.",
                            );
                        }
                        agentContext.useExternalBrowserControl = false;
                        await context.queueToggleTransientAgent(
                            "browser.external",
                            false,
                        );
                        displaySuccess("Use client browser control.", context);
                    },
                },
            },
        },
        resolver: {
            description: "Toggle URL resolver methods",
            defaultSubCommand: "list",
            commands: {
                list: {
                    description: "List all available URL resolvers",
                    run: async (
                        context: ActionContext<BrowserActionContext>,
                    ) => {
                        const agentContext =
                            context.sessionContext.agentContext;
                        const resolvers = Object.entries(
                            agentContext.resolverSettings,
                        )
                            .filter(([, enabled]) => enabled !== undefined)
                            .map(([name, enabled]) => ({
                                name,
                                enabled,
                            }));
                        displaySuccess(
                            `Available resolvers: ${JSON.stringify(resolvers)}`,
                            context,
                        );
                    },
                },
                keyword: {
                    description: "Toggle keyword resolver",
                    run: async (
                        context: ActionContext<BrowserActionContext>,
                    ) => {
                        const agentContext =
                            context.sessionContext.agentContext;
                        agentContext.resolverSettings.keywordResolver =
                            !agentContext.resolverSettings.keywordResolver;
                        displaySuccess(
                            `Keyword resolver is now ${
                                agentContext.resolverSettings.keywordResolver
                                    ? "enabled"
                                    : "disabled"
                            }`,
                            context,
                        );
                        saveSettings(context.sessionContext);
                    },
                },
                history: {
                    description: "Toggle history resolver",
                    run: async (
                        context: ActionContext<BrowserActionContext>,
                    ) => {
                        const agentContext =
                            context.sessionContext.agentContext;
                        agentContext.resolverSettings.historyResolver =
                            !agentContext.resolverSettings.historyResolver;
                        displaySuccess(
                            `History resolver is now ${
                                agentContext.resolverSettings.historyResolver
                                    ? "enabled"
                                    : "disabled"
                            }`,
                            context,
                        );
                        saveSettings(context.sessionContext);
                    },
                },
            },
        },
        search: new SearchProviderCommandHandlerTable(),
    },
};<|MERGE_RESOLUTION|>--- conflicted
+++ resolved
@@ -87,16 +87,11 @@
 import { ShoppingActions } from "./commerce/schema/userActions.mjs";
 import { SchemaDiscoveryActions } from "./discovery/schema/discoveryActions.mjs";
 import { ExternalBrowserActions } from "./externalBrowserActionSchema.mjs";
-<<<<<<< HEAD
-import { BrowserControl } from "../common/browserControl.mjs";
-import { openai, TextEmbeddingModel } from "aiclient";
-=======
 import {
     BrowserControl,
     defaultSearchProviders,
 } from "../common/browserControl.mjs";
 import { openai } from "aiclient";
->>>>>>> 7e8add2f
 import { urlResolver } from "azure-ai-foundry";
 import { createExternalBrowserClient } from "./rpc/externalBrowserControlClient.mjs";
 import { deleteCachedSchema } from "./crossword/cachedSchema.mjs";
@@ -764,11 +759,7 @@
                 context.agentContext.resolverSettings.keywordResolver ||
                 fastResolution
             ) {
-<<<<<<< HEAD
-                const cachehitUrls = await urlResolver.resolveURLByKeyword(site);
-=======
                 const cachehitUrls = urlResolver.resolveURLByKeyword(site);
->>>>>>> 7e8add2f
                 if (cachehitUrls && cachehitUrls.length > 0) {
                     debug(`Resolved URLs from cache: ${cachehitUrls}`);
 
@@ -814,17 +805,11 @@
             }
 
             // default to search
-<<<<<<< HEAD
-            // TODO: use preferred search provider
-            return [
-                "https://www.bing.com/search?q=" + encodeURIComponent(site),
-=======
             return [
                 context.agentContext.activeSearchProvider.url.replace(
                     "%s",
                     encodeURIComponent(site),
                 ),
->>>>>>> 7e8add2f
             ];
         }
     }
