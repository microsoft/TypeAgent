// Copyright (c) Microsoft Corporation.
// Licensed under the MIT License.

import { createWebSocket } from "common-utils/ws";
import { WebSocket } from "ws";
import {
    ActionContext,
    ActionResult,
    AppAgent,
    AppAgentEvent,
    AppAgentInitSettings,
    ParsedCommandParams,
    ResolveEntityResult,
    SessionContext,
    TypeAgentAction,
} from "@typeagent/agent-sdk";
import { createActionResult } from "@typeagent/agent-sdk/helpers/action";
import {
    displayError,
    displayStatus,
} from "@typeagent/agent-sdk/helpers/display";
import { Crossword } from "./crossword/schema/pageSchema.mjs";
import {
    getBoardSchema,
    handleCrosswordAction,
} from "./crossword/actionHandler.mjs";

import { BrowserConnector } from "./browserConnector.mjs";
import { handleCommerceAction } from "./commerce/actionHandler.mjs";
import { TabTitleIndex, createTabTitleIndex } from "./tabTitleIndex.mjs";
import { ChildProcess, fork } from "child_process";
import { fileURLToPath } from "node:url";
import path from "node:path";

import {
    CommandHandler,
    CommandHandlerNoParams,
    CommandHandlerTable,
    getCommandInterface,
} from "@typeagent/agent-sdk/helpers/command";

import registerDebug from "debug";

// import { handleInstacartAction } from "./instacart/actionHandler.mjs";
import { handleInstacartAction } from "./instacart/planHandler.mjs";

import {
    loadAllowDynamicAgentDomains,
    processWebAgentMessage,
    WebAgentChannels,
} from "./webTypeAgent.mjs";
import { isWebAgentMessage } from "../common/webAgentMessageTypes.mjs";
import { handleSchemaDiscoveryAction } from "./discovery/actionHandler.mjs";
import { BrowserActions, OpenWebPage } from "./actionsSchema.mjs";
import {
    resolveURLWithHistory,
    importWebsiteData,
    searchWebsites,
    getWebsiteStats,
} from "./websiteMemory.mjs";
import { CrosswordActions } from "./crossword/schema/userActions.mjs";
import { InstacartActions } from "./instacart/schema/userActions.mjs";
import { ShoppingActions } from "./commerce/schema/userActions.mjs";
import { SchemaDiscoveryActions } from "./discovery/schema/discoveryActions.mjs";
import { ExternalBrowserActions } from "./externalBrowserActionSchema.mjs";
import { BrowserControl } from "./interface.mjs";
import { bingWithGrounding } from "aiclient";
import { AIProjectClient } from "@azure/ai-projects";
import { DefaultAzureCredential } from "@azure/identity";
import {
    Agent,
    MessageContentUnion,
    ThreadMessage,
    ToolUtility,
} from "@azure/ai-agents";
<<<<<<< HEAD
=======
import * as website from "website-memory";
import { openai, TextEmbeddingModel } from "aiclient";
>>>>>>> 45bf52a6

const debug = registerDebug("typeagent:browser:action");

export function instantiate(): AppAgent {
    return {
        initializeAgentContext: initializeBrowserContext,
        updateAgentContext: updateBrowserContext,
        executeAction: executeBrowserAction,
        resolveEntity,
        ...getCommandInterface(handlers),
    };
}

export type BrowserActionContext = {
    browserControl?: BrowserControl | undefined;
    webSocket?: WebSocket | undefined;
    webAgentChannels?: WebAgentChannels | undefined;
    crossWordState?: Crossword | undefined;
    browserConnector?: BrowserConnector | undefined;
    browserProcess?: ChildProcess | undefined;
    tabTitleIndex?: TabTitleIndex | undefined;
    allowDynamicAgentDomains?: string[];
    websiteCollection?: website.WebsiteCollection | undefined;
    fuzzyMatchingModel?: TextEmbeddingModel | undefined;
    index: website.IndexData | undefined;
};

export interface urlResolutionAction {
    originalRequest: string;
    url: string;
    urlsEvaluated: string[];
    explanation: string;
    bingSearchQuery: string;
}

async function initializeBrowserContext(
    settings?: AppAgentInitSettings,
): Promise<BrowserActionContext> {
    const browserControl = settings?.options as BrowserControl | undefined;
    return {
        browserControl,
        index: undefined,
    };
}

async function updateBrowserContext(
    enable: boolean,
    context: SessionContext<BrowserActionContext>,
    schemaName: string,
): Promise<void> {
    if (schemaName !== "browser") {
        // REVIEW: ignore sub-translator updates.
        return;
    }
    if (enable) {
        await loadAllowDynamicAgentDomains(context);
        if (!context.agentContext.tabTitleIndex) {
            context.agentContext.tabTitleIndex = createTabTitleIndex();
        }

        // Load the website index from disk
        if (!context.agentContext.websiteCollection) {
            const websiteIndexes = await context.indexes("website");

            if (websiteIndexes.length > 0) {
                context.agentContext.index = websiteIndexes[0];
                context.agentContext.websiteCollection =
                    await website.WebsiteCollection.readFromFile(
                        websiteIndexes[0].path,
                        "index",
                    );
                debug(
                    `Loaded website index with ${context.agentContext.websiteCollection?.messages.length || 0} websites`,
                );
            } else {
                debug(
                    "Unable to load website index, please create one using the @index command or import website data.",
                );
                // Create empty collection as fallback
                context.agentContext.websiteCollection =
                    new website.WebsiteCollection();
            }
        }

        // Initialize fuzzy matching model for website search
        if (!context.agentContext.fuzzyMatchingModel) {
            context.agentContext.fuzzyMatchingModel =
                openai.createEmbeddingModel();
        }

        if (context.agentContext.webSocket?.readyState === WebSocket.OPEN) {
            return;
        }

        const webSocket = await createWebSocket("browser", "dispatcher");
        if (webSocket) {
            context.agentContext.webSocket = webSocket;
            context.agentContext.browserConnector = new BrowserConnector(
                context,
            );

            webSocket.onclose = (event: object) => {
                console.error("Browser webSocket connection closed.");
                context.agentContext.webSocket = undefined;
            };
            webSocket.addEventListener("message", async (event: any) => {
                const text = event.data.toString();
                const data = JSON.parse(text);
                if (isWebAgentMessage(data)) {
                    await processWebAgentMessage(data, context);
                    return;
                }

                if (data.error) {
                    console.error(data.error);
                    // TODO: Handle the case where no clients were found. Prompt the user
                    //       to launch inline browser or run automation in the headless browser.
                    return;
                }

                if (data.method) {
                    switch (data.method) {
                        case "enableSiteTranslator": {
                            const targetTranslator = data.params.translator;
                            if (targetTranslator == "browser.crossword") {
                                // initialize crossword state
                                sendSiteTranslatorStatus(
                                    targetTranslator,
                                    "initializing",
                                    context,
                                );
                                context.agentContext.crossWordState =
                                    await getBoardSchema(context);

                                sendSiteTranslatorStatus(
                                    targetTranslator,
                                    "initialized",
                                    context,
                                );

                                if (context.agentContext.crossWordState) {
                                    context.notify(
                                        AppAgentEvent.Info,
                                        "Crossword board initialized.",
                                    );
                                } else {
                                    context.notify(
                                        AppAgentEvent.Error,
                                        "Crossword board initialization failed.",
                                    );
                                }
                            }
                            await context.toggleTransientAgent(
                                targetTranslator,
                                true,
                            );
                            break;
                        }
                        case "disableSiteTranslator": {
                            const targetTranslator = data.params.translator;
                            await context.toggleTransientAgent(
                                targetTranslator,
                                false,
                            );
                            break;
                        }
                        case "addTabIdToIndex":
                        case "deleteTabIdFromIndex":
                        case "getTabIdFromIndex":
                        case "resetTabIdToIndex": {
                            await handleTabIndexActions(
                                {
                                    actionName: data.method,
                                    parameters: data.params,
                                },
                                context,
                                data.id,
                            );
                            break;
                        }

                        case "detectPageActions":
                        case "registerPageDynamicAgent":
                        case "getIntentFromRecording": {
                            const discoveryResult =
                                await handleSchemaDiscoveryAction(
                                    {
                                        actionName: data.method,
                                        parameters: data.params,
                                    },
                                    context,
                                );

                            webSocket.send(
                                JSON.stringify({
                                    id: data.id,
                                    result: discoveryResult.data,
                                }),
                            );
                        }
                    }
                }
            });
        }
    } else {
        const webSocket = context.agentContext.webSocket;
        if (webSocket) {
            webSocket.onclose = null;
            webSocket.close();
        }

        context.agentContext.webSocket = undefined;

        // shut down service
        if (context.agentContext.browserProcess) {
            context.agentContext.browserProcess.kill();
        }
    }
}

async function resolveEntity(
    type: string,
    name: string,
    context: SessionContext<BrowserActionContext>,
): Promise<ResolveEntityResult | undefined> {
    if (type === "WebPage") {
        try {
            const url = await resolveWebPage(context, name);
            if (url) {
                return {
                    match: "exact",
                    entities: [
                        {
                            name,
                            type: ["WebPage"],
                            uniqueId: url,
                        },
                    ],
                };
            }
        } catch {}
    }
    return undefined;
}

async function resolveWebPage(
    context: SessionContext<BrowserActionContext>,
    site: string,
): Promise<string> {
    debug(`Resolving site '${site}'`);

    switch (site.toLowerCase()) {
        case "paleobiodb":
            return "https://paleobiodb.org/navigator/";

        case "crossword":
            return "https://aka.ms/typeagent/sample-crossword";

        case "commerce":
            return "https://www.target.com/";

        case "turtlegraphics":
            return "http://localhost:9000/";
        default:
<<<<<<< HEAD
=======
            if (URL.canParse(site)) {
                // if the site is a valid URL, return it directly
                debug(`Site is a valid URL: ${site}`);
                return site;
            }

            try {
                // get local agent
                const port = await context.getSharedLocalHostPort(site);

                if (port !== undefined) {
                    debug(`Resolved local site on PORT ${port}`);
                    return `http://localhost:${port}`;
                }
            } catch (e) {
                debug(`Unable to find local host port for '${site}. ${e}'`);
            }

            // try to resolve URL using website visit history first
            const historyUrl = await resolveURLWithHistory(context, site);
            if (historyUrl) {
                debug(`Resolved URL from history: ${historyUrl}`);
                return historyUrl;
            }

>>>>>>> 45bf52a6
            // try to resolve URL using LLM + internet search
            const url = await resolveURLWithSearch(site);

            if (url) {
                return url;
            }

<<<<<<< HEAD
            // get local agent
            const port = await context.getSharedLocalHostPort(site);

            if (port !== undefined) {
                debug(`Resolved local site on PORT ${port}`);
                return `http://localhost:${port}`;
            }

=======
>>>>>>> 45bf52a6
            // can't get a URL
            throw new Error(`Unable to find a URL for: '${site}'`);
    }
}

let groundingConfig: bingWithGrounding.ApiSettings | undefined;
async function resolveURLWithSearch(site: string): Promise<string | undefined> {
    if (!groundingConfig) {
        groundingConfig = bingWithGrounding.apiSettingsFromEnv();
    }

    let retVal: string = site;
    const project = new AIProjectClient(
        groundingConfig.endpoint!,
        new DefaultAzureCredential(),
    );

    const agent = await ensureAgent(groundingConfig, project);

    if (!agent) {
        throw new Error(
            "No agent found for Bing with Grounding. Please check your configuration.",
        );
    }

    try {
        const thread = await project.agents.threads.create();

        // the question that needs answering
        await project.agents.messages.create(thread.id, "user", site);

        // Create run
        const run = await project.agents.runs.createAndPoll(
            thread.id,
            agent.id,
            {
                pollingOptions: {
                    intervalInMs: 500,
                },
                onResponse: (response): void => {
                    debug(`Received response with status: ${response.status}`);
                },
            },
        );

        const msgs: ThreadMessage[] = [];
        if (run.status === "completed") {
            if (run.completedAt) {
                // Retrieve messages
                const messages = await project.agents.messages.list(thread.id, {
                    order: "asc",
                });

                // accumulate assistant messages
                for await (const m of messages) {
                    if (m.role === "assistant") {
                        // TODO: handle multi-modal content
                        const content: MessageContentUnion | undefined =
                            m.content.find(
                                (c) => c.type === "text" && "text" in c,
                            );
                        if (content) {
                            msgs.push(m);
                            let txt: string = (content as any).text
                                .value as string;
                            txt = txt
                                .replaceAll("```json", "")
                                .replaceAll("```", "");
                            const url = JSON.parse(txt) as urlResolutionAction;
                            retVal = url.url;
                        }
                    }
                }
            }
        }

        // delete the thread we just created since we are currently one and done
        project.agents.threads.delete(thread.id);
    } catch (e) {
        debug(`Error resolving URL with search: ${e}`);
    }

    // return assistant messages
    return retVal;
}

/*
 * Attempts to retrive the URL resolution agent from the AI project and creates it if necessary
 */
async function ensureAgent(
    groundingConfig: bingWithGrounding.ApiSettings,
    project: AIProjectClient,
): Promise<Agent | undefined> {
    try {
        return await project.agents.getAgent(
            groundingConfig.urlResolutionAgentId!,
        );
    } catch (e) {
        return await createAgent(groundingConfig, project);
    }
}

async function createAgent(
    groundingConfig: bingWithGrounding.ApiSettings,
    project: AIProjectClient,
): Promise<Agent> {
    try {
        // connection id is in the format: /subscriptions/<SUBSCRIPTION ID>/resourceGroups/<RESOURCE GROUP>/providers/Microsoft.CognitiveServices/accounts/<AI FOUNDRY RESOURCE>/projects/typeagent-test-agent/connections/<CONNECTION NAME>>
        const bingTool = ToolUtility.createBingGroundingTool([
            {
                connectionId: groundingConfig.connectionId!,
            },
        ]);

        // try to create the agent
        return await project.agents.createAgent("gpt-4o", {
            name: "TypeAgent_URLResolverAgent",
            description: "Auto created URL Resolution Agent",
            instructions: `
You are an agent that translates user requests in conjunction with search results to URLs.  If the page does not exist just return an empty URL. Do not make up URLs.

Respond strictly with JSON. The JSON should be compatible with the TypeScript type Response from the following:

interface Response {
    originalRequest: string;
    url: string;
    urlsEvaluated: string[];
    explanation: string;
    bingSearchQuery: string;
}`,
            tools: [bingTool.definition],
        });
    } catch (e) {
        debug(`Error creating agent: ${e}`);
        throw e;
    }
}

async function openWebPage(
    context: ActionContext<BrowserActionContext>,
    action: TypeAgentAction<OpenWebPage>,
) {
    if (context.sessionContext.agentContext.browserControl) {
        displayStatus(
            `Opening web page for ${action.parameters.site}.`,
            context,
        );
        const siteEntity = action.entities?.site;
        const url =
            siteEntity?.type[0] === "WebPage"
                ? siteEntity.uniqueId!
                : await resolveWebPage(
                      context.sessionContext,
                      action.parameters.site,
                  );

        if (url !== action.parameters.site) {
            displayStatus(
                `Opening web page for ${action.parameters.site} at ${url}.`,
                context,
            );
        }
        await context.sessionContext.agentContext.browserControl.openWebPage(
            url,
        );
        const result = createActionResult("Web page opened successfully.");

        result.activityContext = {
            activityName: "browsingWebPage",
            description: "Browsing a web page",
            state: {
                siteUrl: url,
            },
            activityEndAction: {
                actionName: "closeWebPage",
            },
        };
        return result;
    }
    throw new Error(
        "Browser control is not available. Please launch a browser first.",
    );
}

async function closeWebPage(context: ActionContext<BrowserActionContext>) {
    if (context.sessionContext.agentContext.browserControl) {
        context.actionIO.setDisplay("Closing web page.");
        await context.sessionContext.agentContext.browserControl.closeWebPage();
        const result = createActionResult("Web page closed successfully.");
        result.activityContext = null; // clear the activity context.
        return result;
    }
    throw new Error(
        "Browser control is not available. Please launch a browser first.",
    );
}

async function executeBrowserAction(
    action:
        | TypeAgentAction<BrowserActions, "browser">
        | TypeAgentAction<ExternalBrowserActions, "browser.external">
        | TypeAgentAction<CrosswordActions, "browser.crossword">
        | TypeAgentAction<ShoppingActions, "browser.commerce">
        | TypeAgentAction<InstacartActions, "browser.instacart">
        | TypeAgentAction<SchemaDiscoveryActions, "browser.actionDiscovery">,

    context: ActionContext<BrowserActionContext>,
) {
    if (action.schemaName === "browser") {
        switch (action.actionName) {
            case "openWebPage":
                return openWebPage(context, action);
            case "closeWebPage":
                return closeWebPage(context);
            case "importWebsiteData":
                return importWebsiteData(context, action);
            case "searchWebsites":
                return searchWebsites(context, action);
            case "getWebsiteStats":
                return getWebsiteStats(context, action);
        }
    }
    const webSocketEndpoint = context.sessionContext.agentContext.webSocket;
    const connector = context.sessionContext.agentContext.browserConnector;
    if (webSocketEndpoint) {
        try {
            context.actionIO.setDisplay("Running remote action.");

            let schemaName = "browser";
            if (action.schemaName === "browser.crossword") {
                const crosswordResult = await handleCrosswordAction(
                    action,
                    context.sessionContext,
                );
                return createActionResult(crosswordResult);
            } else if (action.schemaName === "browser.commerce") {
                const commerceResult = await handleCommerceAction(
                    action,
                    context,
                );
                if (commerceResult !== undefined) {
                    if (commerceResult instanceof String) {
                        return createActionResult(
                            commerceResult as unknown as string,
                        );
                    } else {
                        return commerceResult as ActionResult;
                    }
                }
            } else if (action.schemaName === "browser.instacart") {
                const instacartResult = await handleInstacartAction(
                    action,
                    context.sessionContext,
                );

                return createActionResult(
                    instacartResult.displayText,
                    undefined,
                    instacartResult.entities,
                );

                // return createActionResult(instacartResult);
            } else if (action.schemaName === "browser.actionDiscovery") {
                const discoveryResult = await handleSchemaDiscoveryAction(
                    action,
                    context.sessionContext,
                );

                return createActionResult(discoveryResult.displayText);
            }

            await connector?.sendActionToBrowser(action, schemaName);
        } catch (ex: any) {
            if (ex instanceof Error) {
                console.error(ex);
            } else {
                console.error(JSON.stringify(ex));
            }

            throw new Error("Unable to contact browser backend.");
        }
    } else {
        throw new Error("No websocket connection.");
    }
    return undefined;
}

function sendSiteTranslatorStatus(
    schemaName: string,
    status: string,
    context: SessionContext<BrowserActionContext>,
) {
    const webSocketEndpoint = context.agentContext.webSocket;
    const callId = new Date().getTime().toString();

    if (webSocketEndpoint) {
        webSocketEndpoint.send(
            JSON.stringify({
                method: "browser/siteTranslatorStatus",
                id: callId,
                params: {
                    translator: schemaName,
                    status: status,
                },
            }),
        );
    }
}

async function handleTabIndexActions(
    action: any,
    context: SessionContext<BrowserActionContext>,
    requestId: string | undefined,
) {
    const webSocketEndpoint = context.agentContext.webSocket;
    const tabTitleIndex = context.agentContext.tabTitleIndex;

    if (webSocketEndpoint && tabTitleIndex) {
        try {
            const actionName =
                action.actionName ?? action.fullActionName.split(".").at(-1);
            let responseBody;

            switch (actionName) {
                case "getTabIdFromIndex": {
                    const matchedTabs = await tabTitleIndex.search(
                        action.parameters.query,
                        1,
                    );
                    let foundId = -1;
                    if (matchedTabs && matchedTabs.length > 0) {
                        foundId = matchedTabs[0].item.value;
                    }
                    responseBody = foundId;
                    break;
                }
                case "addTabIdToIndex": {
                    await tabTitleIndex.addOrUpdate(
                        action.parameters.title,
                        action.parameters.id,
                    );
                    responseBody = "OK";
                    break;
                }
                case "deleteTabIdFromIndex": {
                    await tabTitleIndex.remove(action.parameters.id);
                    responseBody = "OK";
                    break;
                }
                case "resetTabIdToIndex": {
                    await tabTitleIndex.reset();
                    responseBody = "OK";
                    break;
                }
            }

            webSocketEndpoint.send(
                JSON.stringify({
                    id: requestId,
                    result: responseBody,
                }),
            );
        } catch (ex: any) {
            if (ex instanceof Error) {
                console.error(ex);
            } else {
                console.error(JSON.stringify(ex));
            }

            throw new Error("Unable to contact browser backend.");
        }
    } else {
        throw new Error("No websocket connection.");
    }
    return undefined;
}

export async function createAutomationBrowser(isVisible?: boolean) {
    let timeoutHandle: NodeJS.Timeout;

    const timeoutPromise = new Promise<undefined>((_resolve, reject) => {
        timeoutHandle = setTimeout(() => reject(undefined), 10000);
    });

    const hiddenWindowPromise = new Promise<ChildProcess | undefined>(
        (resolve, reject) => {
            try {
                const expressService = fileURLToPath(
                    new URL(
                        path.join("..", "./puppeteer/index.mjs"),
                        import.meta.url,
                    ),
                );

                const childProcess = fork(expressService, [
                    isVisible ? "true" : "false",
                ]);

                childProcess.on("message", function (message) {
                    if (message === "Success") {
                        resolve(childProcess);
                    } else if (message === "Failure") {
                        resolve(undefined);
                    }
                });

                childProcess.on("exit", (code) => {
                    debug("Browser instance exited with code:", code);
                });
            } catch (e: any) {
                console.error(e);
                resolve(undefined);
            }
        },
    );

    return Promise.race([hiddenWindowPromise, timeoutPromise]).then(
        (result) => {
            clearTimeout(timeoutHandle);
            return result;
        },
    );
}

class OpenStandaloneAutomationBrowserHandler implements CommandHandlerNoParams {
    public readonly description = "Open a standalone browser instance";
    public async run(context: ActionContext<BrowserActionContext>) {
        if (context.sessionContext.agentContext.browserProcess) {
            context.sessionContext.agentContext.browserProcess.kill();
        }
        context.sessionContext.agentContext.browserProcess =
            await createAutomationBrowser(true);
    }
}

class OpenHiddenAutomationBrowserHandler implements CommandHandlerNoParams {
    public readonly description = "Open a hidden/headless browser instance";
    public async run(context: ActionContext<BrowserActionContext>) {
        if (context.sessionContext.agentContext.browserProcess) {
            context.sessionContext.agentContext.browserProcess.kill();
        }
        context.sessionContext.agentContext.browserProcess =
            await createAutomationBrowser(false);
    }
}

class CloseBrowserHandler implements CommandHandlerNoParams {
    public readonly description = "Close the new Web Content view";
    public async run(context: ActionContext<BrowserActionContext>) {
        if (context.sessionContext.agentContext.browserProcess) {
            context.sessionContext.agentContext.browserProcess.kill();
        }
    }
}

class OpenWebPageHandler implements CommandHandler {
    public readonly description = "Show a new Web Content view";
    public readonly parameters = {
        args: {
            site: {
                description: "Alias or URL for the site of the open.",
            },
        },
    } as const;
    public async run(
        context: ActionContext<BrowserActionContext>,
        params: ParsedCommandParams<typeof this.parameters>,
    ) {
        const result = await openWebPage(context, {
            actionName: "openWebPage",
            schemaName: "browser",
            parameters: {
                site: params.args.site,
            },
        });
        if (result.error) {
            displayError(result.error, context);
            return;
        }
        context.actionIO.setDisplay(result.displayContent);
        // REVIEW: command doesn't set the activity context
    }
}

class CloseWebPageHandler implements CommandHandlerNoParams {
    public readonly description = "Close the new Web Content view";
    public async run(context: ActionContext<BrowserActionContext>) {
        const result = await closeWebPage(context);
        if (result.error) {
            displayError(result.error, context);
            return;
        }
        context.actionIO.setDisplay(result.displayContent);

        // REVIEW: command doesn't clear the activity context
    }
}

export const handlers: CommandHandlerTable = {
    description: "Browser App Agent Commands",
    commands: {
        auto: {
            description: "Run the browser automation",
            defaultSubCommand: "launch",
            commands: {
                launch: {
                    description: "Launch a browser session",
                    defaultSubCommand: "standalone",
                    commands: {
                        hidden: new OpenHiddenAutomationBrowserHandler(),
                        standalone:
                            new OpenStandaloneAutomationBrowserHandler(),
                    },
                },
                close: new CloseBrowserHandler(),
            },
        },

        open: new OpenWebPageHandler(),
        close: new CloseWebPageHandler(),
    },
};<|MERGE_RESOLUTION|>--- conflicted
+++ resolved
@@ -73,11 +73,8 @@
     ThreadMessage,
     ToolUtility,
 } from "@azure/ai-agents";
-<<<<<<< HEAD
-=======
 import * as website from "website-memory";
 import { openai, TextEmbeddingModel } from "aiclient";
->>>>>>> 45bf52a6
 
 const debug = registerDebug("typeagent:browser:action");
 
@@ -342,8 +339,6 @@
         case "turtlegraphics":
             return "http://localhost:9000/";
         default:
-<<<<<<< HEAD
-=======
             if (URL.canParse(site)) {
                 // if the site is a valid URL, return it directly
                 debug(`Site is a valid URL: ${site}`);
@@ -369,7 +364,6 @@
                 return historyUrl;
             }
 
->>>>>>> 45bf52a6
             // try to resolve URL using LLM + internet search
             const url = await resolveURLWithSearch(site);
 
@@ -377,17 +371,6 @@
                 return url;
             }
 
-<<<<<<< HEAD
-            // get local agent
-            const port = await context.getSharedLocalHostPort(site);
-
-            if (port !== undefined) {
-                debug(`Resolved local site on PORT ${port}`);
-                return `http://localhost:${port}`;
-            }
-
-=======
->>>>>>> 45bf52a6
             // can't get a URL
             throw new Error(`Unable to find a URL for: '${site}'`);
     }
