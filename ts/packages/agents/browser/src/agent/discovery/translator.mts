// Copyright (c) Microsoft Corporation.
// Licensed under the MIT License.

import {
  createJsonTranslator,
  TypeChatJsonTranslator,
  TypeChatLanguageModel,
} from "typechat";
import { createTypeScriptJsonValidator } from "typechat/ts";

import path from "path";
import fs from "fs";
import { openai as ai } from "aiclient";
import { fileURLToPath } from "node:url";
import { SchemaDiscoveryActions } from "./schema/discoveryActions.mjs";

export type HtmlFragments = {
  frameId: string;
  content: string;
  text?: string;
  cssSelector?: string;
};

export interface ContentSection {
  type: "text" | "image_url";
  text?: string;
  image_url?: {
    url: string;
  };
}

export enum CommercePageType {
  Landing,
  SearchResults,
  ProductDetails,
}

function getBootstrapPrefixPromptSection() {
  // TODO: update this to use system role
  let prefixSection = [];
  prefixSection.push({
    type: "text",
    text: "You are a virtual assistant that can help users to complete requests by interacting with the UI of a webpage.",
  });
  return prefixSection;
}

function getHtmlPromptSection(fragments: HtmlFragments[] | undefined) {
  let htmlSection = [];
  if (fragments) {
    const contentFragments = fragments.map((a) => a.content);
    htmlSection.push({
      type: "text",
      text: `
          Here are HTML fragments from the page.
          '''
          ${contentFragments}
          '''
      `,
    });
  }
  return htmlSection;
}

function getScreenshotPromptSection(
  screenshot: string | undefined,
  fragments: HtmlFragments[] | undefined,
) {
  let screenshotSection = [];
  if (screenshot) {
    screenshotSection.push({
      type: "text",
      text: "Here is a screenshot of the currently visible webpage",
    });

    screenshotSection.push({
      type: "image_url",
      image_url: {
        url: screenshot,
      },
    });

    if (fragments) {
      const textFragments = fragments.map((a) => a.text);
      screenshotSection.push({
        type: "text",
        text: `Here is the text content of the page
            '''
            ${textFragments}
            '''            
            `,
      });
    }
  }
  return screenshotSection;
}

export async function createDiscoveryPageTranslator(
  model: "GPT_35_TURBO" | "GPT_4" | "GPT_v" | "GPT_4_O" | "GPT_4_O_MINI",
) {
  const packageRoot = path.join("..", "..", "..");

  const userActionsPoolSchema = await fs.promises.readFile(
    fileURLToPath(
      new URL(
        path.join(
          packageRoot,
          "./src/agent/discovery/schema/userActionsPool.mts",
        ),
        import.meta.url,
      ),
    ),
    "utf8",
  );

  const pageTypesSchema = await fs.promises.readFile(
    fileURLToPath(
      new URL(
        path.join(packageRoot, "./src/agent/discovery/schema/pageTypes.mts"),
        import.meta.url,
      ),
    ),
    "utf8",
  );

  const agent = new SchemaDiscoveryAgent<SchemaDiscoveryActions>(
    userActionsPoolSchema,
    pageTypesSchema,
    "UserPageActions",
    model,
  );
  return agent;
}

export class SchemaDiscoveryAgent<T extends object> {
  pageTypesSchema: string;
  userActionsPoolSchema: string;

  model: TypeChatLanguageModel;
  translator: TypeChatJsonTranslator<T>;

  constructor(
    userActionsPoolSchema: string,
    pageTypesSchema: string,
    schemaName: string,
    fastModelName: string,
  ) {
    this.userActionsPoolSchema = userActionsPoolSchema;
    this.pageTypesSchema = pageTypesSchema;

    const apiSettings = ai.azureApiSettingsFromEnv(
      ai.ModelType.Chat,
      undefined,
      fastModelName,
    );
    this.model = ai.createChatModel(apiSettings, undefined, undefined, [
      "schemaDiscovery",
    ]);
    const validator = createTypeScriptJsonValidator<T>(
      this.userActionsPoolSchema,
      schemaName,
    );
    this.translator = createJsonTranslator(this.model, validator);
  }

  private getCssSelectorForElementPrompt<U extends object>(
    translator: TypeChatJsonTranslator<U>,
    userRequest?: string,
    fragments?: HtmlFragments[],
    screenshot?: string,
  ) {
    const screenshotSection = getScreenshotPromptSection(screenshot, fragments);
    const htmlSection = getHtmlPromptSection(fragments);
    const prefixSection = getBootstrapPrefixPromptSection();
    let requestSection = [];
    if (userRequest) {
      requestSection.push({
        type: "text",
        text: `
            Here is  user request
            '''
            ${userRequest}
            '''
            `,
      });
    }
    const promptSections = [
      ...prefixSection,
      ...screenshotSection,
      ...htmlSection,
      {
        type: "text",
        text: `
        Use the layout information provided and the user request below to generate a SINGLE "${translator.validator.getTypeName()}" response using the typescript schema below.
        For schemas that include CSS selectors, construct the selector based on the element's Id attribute if the id is present.
        You should stop searching and return current result as soon as you find a result that matches the user's criteria:
        
        '''
        ${translator.validator.getSchemaText()}
        '''
        `,
      },
      ...requestSection,
      {
        type: "text",
        text: `
        The following is the COMPLETE JSON response object with 2 spaces of indentation and no properties with the value undefined:            
        `,
      },
    ];
    return promptSections;
  }

  private getBootstrapTranslator(targetType: string, targetSchema?: string) {
    const pageSchema = targetSchema ?? this.userActionsPoolSchema;

    const validator = createTypeScriptJsonValidator(pageSchema, targetType);
    const bootstrapTranslator = createJsonTranslator(this.model, validator);

    bootstrapTranslator.createRequestPrompt = (input: string) => {
      console.log(input);
      return "";
    };

    return bootstrapTranslator;
  }

  async getPageComponentSchema(
    componentTypeName: string,
    userRequest?: string,
    fragments?: HtmlFragments[],
    screenshot?: string,
  ) {
    const bootstrapTranslator = this.getBootstrapTranslator(componentTypeName);

    const promptSections = this.getCssSelectorForElementPrompt(
      bootstrapTranslator,
      userRequest,
      fragments,
      screenshot,
    ) as ContentSection[];

    const response = await bootstrapTranslator.translate("", [
      { role: "user", content: JSON.stringify(promptSections) },
    ]);
    return response;
  }

  async getCandidateUserActions(
    userRequest?: string,
    fragments?: HtmlFragments[],
    screenshot?: string,
    pageSummary?: string,
  ) {
    // prompt - present html, optional screenshot and list of candidate actions
    const bootstrapTranslator = this.getBootstrapTranslator(
      "UserActionsList",
      this.userActionsPoolSchema,
    );

    const screenshotSection = getScreenshotPromptSection(screenshot, fragments);
    const htmlSection = getHtmlPromptSection(fragments);
    const prefixSection = getBootstrapPrefixPromptSection();
    let requestSection = [];
    if (userRequest) {
      requestSection.push({
        type: "text",
        text: `
            Here is  user request
            '''
            ${userRequest}
            '''
            `,
      });
    }
    if (pageSummary) {
      requestSection.push({
        type: "text",
        text: `
               
            Here is a previously-generated summary of the page
            '''
            ${pageSummary}
            '''
            `,
      });
    }

    const promptSections = [
      ...prefixSection,
      ...screenshotSection,
      ...htmlSection,
      {
        type: "text",
        text: `
        Examine the layout information provided and determine the set of possible UserPageActions users can take on the page.
        Once you have this list, a SINGLE "${bootstrapTranslator.validator.getTypeName()}" response using the typescript schema below.
        If there are multiple UserPageActions of the same type, only return the first one in the output object.
        
        '''
        ${bootstrapTranslator.validator.getSchemaText()}
        '''
        `,
      },
      ...requestSection,
      {
        type: "text",
        text: `
        The following is the COMPLETE JSON response object with 2 spaces of indentation and no properties with the value undefined:            
        `,
      },
    ];

    const response = await bootstrapTranslator.translate("", [
      { role: "user", content: JSON.stringify(promptSections) },
    ]);
    return response;
  }

  async getPageSummary(
    userRequest?: string,
    fragments?: HtmlFragments[],
    screenshot?: string,
  ) {
    const packageRoot = path.join("..", "..", "..");
    const resultsSchema = await fs.promises.readFile(
      fileURLToPath(
        new URL(
          path.join(
            packageRoot,
            "./src/agent/discovery/schema/pageSummary.mts",
          ),
          import.meta.url,
        ),
      ),
      "utf8",
    );

    const bootstrapTranslator = this.getBootstrapTranslator(
      "PageDescription",
      resultsSchema,
    );

    const screenshotSection = getScreenshotPromptSection(screenshot, fragments);
    const htmlSection = getHtmlPromptSection(fragments);
    const prefixSection = getBootstrapPrefixPromptSection();
    let requestSection = [];
    if (userRequest) {
      requestSection.push({
        type: "text",
        text: `
               
            Here is  user request
            '''
            ${userRequest}
            '''
            `,
      });
    }
    const promptSections = [
      ...prefixSection,
      ...screenshotSection,
      ...htmlSection,
      {
        type: "text",
        text: `
        Examine the layout information provided and determine the content of the page and the actions users can take on it.
        Once you have this list, a SINGLE "${bootstrapTranslator.validator.getTypeName()}" response using the typescript schema below.
                
        '''
        ${bootstrapTranslator.validator.getSchemaText()}
        '''
        `,
      },
      ...requestSection,
      {
        type: "text",
        text: `
        The following is the COMPLETE JSON response object with 2 spaces of indentation and no properties with the value undefined:            
        `,
      },
    ];

    const response = await bootstrapTranslator.translate("", [
      { role: "user", content: JSON.stringify(promptSections) },
    ]);
    return response;
  }

  async getPageLayout(
    userRequest?: string,
    fragments?: HtmlFragments[],
    screenshot?: string,
  ) {
    const packageRoot = path.join("..", "..", "..");
    const resultsSchema = await fs.promises.readFile(
      fileURLToPath(
        new URL(
          path.join(packageRoot, "./src/agent/discovery/schema/PageLayout.mts"),
          import.meta.url,
        ),
      ),
      "utf8",
    );

    const bootstrapTranslator = this.getBootstrapTranslator(
      "PageLayout",
      resultsSchema,
    );

    const screenshotSection = getScreenshotPromptSection(screenshot, fragments);
    const htmlSection = getHtmlPromptSection(fragments);
    const prefixSection = getBootstrapPrefixPromptSection();
    let requestSection = [];
    if (userRequest) {
      requestSection.push({
        type: "text",
        text: `
               
            Here is  user request
            '''
            ${userRequest}
            '''
            `,
      });
    }
    const promptSections = [
      ...prefixSection,
      ...screenshotSection,
      ...htmlSection,
      {
        type: "text",
        text: `
        Examine the layout information provided and determine the content of the page and the actions users can take on it.
        Once you have this list, a SINGLE "${bootstrapTranslator.validator.getTypeName()}" response using the typescript schema below.
<<<<<<< HEAD
                
        '''
        ${bootstrapTranslator.validator.getSchemaText()}
        '''
        `,
      },
      ...requestSection,
      {
        type: "text",
        text: `
        The following is the COMPLETE JSON response object with 2 spaces of indentation and no properties with the value undefined:            
        `,
      },
    ];

    const response = await bootstrapTranslator.translate("", [
      { role: "user", content: JSON.stringify(promptSections) },
    ]);
    return response;
  }

  async getPageType(
    userRequest?: string,
    fragments?: HtmlFragments[],
    screenshot?: string,
    pageSummary?: string,
  ) {
    const packageRoot = path.join("..", "..", "..");
    const resultsSchema = await fs.promises.readFile(
      fileURLToPath(
        new URL(
          path.join(packageRoot, "./src/agent/discovery/schema/pageTypes.mts"),
          import.meta.url,
        ),
      ),
      "utf8",
    );

    const bootstrapTranslator = this.getBootstrapTranslator(
      "KnownPageTypes",
      resultsSchema,
    );

    const screenshotSection = getScreenshotPromptSection(screenshot, fragments);
    const htmlSection = getHtmlPromptSection(fragments);
    const prefixSection = getBootstrapPrefixPromptSection();
    let requestSection = [];
    if (userRequest) {
      requestSection.push({
        type: "text",
        text: `
               
            Here is  user request
            '''
            ${userRequest}
            '''
            `,
      });
    }
    if (pageSummary) {
      requestSection.push({
        type: "text",
        text: `
               
            Here is a previously-generated summary of the page
            '''
            ${pageSummary}
            '''
            `,
      });
    }

    const promptSections = [
      ...prefixSection,
      ...screenshotSection,
      ...htmlSection,
      {
        type: "text",
        text: `
        Examine the layout information provided and determine the content of the page and the actions users can take on it.
        Once you have this list, a SINGLE "${bootstrapTranslator.validator.getTypeName()}" response using the typescript schema below.
=======
>>>>>>> 79012074
                
        '''
        ${bootstrapTranslator.validator.getSchemaText()}
        '''
        `,
      },
      ...requestSection,
      {
        type: "text",
        text: `
        The following is the COMPLETE JSON response object with 2 spaces of indentation and no properties with the value undefined:            
        `,
      },
    ];

    const response = await bootstrapTranslator.translate("", [
      { role: "user", content: JSON.stringify(promptSections) },
    ]);
    return response;
  }
}<|MERGE_RESOLUTION|>--- conflicted
+++ resolved
@@ -85,6 +85,12 @@
       screenshotSection.push({
         type: "text",
         text: `Here is the text content of the page
+
+    if (fragments) {
+      const textFragments = fragments.map((a) => a.text);
+      screenshotSection.push({
+        type: "text",
+        text: `Here is the text content of the page
             '''
             ${textFragments}
             '''            
@@ -433,7 +439,6 @@
         text: `
         Examine the layout information provided and determine the content of the page and the actions users can take on it.
         Once you have this list, a SINGLE "${bootstrapTranslator.validator.getTypeName()}" response using the typescript schema below.
-<<<<<<< HEAD
                 
         '''
         ${bootstrapTranslator.validator.getSchemaText()}
@@ -515,8 +520,6 @@
         text: `
         Examine the layout information provided and determine the content of the page and the actions users can take on it.
         Once you have this list, a SINGLE "${bootstrapTranslator.validator.getTypeName()}" response using the typescript schema below.
-=======
->>>>>>> 79012074
                 
         '''
         ${bootstrapTranslator.validator.getSchemaText()}
