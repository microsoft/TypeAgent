// Copyright (c) Microsoft Corporation.
// Licensed under the MIT License.

import { ActionContext, AppAgentManifest } from "@typeagent/agent-sdk";
import { BrowserActionContext } from "../actionHandler.mjs";
import { BrowserConnector } from "../browserConnector.mjs";
import { createDiscoveryPageTranslator } from "./translator.mjs";
import {
  ActionSchemaTypeDefinition,
  generateActionSchema,
  parseActionSchemaSource,
} from "action-schema";
import { ActionSchemaCreator as sc } from "action-schema";
import path from "path";
import fs from "fs";
import { fileURLToPath } from "url";
import { UserActionsList } from "./schema/userActionsPool.mjs";
<<<<<<< HEAD
import { PageDescription } from "./schema/pageSummary.mjs";
import { createTempAgentForSchema } from "./tempAgentActionHandler.mjs";
=======
import { SchemaDiscoveryActions } from "./schema/discoveryActions.mjs";
>>>>>>> 382716f0

export async function handleSchemaDiscoveryAction(
  action: SchemaDiscoveryActions,
  context: ActionContext<BrowserActionContext>,
) {
  let message = "OK";
  if (!context.sessionContext.agentContext.browserConnector) {
    throw new Error("No connection to browser session.");
  }

  const browser: BrowserConnector =
    context.sessionContext.agentContext.browserConnector;

  const agent = await createDiscoveryPageTranslator("GPT_4_O_MINI");

  switch (action.actionName) {
    case "findUserActions":
      await handleFindUserActions(action);
      break;
    case "summarizePage":
      await handleGetPageSummary(action);
      break;
    case "findPageComponents":
      await handleGetPageComponents(action);
      break;
    case "getPageType":
      await handleGetPageType(action);
      break;
  }

  async function handleFindUserActions(action: any) {
    const htmlFragments = await browser.getHtmlFragments();
    // const screenshot = await browser.getCurrentPageScreenshot();
    const screenshot = "";
    let pageSummary = "";

    const summaryResponse = await agent.getPageSummary(
      undefined,
      htmlFragments,
      screenshot,
    );

    let schemaDescription =
      "A schema that enables interactions with the current page";
    if (summaryResponse.success) {
      pageSummary =
        "Page summary: \n" + JSON.stringify(summaryResponse.data, null, 2);
      schemaDescription += (summaryResponse.data as PageDescription)
        .description;
    }

    const timerName = `Analyzing page actions`;
    console.time(timerName);

    const response = await agent.getCandidateUserActions(
      undefined,
      htmlFragments,
      screenshot,
      pageSummary,
    );

    if (!response.success) {
      console.error("Attempt to get page actions failed");
      console.error(response.message);
      message = "Action could not be completed";
      return;
    }

    console.timeEnd(timerName);

    message =
      "Possible user actions: \n" + JSON.stringify(response.data, null, 2);

    const selected = response.data as UserActionsList;
    const actionNames = [
      ...new Set(selected.actions.map((action) => action.actionName)),
    ];

    const schema = await getDynamicSchema(actionNames);
    message += `\n =========== \n Discovered actions schema: \n ${schema} `;

    if (action.parameters.registerAgent) {
      const manifest: AppAgentManifest = {
        emojiChar: "🚧",
        description: schemaDescription,
        schema: {
          description: schemaDescription,
          schemaType: "DynamicUserPageActions",
          schemaFile: { content: schema, type: "ts" },
        },
      };

      // register agent after request is processed to avoid a deadlock
      setTimeout(async () => {
        await context.sessionContext.addDynamicAgent(
          "tempPageSchema",
          manifest,
          createTempAgentForSchema(browser, agent, context),
        );
      }, 500);
    }

    return response.data;
  }

  async function getDynamicSchema(actionNames: string[]) {
    const packageRoot = path.join("..", "..", "..");

    const userActionsPoolSchema = await fs.promises.readFile(
      fileURLToPath(
        new URL(
          path.join(
            packageRoot,
            "./src/agent/discovery/schema/userActionsPool.mts",
          ),
          import.meta.url,
        ),
      ),
      "utf8",
    );
    const parsed = parseActionSchemaSource(
      userActionsPoolSchema,
      "dynamicUserActions",
      "",
      "UserPageActions",
    );

    let typeDefinitions: ActionSchemaTypeDefinition[] = [];
    actionNames.forEach((name) => {
      if (parsed.actionSchemas.has(name)) {
        typeDefinitions.push(parsed.actionSchemas.get(name)!);
      }
    });

    const union = sc.union(
      typeDefinitions.map((definition) => sc.ref(definition)),
    );
    const entry = sc.type("DynamicUserPageActions", union);
    entry.exported = true;
    const actionSchemas = new Map<string, ActionSchemaTypeDefinition>();
    const order = new Map<string, number>();
    const schema = await generateActionSchema(
      { entry, actionSchemas, order },
      { exact: true },
    );

    return schema;
  }

  async function handleGetPageSummary(action: any) {
    const htmlFragments = await browser.getHtmlFragments();
    const timerName = `Summarizing page`;
    console.time(timerName);
    const response = await agent.getPageSummary(undefined, htmlFragments);

    if (!response.success) {
      console.error("Attempt to get page summary failed");
      console.error(response.message);
      message = "Action could not be completed";
      return;
    }

    console.timeEnd(timerName);
    message = "Page summary: \n" + JSON.stringify(response.data, null, 2);
    return response.data;
  }

  async function handleGetPageComponents(action: any) {
    const htmlFragments = await browser.getHtmlFragments();
    const timerName = `Getting page layout`;
    console.time(timerName);
    const response = await agent.getPageLayout(undefined, htmlFragments);

    if (!response.success) {
      console.error("Attempt to get page layout failed");
      console.error(response.message);
      message = "Action could not be completed";
      return;
    }

    console.timeEnd(timerName);
    message = "Page layout: \n" + JSON.stringify(response.data, null, 2);

    return response.data;
  }

  async function handleGetPageType(action: any) {
    const htmlFragments = await browser.getHtmlFragments();

    const timerName = `Getting page layout`;
    console.time(timerName);
    const response = await agent.getPageType(
      undefined,
      htmlFragments,
      undefined,
    );

    if (!response.success) {
      console.error("Attempt to get page layout failed");
      console.error(response.message);
      message = "Action could not be completed";
      return;
    }

    console.timeEnd(timerName);
    message = "Page layout: \n" + JSON.stringify(response.data, null, 2);

    return response.data;
  }

  return message;
}<|MERGE_RESOLUTION|>--- conflicted
+++ resolved
@@ -15,12 +15,9 @@
 import fs from "fs";
 import { fileURLToPath } from "url";
 import { UserActionsList } from "./schema/userActionsPool.mjs";
-<<<<<<< HEAD
 import { PageDescription } from "./schema/pageSummary.mjs";
 import { createTempAgentForSchema } from "./tempAgentActionHandler.mjs";
-=======
 import { SchemaDiscoveryActions } from "./schema/discoveryActions.mjs";
->>>>>>> 382716f0
 
 export async function handleSchemaDiscoveryAction(
   action: SchemaDiscoveryActions,
