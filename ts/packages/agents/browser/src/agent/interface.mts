// Copyright (c) Microsoft Corporation.
// Licensed under the MIT License.

export interface BrowserControl {
    /**
     * open a new browser view with the specified URL.
     * @param url The URL to open in the browser.
     * @return A promise that resolves when the browser window is opened.
     */
    openWebPage(url: string): Promise<void>;
    /**
     * close the browser view.
     */
    closeWebPage(): Promise<void>;

    goForward(): Promise<void>;
    goBack(): Promise<void>;
    reload(): Promise<void>;
<<<<<<< HEAD
}
=======

    getPageUrl(): Promise<string>;

    setAgentStatus(isBusy: boolean, message: string): void;
}

export type BrowserControlInvokeFunctions = {
    openWebPage(url: string): Promise<void>;
    closeWebPage(): Promise<void>;
    goForward(): Promise<void>;
    goBack(): Promise<void>;
    reload(): Promise<void>;
    getPageUrl(): Promise<string>;
};

export type BrowserControlCallFunctions = {
    setAgentStatus(isBusy: boolean, message: string): void;
};
>>>>>>> 8f3d36f2
<|MERGE_RESOLUTION|>--- conflicted
+++ resolved
@@ -16,9 +16,6 @@
     goForward(): Promise<void>;
     goBack(): Promise<void>;
     reload(): Promise<void>;
-<<<<<<< HEAD
-}
-=======
 
     getPageUrl(): Promise<string>;
 
@@ -36,5 +33,4 @@
 
 export type BrowserControlCallFunctions = {
     setAgentStatus(isBusy: boolean, message: string): void;
-};
->>>>>>> 8f3d36f2
+};