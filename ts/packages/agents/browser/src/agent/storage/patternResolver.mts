--- conflicted
+++ resolved
@@ -161,13 +161,9 @@
             try {
                 // Basic implementation: find actions associated with this pattern
                 // TODO: Implement proper pattern-to-action mapping
-<<<<<<< HEAD
-                console.warn(`Pattern matching not fully implemented for pattern: ${pattern.pattern}`);
-=======
                 console.warn(
                     `Pattern matching not fully implemented for pattern: ${pattern.pattern}`,
                 );
->>>>>>> acd7f6d0
             } catch (error) {
                 console.warn(`Error processing exact pattern:`, error);
             }
@@ -194,13 +190,9 @@
             if (matchResult.pattern.type !== "exact") {
                 try {
                     // TODO: Implement proper pattern-to-action mapping
-<<<<<<< HEAD
-                    console.warn(`Pattern matching not fully implemented for pattern: ${matchResult.pattern.pattern}`);
-=======
                     console.warn(
                         `Pattern matching not fully implemented for pattern: ${matchResult.pattern.pattern}`,
                     );
->>>>>>> acd7f6d0
                 } catch (error) {
                     console.warn(`Error processing pattern:`, error);
                 }
