--- conflicted
+++ resolved
@@ -54,15 +54,11 @@
     return;
   }
   if (enable) {
-<<<<<<< HEAD
-    if (!context.context.tabTitleIndex) {
+    if (!context.agentContext.tabTitleIndex) {
       context.context.tabTitleIndex = createTabTitleIndex();
     }
 
-    if (context.context.webSocket?.readyState === WebSocket.OPEN) {
-=======
     if (context.agentContext.webSocket?.readyState === WebSocket.OPEN) {
->>>>>>> fa3aa279
       return;
     }
 
