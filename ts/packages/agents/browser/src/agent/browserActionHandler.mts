--- conflicted
+++ resolved
@@ -646,10 +646,7 @@
         case "getTopicImportanceLayer":
         case "getTopicViewportNeighborhood":
         case "getTopicMetrics":
-<<<<<<< HEAD
-=======
         case "getTopicTimelines":
->>>>>>> 4826ffd7
         case "getViewportBasedNeighborhood":
         case "getUrlContentBreakdown": {
             const knowledgeResult = await handleKnowledgeAction(
@@ -1589,14 +1586,10 @@
                         },
                     });
                 }
-<<<<<<< HEAD
                 case "generatePageQuestions":
                     return generatePageQuestions(action.parameters, context.sessionContext);
                 case "generateGraphQuestions":
                     return generateGraphQuestions(action.parameters, context.sessionContext);
-=======
-
->>>>>>> 4826ffd7
                 default:
                     // Should never happen.
                     throw new Error(
