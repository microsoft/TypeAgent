--- conflicted
+++ resolved
@@ -5,29 +5,7 @@
 import { BrowserActionContext } from "../actionHandler.mjs";
 import { BrowserConnector } from "../browserConnector.mjs";
 import { createInstacartPageTranslator } from "./translator.mjs";
-<<<<<<< HEAD
-
-=======
-import {
-  AllListsInfo,
-  RecipeInfo,
-  BuyItAgainHeaderSection,
-  BuyItAgainNavigationLink,
-  HomeLink,
-  ListDetailsInfo,
-  ListInfo,
-  ListsNavigationLink,
-  NearbyStoresList,
-  ProductDetailsHeroTile,
-  ProductTile,
-  RecipeHeroSection,
-  SearchInput,
-  StoreInfo,
-  ShoppingCartButton,
-  ShoppingCartDetails,
-  ShoppingCartStoreSection,
-} from "./schema/pageComponents.mjs";
->>>>>>> 7f3f7413
+
 import {
   PurchaseResults,
   PurchaseSummary,
@@ -60,9 +38,14 @@
     case "getShoppingCartAction":
       await handleGetCart(action);
       break;
+      break;
+    case "getShoppingCartAction":
+      await handleGetCart(action);
+      break;
     case "addToListAction":
       await handleAddToList(action);
       break;
+      break;
     case "findNearbyStoreAction":
       await handleFindStores(action);
       break;
@@ -83,102 +66,6 @@
       break;
   }
 
-<<<<<<< HEAD
-=======
-  type UIElementSchemas = {
-    AllListsInfo: AllListsInfo;
-    RecipeInfo: RecipeInfo;
-    BuyItAgainHeaderSection: BuyItAgainHeaderSection;
-    BuyItAgainNavigationLink: BuyItAgainNavigationLink;
-    HomeLink: HomeLink;
-    ListDetailsInfo: ListDetailsInfo;
-    ListInfo: ListInfo;
-    ListsNavigationLink: ListsNavigationLink;
-    NearbyStoresList: NearbyStoresList;
-    ProductDetailsHeroTile: ProductDetailsHeroTile;
-    ProductTile: ProductTile;
-    RecipeHeroSection: RecipeHeroSection;
-    SearchInput: SearchInput;
-    StoreInfo: StoreInfo;
-    ShoppingCartButton: ShoppingCartButton;
-    ShoppingCartStoreSection: ShoppingCartStoreSection;
-    ShoppingCartDetails: ShoppingCartDetails;
-  };
-
-  async function getPageComponent<T extends keyof UIElementSchemas>(
-    componentType: T,
-    selectionCondition?: string,
-  ): Promise<UIElementSchemas[T] | undefined> {
-    const htmlFragments = await browser.getHtmlFragments(true);
-    const timerName = `getting ${componentType} section`;
-
-    console.time(timerName);
-    const response = await agent.getPageComponentSchema(
-      componentType,
-      selectionCondition,
-      htmlFragments,
-      undefined,
-    );
-
-    if (!response.success) {
-      console.error("Attempt to get page component failed");
-      console.error(response.message);
-      return undefined;
-    }
-
-    console.timeEnd(timerName);
-    return response.data as UIElementSchemas[T];
-  }
-
-  async function followLink(linkSelector: string | undefined) {
-    if (!linkSelector) return;
-
-    await browser.clickOn(linkSelector);
-    await browser.awaitPageInteraction();
-    await browser.awaitPageLoad();
-  }
-
-  async function searchOnWebsite<T extends keyof UIElementSchemas>(
-    componentType: T,
-    keywords: string,
-  ): Promise<UIElementSchemas[T] | undefined> {
-    if (componentType == "StoreInfo" || componentType == "RecipeInfo") {
-      await goToHomepage();
-    }
-
-    const selector = await getPageComponent("SearchInput");
-    if (!selector) {
-      return;
-    }
-
-    const searchSelector = selector.cssSelector;
-
-    await browser.clickOn(searchSelector);
-
-    let queryPrefix = "";
-    switch (componentType) {
-      case "StoreInfo": {
-        queryPrefix = "stores: ";
-        break;
-      }
-      case "RecipeInfo": {
-        queryPrefix = "recipes: ";
-        break;
-      }
-    }
-
-    await browser.enterTextIn(queryPrefix + keywords, searchSelector);
-    await browser.clickOn(selector.submitButtonCssSelector);
-    await browser.awaitPageInteraction();
-    await browser.awaitPageLoad();
-
-    const request = `Search result: ${keywords}`;
-    const result = await getPageComponent(componentType, request);
-
-    return result as UIElementSchemas[T];
-  }
-
->>>>>>> 7f3f7413
   async function handleFindProduct(action: any) {
     const targetProduct = await ui.searchOnWebsite(
       "ProductTile",
@@ -196,21 +83,12 @@
   }
 
   async function selectStoreCart(action: any) {
-<<<<<<< HEAD
     const cartButton = await ui.getPageComponent("ShoppingCartButton");
     console.log(cartButton);
 
     await ui.followLink(cartButton?.detailsLinkCssSelector);
 
     const cartDetails = await ui.getPageComponent("ShoppingCartDetails");
-=======
-    const cartButton = await getPageComponent("ShoppingCartButton");
-    console.log(cartButton);
-
-    await followLink(cartButton?.detailsLinkCssSelector);
-
-    const cartDetails = await getPageComponent("ShoppingCartDetails");
->>>>>>> 7f3f7413
     console.log(cartDetails);
   }
 
