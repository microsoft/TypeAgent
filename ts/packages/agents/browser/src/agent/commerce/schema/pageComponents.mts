--- conflicted
+++ resolved
@@ -75,18 +75,6 @@
     rating: string;
     detailsLinkCssSelector: string;
     availableTimeSlots?: BookSelectorButton[];
-<<<<<<< HEAD
-}
-
-export type BookSelectorButton = {
-    time?:string;
-    cssSelector: string;
-}
-
-export type BookReservationsModule = {
-    date: string;
-    targetTime:string;
-=======
 };
 
 export type BookSelectorButton = {
@@ -97,7 +85,6 @@
 export type BookReservationsModule = {
     date: string;
     targetTime: string;
->>>>>>> e98de7cb
     availableTimeSlots?: BookSelectorButton[];
     numberOfPeople?: number;
 };