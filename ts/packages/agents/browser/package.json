--- conflicted
+++ resolved
@@ -28,11 +28,8 @@
   },
   "dependencies": {
     "@mozilla/readability": "^0.5.0",
-<<<<<<< HEAD
+    "@typeagent/agent-sdk": "workspace:*",
     "aiclient": "workspace:*",
-=======
-    "@typeagent/agent-sdk": "workspace:*",
->>>>>>> 5f793fcf
     "common-utils": "workspace:*",
     "html-to-text": "^9.0.5",
     "jsonpath": "^1.1.1",
