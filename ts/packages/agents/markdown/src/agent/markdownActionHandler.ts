--- conflicted
+++ resolved
@@ -51,13 +51,9 @@
     parameters: any,
     context: ActionContext<MarkdownActionContext>,
 ): Promise<UICommandResult> {
-<<<<<<< HEAD
-    debug(`[AGENT] Processing UI command: ${command}`);
-=======
     debug(
         `[AGENT] Processing UI command: ${command}, cursorPosition: ${parameters.cursorPosition}, context: ${parameters.context ? "received" : "none"}, originalRequest: ${parameters.originalRequest}`,
     );
->>>>>>> 8f3d36f2
 
     try {
         // Check if streaming is enabled for this command
@@ -75,11 +71,8 @@
                 actionName: "streamingUpdateDocument",
                 parameters: {
                     originalRequest: parameters.originalRequest,
-<<<<<<< HEAD
-=======
                     context: parameters.context, // Already serialized by view
                     cursorPosition: parameters.cursorPosition, // Explicit position
->>>>>>> 8f3d36f2
                 },
             };
 
@@ -103,11 +96,8 @@
                 actionName: "updateDocument",
                 parameters: {
                     originalRequest: parameters.originalRequest,
-<<<<<<< HEAD
-=======
                     context: parameters.context, // Already serialized by view
                     cursorPosition: parameters.cursorPosition, // Explicit position
->>>>>>> 8f3d36f2
                 },
             };
 
@@ -226,20 +216,6 @@
     message: any,
     agentContext: MarkdownActionContext,
 ): Promise<UICommandResult> {
-<<<<<<< HEAD
-    // Create minimal action context for UI commands
-    const actionContext = {
-        sessionContext: {
-            agentContext: agentContext,
-        },
-    } as ActionContext<MarkdownActionContext>;
-
-    return await handleUICommand(
-        message.command,
-        message.parameters,
-        actionContext,
-    );
-=======
     debug(
         `[AGENT] Processing UI command: ${message.command}, requestId: ${message.requestId}`,
     );
@@ -273,7 +249,6 @@
             type: "error",
         };
     }
->>>>>>> 8f3d36f2
 }
 
 async function markdownValidateWildcardMatch(
@@ -387,8 +362,6 @@
                 ? action.parameters.originalRequest
                 : "";
 
-<<<<<<< HEAD
-=======
         const cursorPosition =
             "cursorPosition" in action.parameters
                 ? action.parameters.cursorPosition
@@ -408,7 +381,6 @@
                   })()
                 : undefined;
 
->>>>>>> 8f3d36f2
         const response = await agent.updateDocumentWithStreaming(
             markdownContent,
             originalRequest,
@@ -416,11 +388,8 @@
                 // Send chunk to view process for streaming to client
                 sendStreamingChunkToView(streamId, chunk, actionContext);
             },
-<<<<<<< HEAD
-=======
             cursorPosition,
             context,
->>>>>>> 8f3d36f2
         );
 
         if (response.success) {
@@ -549,11 +518,7 @@
 
                     actionContext.sessionContext.agentContext.viewProcess.send({
                         type: "setFile",
-<<<<<<< HEAD
-                        filePath: fullPath,
-=======
                         filePath: path.basename(fullPath!),
->>>>>>> 8f3d36f2
                         folderPath: path.dirname(fullPath!),
                     });
                 }
@@ -590,28 +555,12 @@
                     );
                 } catch (error) {
                     console.warn(
-<<<<<<< HEAD
-                        "Failed to get content from view, falling back to storage:",
-                        error,
-                    );
-                    // Fallback to storage only if view process fails
-                    if (await storage?.exists(filePath)) {
-                        markdownContent =
-                            (await storage?.read(filePath, "utf8")) || "";
-                        debug(
-                            "Fallback: Read content from storage:",
-                            markdownContent?.length,
-                            "chars",
-                        );
-                    }
-=======
                         "Failed to get content from view, using empty content fallback:",
                         error,
                     );
                     // Use empty content as fallback to allow agent to continue processing
                     markdownContent = "";
                     debug("Using empty content fallback");
->>>>>>> 8f3d36f2
                 }
             } else {
                 // Fallback if no view process
@@ -627,8 +576,6 @@
             }
 
             // Handle synchronous requests through the agent
-<<<<<<< HEAD
-=======
             const originalRequest =
                 "originalRequest" in action.parameters
                     ? action.parameters.originalRequest
@@ -772,7 +719,6 @@
             }
 
             // Handle streaming requests through the standard agent (same as updateDocument)
->>>>>>> 8f3d36f2
             const response = await agent.updateDocument(
                 markdownContent,
                 action.parameters.originalRequest,
@@ -826,117 +772,6 @@
                 result = createActionResult(
                     "Failed to update document: " + errorMessage,
                 );
-<<<<<<< HEAD
-            }
-            break;
-        }
-        case "streamingUpdateDocument": {
-            // Handle streaming AI commands - now unified with regular updateDocument flow
-            debug(
-                "Starting streamingUpdateDocument action - using standard translator flow",
-            );
-            result = createActionResult("Updating document ...");
-
-            const filePath = `${actionContext.sessionContext.agentContext.currentFileName}`;
-
-            let markdownContent = "";
-
-            if (actionContext.sessionContext.agentContext.viewProcess) {
-                try {
-                    markdownContent = await getDocumentContentFromView(
-                        actionContext.sessionContext.agentContext.viewProcess,
-                    );
-                    debug(
-                        `Got content from view process: ${markdownContent?.length || 0} chars`,
-                    );
-                    debug(
-                        `Content preview: ${markdownContent?.substring(0, 200)}...`,
-                    );
-                } catch (error) {
-                    console.warn(
-                        "Failed to get content from view, falling back to storage:",
-                        error,
-                    );
-                    // Fallback to storage only if view process fails
-                    if (await storage?.exists(filePath)) {
-                        markdownContent =
-                            (await storage?.read(filePath, "utf8")) || "";
-                        debug(
-                            "Fallback: Read content from storage:",
-                            markdownContent?.length,
-                            "chars",
-                        );
-                    }
-                }
-            } else {
-                // Fallback if no view process
-                if (await storage?.exists(filePath)) {
-                    markdownContent =
-                        (await storage?.read(filePath, "utf8")) || "";
-                    debug(
-                        "No view process, read content from storage:",
-                        markdownContent?.length,
-                        "chars",
-                    );
-                }
-            }
-
-            // Handle streaming requests through the standard agent (same as updateDocument)
-            const response = await agent.updateDocument(
-                markdownContent,
-                action.parameters.originalRequest,
-            );
-
-            if (response.success) {
-                const updateResult = response.data;
-
-                // Apply operations to the document
-                if (
-                    updateResult.operations &&
-                    updateResult.operations.length > 0
-                ) {
-                    // Send operations to view process for application
-                    if (actionContext.sessionContext.agentContext.viewProcess) {
-                        debug(
-                            "Agent sending operations to view process for Yjs application",
-                        );
-
-                        const success = await sendOperationsToView(
-                            actionContext.sessionContext.agentContext
-                                .viewProcess,
-                            updateResult.operations,
-                        );
-
-                        if (!success) {
-                            throw new Error(
-                                "Failed to apply operations in view process",
-                            );
-                        }
-
-                        debug(
-                            "Operations applied successfully via view process",
-                        );
-                    } else {
-                        console.warn(
-                            "No view process available, operations not applied",
-                        );
-                    }
-                }
-
-                if (updateResult.operationSummary) {
-                    result = createActionResult(updateResult.operationSummary);
-                } else {
-                    result = createActionResult("Updated document");
-                }
-            } else {
-                const errorMessage =
-                    (response as any).message || "Unknown error occurred";
-                console.error("Translation failed:", errorMessage);
-                result = createActionResult(
-                    "Failed to update document: " + errorMessage,
-                );
-=======
->>>>>>> 8f3d36f2
             }
             break;
         }
@@ -1000,10 +835,6 @@
 ): Promise<string> {
     return new Promise((resolve, reject) => {
         const timeout = setTimeout(() => {
-<<<<<<< HEAD
-            reject(new Error("Timeout getting document content from view"));
-        }, 3000);
-=======
             debug(
                 "[AGENT] Content request timeout, trying fallback to empty content",
             );
@@ -1015,15 +846,11 @@
             );
             resolve("");
         }, 15000); // 15 second timeout
->>>>>>> 8f3d36f2
 
         const responseHandler = (message: any) => {
             if (message.type === "documentContent") {
                 clearTimeout(timeout);
                 viewProcess.off("message", responseHandler);
-<<<<<<< HEAD
-                resolve(message.content);
-=======
 
                 // Log the source of the content for debugging
                 const source = message.source || "unknown";
@@ -1039,16 +866,12 @@
                 }
 
                 resolve(message.content || "");
->>>>>>> 8f3d36f2
             }
         };
 
         viewProcess.on("message", responseHandler);
-<<<<<<< HEAD
-=======
 
         debug("[AGENT] Sending getDocumentContent request to view process");
->>>>>>> 8f3d36f2
         viewProcess.send({ type: "getDocumentContent" });
     });
 }
@@ -1075,11 +898,6 @@
                     ),
                 );
 
-<<<<<<< HEAD
-                const childProcess = fork(expressService, [port.toString()], {
-                    // Explicitly inherit environment variables to ensure .env values are passed
-                    env: process.env,
-=======
                 const folderPath = path.dirname(filePath!);
 
                 const childProcess = fork(expressService, [port.toString()], {
@@ -1087,7 +905,6 @@
                         ...process.env,
                         TYPEAGENT_MARKDOWN_ROOT: folderPath,
                     },
->>>>>>> 8f3d36f2
                 });
 
                 childProcess.send({
@@ -1125,19 +942,6 @@
 // Store agent context for UI command processing
 export function setCurrentAgentContext(context: MarkdownActionContext) {
     currentAgentContext = context;
-<<<<<<< HEAD
-}
-
-// Handle UI commands from view process
-if (typeof process !== "undefined" && process.on) {
-    process.on("message", (message: any) => {
-        if (message.type === "uiCommand" && currentAgentContext) {
-            debug(`[AGENT] Received UI command: ${message.command}`);
-
-            handleUICommandViaIPC(message, currentAgentContext)
-                .then((result) => {
-                    process.send?.({
-=======
 
     const viewProcess = context.viewProcess;
 
@@ -1161,29 +965,10 @@
                         `[AGENT] UI command ${message.requestId} completed successfully, sending result`,
                     );
                     viewProcess.send?.({
->>>>>>> 8f3d36f2
                         type: "uiCommandResult",
                         requestId: message.requestId,
                         result: result,
                     });
-<<<<<<< HEAD
-                })
-                .catch((error) => {
-                    process.send?.({
-                        type: "uiCommandResult",
-                        requestId: message.requestId,
-                        result: {
-                            success: false,
-                            error: error.message,
-                            message: "Internal error processing UI command",
-                            type: "error",
-                        },
-                    });
-                    console.error(`[AGENT] UI command error:`, error);
-                });
-        }
-    });
-=======
                     debug(
                         `[AGENT] Result sent for UI command: ${message.requestId}`,
                     );
@@ -1216,5 +1001,4 @@
             }
         });
     }
->>>>>>> 8f3d36f2
 }