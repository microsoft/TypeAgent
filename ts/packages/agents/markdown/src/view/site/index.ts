// Copyright (c) Microsoft Corporation.
// Licensed under the MIT License.

// Import CSS and styles
import "@milkdown/crepe/theme/common/style.css";
import "@milkdown/crepe/theme/frame.css";
import "./styles/milkdown-integration.css";
import "./styles/styles.css";
import "./styles/mermaid-styles.css";

// Import core managers
import { EditorManager } from "./core/editor-manager";
import { DocumentManager } from "./core/document-manager";
import { aiAgentManager } from "./core/ai-agent-manager";

// Import UI managers
import { UIManager } from "./ui/ui-manager";

// Import utilities
import { getRequiredElement, eventHandlers } from "./utils";

// Global state for the application
let editorManager: EditorManager | null = null;
let documentManager: DocumentManager | null = null;
let uiManager: UIManager | null = null;

// Main initialization
document.addEventListener("DOMContentLoaded", async () => {
    try {
        await initializeApplication();
    } catch (error) {
        console.error("Failed to initialize application:", error);
        showError("Failed to initialize editor. Please refresh the page.");
    }
});

async function initializeApplication(): Promise<void> {
    // Check if we have a document name in the URL
    const urlPath = window.location.pathname;
    const documentNameMatch = urlPath.match(/\/document\/([^\/]+)/);
    const documentName = documentNameMatch ? documentNameMatch[1] : null;

    // Initialize managers
    editorManager = new EditorManager();
    documentManager = new DocumentManager();
    uiManager = new UIManager();

    // Initialize UI first
    await uiManager.initialize();

    // Initialize document manager (sets up SSE connection)
    await documentManager.initialize();

    // Connect DocumentManager to UI components
    uiManager.setDocumentManager(documentManager);

    // If we have a document name in URL, switch to that document
    if (documentName) {
        await switchToDocument(documentName);
    }

    // Get required DOM elements
    const editorElement = getRequiredElement("editor");

    // Initialize editor
    const editor = await editorManager.initialize(editorElement);

    // Setup cross-manager dependencies
    setupManagerDependencies(editor);

    // Setup event handlers
    eventHandlers.setEditor(editor);
    eventHandlers.setupKeyboardShortcuts();

    // Setup browser history handling
    setupBrowserHistoryHandling();

    // Export for global access (for debugging and compatibility)
    setupGlobalAccess(editor);

    console.log("[APP] Application initialized successfully");
}

async function switchToDocument(documentName: string): Promise<void> {
    try {
        if (documentManager) {
            await documentManager.switchToDocument(documentName);
            console.log(
                `[APP] Successfully switched to document: ${documentName}`,
            );
        } else {
            throw new Error("DocumentManager not initialized");
        }
    } catch (error) {
        console.error("[APP] Failed to switch document:", error);
        showError(`Failed to load document: ${documentName}`);
    }
}

function setupBrowserHistoryHandling(): void {
    // Handle browser back/forward navigation
    window.addEventListener("popstate", async (event) => {
        const urlPath = window.location.pathname;
        const documentNameMatch = urlPath.match(/\/document\/([^\/]+)/);
        const documentName = documentNameMatch ? documentNameMatch[1] : null;

        if (documentName && event.state?.documentName !== documentName) {
            await switchToDocument(documentName);
        }
    });
}

function setupManagerDependencies(editor: any): void {
    // Connect notification manager to other components
    const notificationManager = uiManager!.getNotificationManager();
    documentManager!.setNotificationManager(notificationManager);
    documentManager!.setEditorManager(editorManager);
    aiAgentManager.setNotificationManager(notificationManager);

    // Connect editor to AI agent manager
    aiAgentManager.setEditor(editor);
}

function setupGlobalAccess(editor: any): void {
    // Export for global access (for debugging and slash commands)
    (window as any).editor = editor;
<<<<<<< HEAD
=======
    (window as any).editorManager = editorManager;
>>>>>>> 8f3d36f2
    (window as any).executeAgentCommand =
        aiAgentManager.executeAgentCommand.bind(aiAgentManager);
}

function showError(message: string): void {
    console.error(message);

    // Create error notification
    const errorElement = document.createElement("div");
    errorElement.className = "error-notification";
    errorElement.textContent = message;

    document.body.appendChild(errorElement);

    // Remove after 5 seconds
    setTimeout(() => {
        errorElement.remove();
    }, 5000);
}

// Export managers for external access if needed
export { editorManager, documentManager, uiManager, aiAgentManager };<|MERGE_RESOLUTION|>--- conflicted
+++ resolved
@@ -124,10 +124,7 @@
 function setupGlobalAccess(editor: any): void {
     // Export for global access (for debugging and slash commands)
     (window as any).editor = editor;
-<<<<<<< HEAD
-=======
     (window as any).editorManager = editorManager;
->>>>>>> 8f3d36f2
     (window as any).executeAgentCommand =
         aiAgentManager.executeAgentCommand.bind(aiAgentManager);
 }
