// Copyright (c) Microsoft Corporation.
// Licensed under the MIT License.

import express, { Express, Request, Response } from "express";
import rateLimit from "express-rate-limit";
import { CollaborationManager } from "./collaborationManager.js";
import { fileURLToPath } from "url";
import path from "path";
import fs from "fs";
import os from "os";
import http from "http";
import { WebSocketServer } from "ws";
import * as Y from "yjs";
import * as syncProtocol from "y-protocols/sync";
import { Awareness } from "y-protocols/awareness";
import * as awarenessProtocol from "y-protocols/awareness";
import * as encoding from "lib0/encoding";
import * as decoding from "lib0/decoding";
import registerDebug from "debug";
import sanitizeFilename from "sanitize-filename";

const debug = registerDebug("typeagent:markdown:service");

const app: Express = express();
const port = parseInt(process.argv[2]);
if (isNaN(port)) {
    throw new Error("Port must be a number");
}
const limiter = rateLimit({
    windowMs: 60000,
    max: 100, // limit each IP to 100 requests per windowMs
});

// Serve static content from built directory
const staticPath = fileURLToPath(
    new URL("../../../dist/view/site", import.meta.url),
);

app.use(limiter);

// Root route - default document
app.get("/", (req: Request, res: Response) => {
    res.sendFile(path.join(staticPath, "index.html"));
});

// Document-specific route
app.get("/document/:documentName", (req: Request, res: Response) => {
    res.sendFile(path.join(staticPath, "index.html"));
});

// API endpoint to get current document name from URL
app.get("/api/current-document", (req: Request, res: Response) => {
    res.json({
        currentDocument: filePath ? path.basename(filePath, ".md") : null,
        fullPath: filePath || null,
    });
});

// API endpoint to switch to a specific document
app.post(
    "/api/switch-document",
    express.json(),
    (req: Request, res: Response) => {
        try {
            const { documentName } = req.body;

            if (!documentName || !/^[a-zA-Z0-9_\- ]+$/.test(documentName)) {
                res.status(400).json({
                    error: "Invalid document name. Only alphanumeric characters and underscores are allowed.",
                });
                return;
            }

<<<<<<< HEAD
=======
            debug("Switch document called with parameter ", documentName);

>>>>>>> 8f3d36f2
            // Construct file path
            const sanitizedDocumentName = sanitizeFilename(documentName);

            if (!sanitizedDocumentName) {
                res.status(400).json({ error: "Invalid document name" });
                return;
            }

            // Construct and normalize file path
            const documentPath = path.resolve(
                ROOT_DIR,
                `${sanitizedDocumentName}.md`,
            );

<<<<<<< HEAD
=======
            debug("Sanitized document path ", documentPath);
>>>>>>> 8f3d36f2
            // Verify that the file path is within the safe root directory
            if (!documentPath.startsWith(ROOT_DIR)) {
                res.status(403).json({
                    error: "Access to the specified path is forbidden.",
                });
                return;
            }

            if (!fs.existsSync(documentPath)) {
                // Create new document if it doesn't exist
                fs.writeFileSync(
                    documentPath,
                    `# ${documentName}\n\nThis is a new document.\n`,
                );
            }

            filePath = documentPath;

            // Initialize collaboration for new document
<<<<<<< HEAD
            const documentId = documentName;
            collaborationManager.initializeDocument(documentId, documentPath);

            // Load content into collaboration manager
            const content = fs.readFileSync(documentPath, "utf-8");
            collaborationManager.setDocumentContent(documentId, content);
=======
            const documentId = sanitizedDocumentName;
            collaborationManager.initializeDocument(
                sanitizedDocumentName,
                documentPath,
            );

            // Load content into collaboration manager
            const content = fs.readFileSync(documentPath, "utf-8");
            debug("Raw content: ", content);
            // collaborationManager.setDocumentContent(documentId, content);

            const ydoc = getAuthoritativeDocument(documentId);
            const ytext = ydoc.getText("content");

            // Update document content
            ytext.delete(0, ytext.length);
            ytext.insert(0, content);
>>>>>>> 8f3d36f2

            res.json({
                success: true,
                documentName: documentName,
                content: content,
                documentPath: documentPath,
            });
        } catch (error) {
            res.status(500).json({
                error: "Failed to switch document",
                details: error,
            });
        }
    },
);
<<<<<<< HEAD
=======

// API endpoint to handle markdown response from clients
app.post(
    "/api/markdown-response",
    express.json(),
    (req: Request, res: Response) => {
        try {
            const { requestId, markdown, positionInfo, error } = req.body;

            if (!requestId) {
                res.status(400).json({ error: "Request ID is required" });
                return;
            }

            debug(
                `[MARKDOWN-RESPONSE] Received response for request: ${requestId}, markdown length: ${markdown?.length || 0}, error: ${error || "none"}`,
            );

            // Find the pending markdown request
            const pendingRequest = pendingMarkdownRequests.get(requestId);
            if (pendingRequest) {
                clearTimeout(pendingRequest.timeout);
                pendingMarkdownRequests.delete(requestId);

                if (error) {
                    pendingRequest.reject(new Error(error));
                } else {
                    pendingRequest.resolve({
                        markdown: markdown || "",
                        positionInfo: positionInfo || { position: 0 },
                    });
                }

                debug(`[MARKDOWN-RESPONSE] Resolved request: ${requestId}`);
            } else {
                debug(
                    `[MARKDOWN-RESPONSE] No pending request found for: ${requestId}`,
                );
            }

            res.json({ success: true });
        } catch (error) {
            console.error(
                "[MARKDOWN-RESPONSE] Error handling response:",
                error,
            );
            res.status(500).json({
                error: "Failed to handle markdown response",
                details: error instanceof Error ? error.message : error,
            });
        }
    },
);
>>>>>>> 8f3d36f2

let clients: any[] = [];
let filePath: string | null;
let collaborationManager: CollaborationManager;

// UI Command routing state
let commandCounter = 0;
const pendingCommands = new Map<string, any>();
<<<<<<< HEAD
const userHomeDir = os.homedir();
const ROOT_DIR = path.join(userHomeDir, "Documents");
=======

// Markdown request state
let markdownRequestCounter = 0;
const pendingMarkdownRequests = new Map<string, any>();
const userHomeDir = os.homedir();
const ROOT_DIR =
    process.env.TYPEAGENT_MARKDOWN_ROOT || path.join(userHomeDir, "Documents");
>>>>>>> 8f3d36f2

// Streaming state for LLM responses
const activeStreamingSessions = new Map<
    string,
    {
        response: Response;
        position: number;
        command: string;
    }
>();

// Utility function to safely write to response stream
function safeWriteToResponse(res: Response, data: string): boolean {
    try {
        if (res.writable && !res.writableEnded) {
            res.write(data);
            return true;
        }
        console.warn("Attempted to write to closed/ended response stream");
        return false;
    } catch (error) {
        console.error(" Error writing to response stream:", error);
        return false;
    }
}

// Utility function to safely end response stream
function safeEndResponse(res: Response): void {
    try {
        if (res.writable && !res.writableEnded) {
            res.end();
        }
    } catch (error) {
        console.error("Error ending response stream:", error);
    }
}

async function sendUICommandToAgent(
    command: string,
    parameters: any,
): Promise<any> {
    return new Promise((resolve, reject) => {
        const requestId = `ui_cmd_${++commandCounter}`;
<<<<<<< HEAD
        const timeout = setTimeout(() => {
            pendingCommands.delete(requestId);
            reject(new Error("Agent command timeout"));
        }, 30000); // 30 second timeout for LLM operations

        // Store resolver for this request
        pendingCommands.set(requestId, { resolve, reject, timeout });

        // Send command to agent process (parent)
        process.send?.({
            type: "uiCommand",
            requestId: requestId,
            command: command,
            parameters: {
                originalRequest: parameters.originalRequest,
                context: parameters.context,
            },
            timestamp: Date.now(),
        });
    });
}

/**
 * Send UI command to agent with streaming support
 */
async function sendUICommandToAgentWithStreaming(
    command: string,
    parameters: any,
    streamId: string,
): Promise<any> {
    return new Promise((resolve, reject) => {
        const requestId = `ui_cmd_${++commandCounter}`;
        const timeout = setTimeout(() => {
            pendingCommands.delete(requestId);
            activeStreamingSessions.delete(streamId);
            reject(new Error("Agent command timeout"));
        }, 60000); // 60 second timeout for streaming LLM operations

        // Store resolver for this request
        pendingCommands.set(requestId, { resolve, reject, timeout, streamId });

        // Send command to agent process with streaming flag
        process.send?.({
            type: "uiCommand",
            requestId: requestId,
            command: command,
            parameters: {
                originalRequest: parameters.originalRequest,
                context: parameters.context,
                streamId: streamId,
                enableStreaming: true,
            },
            timestamp: Date.now(),
        });
    });
}

/**
 * Determine if a command should use streaming
 */
function shouldCommandStream(originalRequest: string): boolean {
    if (!originalRequest) return false;

    const request = originalRequest.toLowerCase().trim();

    // Stream these commands for better UX
    const streamingCommands = ["/continue", "/augment"];

    // Don't stream these commands (need complete response)
    const nonStreamingCommands = ["/diagram", "/test:diagram"];
=======

        debug(
            `[VIEW] Sending UI command to agent: ${command}, requestId: ${requestId}, cursorPosition: ${parameters.context?.position}, context: ${parameters.context ? "serialized" : "none"}`,
        );

        const timeout = setTimeout(() => {
            pendingCommands.delete(requestId);
            debug(`[VIEW] Command ${requestId} timed out after 90 seconds`);
            reject(new Error("Agent command timeout"));
        }, 90000);

        // Store resolver for this request
        pendingCommands.set(requestId, { resolve, reject, timeout });

        // Send command to agent process (parent)

        process.send?.({
            type: "uiCommand",
            requestId: requestId,
            command: command,
            parameters: {
                originalRequest: parameters.originalRequest,
                context: parameters.context
                    ? JSON.stringify(parameters.context)
                    : undefined,
                cursorPosition: parameters.context?.position, // Explicit cursor position
            },
            timestamp: Date.now(),
        });
    });
}

/**
 * Send UI command to agent with streaming support
 */
async function sendUICommandToAgentWithStreaming(
    command: string,
    parameters: any,
    streamId: string,
): Promise<any> {
    return new Promise((resolve, reject) => {
        const requestId = `ui_cmd_${++commandCounter}`;

        debug(
            `[VIEW] Sending streaming UI command to agent: ${command}, requestId: ${requestId}, streamId: ${streamId}, cursorPosition: ${parameters.context?.position}, context: ${parameters.context ? "serialized" : "none"}`,
        );

        const timeout = setTimeout(() => {
            pendingCommands.delete(requestId);
            activeStreamingSessions.delete(streamId);
            debug(
                `[VIEW] Streaming command ${requestId} timed out after 240 seconds`,
            );
            reject(new Error("Agent command timeout"));
        }, 240000); // 240 second timeout for streaming LLM operations

        // Store resolver for this request
        pendingCommands.set(requestId, { resolve, reject, timeout, streamId });

        // Send command to agent process with streaming flag
        process.send?.({
            type: "uiCommand",
            requestId: requestId,
            command: command,
            parameters: {
                originalRequest: parameters.originalRequest,
                context: parameters.context
                    ? JSON.stringify(parameters.context)
                    : undefined,
                cursorPosition: parameters.context?.position, // Explicit cursor position
                streamId: streamId,
                enableStreaming: true,
            },
            timestamp: Date.now(),
        });
    });
}

/**
 * Request markdown content from connected client with retry logic
 */
async function requestMarkdownFromClient(retryCount: number = 0): Promise<{
    markdown: string;
    positionInfo: {
        position: number;
        selection?: { from: number; to: number };
    };
}> {
    const maxRetries = 3; // Increased from 2 to 3

    return new Promise((resolve, reject) => {
        const requestId = `markdown_req_${++markdownRequestCounter}`;
        const timeout = setTimeout(() => {
            pendingMarkdownRequests.delete(requestId);

            if (retryCount < maxRetries && clients.length > 0) {
                debug(
                    `[MARKDOWN-REQUEST] Timeout, retrying (${retryCount + 1}/${maxRetries})`,
                );
                // Retry after a longer delay for better reliability
                setTimeout(
                    () => {
                        requestMarkdownFromClient(retryCount + 1)
                            .then(resolve)
                            .catch(reject);
                    },
                    2000 + retryCount * 1000,
                ); // Exponential backoff: 2s, 3s, 4s
            } else {
                reject(new Error("Client markdown request timeout"));
            }
        }, 8000); // 8 second timeout (increased from 5s)

        // Store resolver for this request
        pendingMarkdownRequests.set(requestId, { resolve, reject, timeout });

        // Send request to clients via SSE
        debug(
            `[MARKDOWN-REQUEST] Sending request to clients: ${requestId} (attempt ${retryCount + 1})`,
        );

        if (clients.length === 0) {
            clearTimeout(timeout);
            pendingMarkdownRequests.delete(requestId);
            reject(new Error("No clients connected to provide markdown"));
            return;
        }

        // Send to primary client (first connected)
        const primaryClient = clients[0];
        try {
            primaryClient.write(
                `data: ${JSON.stringify({
                    type: "requestMarkdown",
                    requestId: requestId,
                    timestamp: Date.now(),
                })}\n\n`,
            );
            debug(
                `[MARKDOWN-REQUEST] Sent request to primary client: ${requestId}`,
            );
        } catch (error) {
            clearTimeout(timeout);
            pendingMarkdownRequests.delete(requestId);
            reject(
                new Error(
                    `Failed to send markdown request to client: ${error}`,
                ),
            );
        }
    });
}

/**
 * Determine if a command should use streaming
 */
function shouldCommandStream(originalRequest: string): boolean {
    if (!originalRequest) return false;

    const request = originalRequest.toLowerCase().trim();

    // Stream these commands for better UX
    // const streamingCommands = ["/continue"];
    const streamingCommands = ["/continue2"];

    // Don't stream these commands (need complete response)
    const nonStreamingCommands = ["/diagram", "/augment", "/test:diagram"];
>>>>>>> 8f3d36f2

    // Check non-streaming first (takes precedence)
    if (nonStreamingCommands.some((cmd) => request.startsWith(cmd))) {
        return false;
    }

    // Check streaming commands
    return streamingCommands.some((cmd) => request.startsWith(cmd));
}

/**
 * Handle streaming content chunk from agent
 */
function handleStreamingChunkFromAgent(
    streamId: string,
    chunk: string,
    isComplete: boolean = false,
): void {
    const session = activeStreamingSessions.get(streamId);
    if (!session) {
        console.warn(
            `[STREAM] No active session found for stream ID: ${streamId}`,
        );
        return;
    }

    const { response, position } = session;

    if (isComplete) {
        debug(`[STREAM] Streaming complete for session: ${streamId}`);
        // Don't send completion here - let the main handler do it
        return;
    }

    if (chunk) {
        debug(`[STREAM] Forwarding chunk to client`);

        // Forward chunk to client (similar to streamTestResponse)
        safeWriteToResponse(
            response,
            `data: ${JSON.stringify({
                type: "content",
                chunk: chunk,
                position: position,
            })}\n\n`,
        );
    }
}

// Initialize collaboration manager
collaborationManager = new CollaborationManager();

// Get document as markdown text
app.get("/document", (req: Request, res: Response) => {
    if (!filePath) {
        debug(
            "[NO-FILE-MODE]  No file provided when resolving the /document call",
        );
        // Memory-only mode: get content from authoritative Y.js document
        const documentId = "default"; // Use consistent document ID

        const ydoc = getAuthoritativeDocument(documentId);
        const ytext = ydoc.getText("content");
        const content = ytext.toString();

        debug(
            `Retrieved content from authoritative Y.js doc: ${documentId}, ${content.length} chars`,
        );
        res.send(content);
        return;
    }

    try {
        debug(
            "[FILE_MODE] File provided when resolving the /document call " +
                filePath,
        );

        // File mode: get content from authoritative document (which should be synced with file)
        const documentId = path.basename(filePath, ".md");
        const ydoc = getAuthoritativeDocument(documentId);
        const ytext = ydoc.getText("content");
        const content = ytext.toString();

        debug(
            `Retrieved content from authoritative Y.js doc: ${documentId}, ${content.length} chars`,
        );

        res.send(content);
    } catch (error) {
        res.status(500).json({
            error: "Failed to load document",
            details: error,
        });
<<<<<<< HEAD
    }
});

// Save document from markdown text
app.post("/document", express.json(), (req: Request, res: Response) => {
    const markdownContent = req.body.content || "";

    if (!filePath) {
        // Memory-only mode: save to authoritative Y.js document
        const documentId = "default"; // Use consistent document ID

        const ydoc = getAuthoritativeDocument(documentId);
        const ytext = ydoc.getText("content");

        // Replace entire content atomically
        ytext.delete(0, ytext.length);
        ytext.insert(0, markdownContent);

        debug(
            `Saved content to authoritative Y.js doc: ${markdownContent.length} chars`,
        );
        res.json({
            success: true,
            message: "Content saved to memory (no file mode)",
        });

        return;
    }

    try {
        // File mode: save to both authoritative document and file
        const documentId = path.basename(filePath, ".md");
        const ydoc = getAuthoritativeDocument(documentId);
        const ytext = ydoc.getText("content");

        // Update authoritative document first
        ytext.delete(0, ytext.length);
        ytext.insert(0, markdownContent);

        // Then save to file
        fs.writeFileSync(filePath, markdownContent, "utf-8");

        debug(
            `Saved content to both Y.js doc and file: ${filePath}, ${markdownContent.length} chars`,
        );
        res.json({ success: true });
    } catch (error) {
        res.status(500).json({
            error: "Failed to save document",
            details: error,
        });
    }
});

// Add auto-save endpoint
app.post("/autosave", express.json(), (req: Request, res: Response) => {
    try {
        const { content, filePath: requestFilePath, documentId } = req.body;

        if (!content && content !== "") {
            res.status(400).json({ error: "Content is required" });
            return;
        }

        debug(
            `[AUTO-SAVE] Received auto-save request for document: ${documentId}`,
        );
        debug(
            `Auto-save request received for document: ${documentId}, path: ${requestFilePath}, content: ${content.length} chars`,
        );

        // Use the provided file path or fall back to current filePath
        let sanitizedFilePath = sanitizeFilename(requestFilePath || filePath);
        const resolvedFilePath = path.resolve(ROOT_DIR, sanitizedFilePath);
        if (!resolvedFilePath.startsWith(ROOT_DIR)) {
            res.status(403).json({ error: "Invalid file path" });
            return;
        }
        const targetFilePath = resolvedFilePath;
        const targetDocumentId =
            documentId ||
            (filePath ? path.basename(filePath, ".md") : "default");

        if (!targetFilePath) {
            // Memory-only mode: save to authoritative Y.js document
            debug(
                `Memory-only mode auto-save to Y.js document: ${targetDocumentId}`,
            );

            const ydoc = getAuthoritativeDocument(targetDocumentId);
            const ytext = ydoc.getText("content");

            // Replace entire content atomically
            ytext.delete(0, ytext.length);
            ytext.insert(0, content);

            debug(
                `Auto-save completed to Y.js document: ${targetDocumentId}, ${content.length} chars`,
            );

            // Notify clients via SSE
            clients.forEach((client) => {
                try {
                    client.write(
                        `data: ${JSON.stringify({
                            type: "autoSave",
                            documentId: targetDocumentId,
                            contentLength: content.length,
                            timestamp: Date.now(),
                        })}\n\n`,
                    );
                } catch (error) {
                    console.error(
                        "[SSE] Failed to send auto-save event to client:",
                        error,
                    );
                }
            });

            res.json({
                success: true,
                message: "Auto-saved to memory",
                documentId: targetDocumentId,
            });
            return;
        }

        // File mode: save to both authoritative document and file
        const ydoc = getAuthoritativeDocument(targetDocumentId);
        const ytext = ydoc.getText("content");

        // Update authoritative document first
        ytext.delete(0, ytext.length);
        ytext.insert(0, content);

        // Then save to file
        fs.writeFileSync(targetFilePath, content, "utf-8");

        debug(
            `Auto-save completed to both Y.js document and file: ${targetFilePath}, ${content.length} chars`,
        );

        // Notify clients via SSE
        clients.forEach((client) => {
            try {
                client.write(
                    `data: ${JSON.stringify({
                        type: "autoSave",
                        filePath: targetFilePath,
                        documentId: targetDocumentId,
                        contentLength: content.length,
                        timestamp: Date.now(),
                    })}\n\n`,
                );
            } catch (error) {
                console.error(
                    "[SSE] Failed to send auto-save event to client:",
                    error,
                );
            }
        });

        res.json({
            success: true,
            message: "Auto-saved successfully",
            filePath: targetFilePath,
            documentId: targetDocumentId,
        });
    } catch (error) {
        console.error("[AUTO-SAVE] Auto-save failed:", error);

        // Notify clients of auto-save error
        clients.forEach((client) => {
            try {
                client.write(
                    `data: ${JSON.stringify({
                        type: "autoSaveError",
                        error:
                            error instanceof Error
                                ? error.message
                                : "Unknown error",
                        timestamp: Date.now(),
                    })}\n\n`,
                );
            } catch (sseError) {
                console.error(
                    "[SSE] Failed to send auto-save error to client:",
                    sseError,
                );
            }
        });

        res.status(500).json({
            error: "Auto-save failed",
            details: error instanceof Error ? error.message : error,
        });
    }
});

=======
    }
});

// Save document from markdown text
app.post("/document", express.json(), (req: Request, res: Response) => {
    const markdownContent = req.body.content || "";

    if (!filePath) {
        // Memory-only mode: save to authoritative Y.js document
        const documentId = "default"; // Use consistent document ID

        const ydoc = getAuthoritativeDocument(documentId);
        const ytext = ydoc.getText("content");

        // Replace entire content atomically
        ytext.delete(0, ytext.length);
        ytext.insert(0, markdownContent);

        debug(
            `Saved content to authoritative Y.js doc: ${markdownContent.length} chars`,
        );
        res.json({
            success: true,
            message: "Content saved to memory (no file mode)",
        });

        return;
    }

    try {
        // File mode: save to both authoritative document and file
        const documentId = path.basename(filePath, ".md");
        const ydoc = getAuthoritativeDocument(documentId);
        const ytext = ydoc.getText("content");

        // Update authoritative document first
        ytext.delete(0, ytext.length);
        ytext.insert(0, markdownContent);

        // Then save to file
        fs.writeFileSync(filePath, markdownContent, "utf-8");

        debug(
            `Saved content to both Y.js doc and file: ${filePath}, ${markdownContent.length} chars`,
        );
        res.json({ success: true });
    } catch (error) {
        res.status(500).json({
            error: "Failed to save document",
            details: error,
        });
    }
});

// API endpoint to handle AI awareness requests
app.post("/api/ai-awareness", express.json(), (req: Request, res: Response) => {
    try {
        const { type, position, timestamp } = req.body;

        debug(`[AI-AWARENESS] Received request:`, req.body);

        if (!type) {
            res.status(400).json({ error: "AI awareness type is required" });
            return;
        }

        debug(
            `[AI-AWARENESS] Processing request: ${type}, position: ${position}, clients: ${clients.length}`,
        );

        // Broadcast AI awareness to all connected clients via SSE
        const awarenessData = {
            type: "aiAwareness",
            operation: type, // "showAICursor" or "hideAICursor"
            position: position,
            timestamp: timestamp || Date.now(),
        };

        debug(
            `[AI-AWARENESS] Broadcasting to ${clients.length} clients:`,
            awarenessData,
        );

        clients.forEach((client, index) => {
            try {
                client.write(`data: ${JSON.stringify(awarenessData)}\n\n`);
                debug(`[AI-AWARENESS] Sent ${type} to client ${index}`);
            } catch (error) {
                console.error(
                    `[AI-AWARENESS] Failed to send to client ${index}:`,
                    error,
                );
            }
        });

        const response = {
            success: true,
            message: `AI awareness ${type} broadcasted to ${clients.length} clients`,
            clientCount: clients.length,
        };

        debug(`[AI-AWARENESS] Sending response:`, response);
        res.json(response);
    } catch (error) {
        console.error("[AI-AWARENESS] Error handling request:", error);
        res.status(500).json({
            error: "Failed to handle AI awareness request",
            details: error instanceof Error ? error.message : error,
        });
    }
});

// Add auto-save endpoint
app.post("/autosave", express.json(), (req: Request, res: Response) => {
    try {
        const { content, filePath: requestFilePath, documentId } = req.body;

        if (!content && content !== "") {
            res.status(400).json({ error: "Content is required" });
            return;
        }

        debug(
            `Auto-save request received for document: ${documentId}, path: ${requestFilePath}, content: ${content.length} chars`,
        );

        // Use the provided file path or fall back to current filePath
        let sanitizedFilePath = sanitizeFilename(documentId || filePath);
        if (!sanitizedFilePath.endsWith(".md")) {
            sanitizedFilePath += ".md";
        }

        const resolvedFilePath = path.resolve(ROOT_DIR, sanitizedFilePath);
        if (!resolvedFilePath.startsWith(ROOT_DIR)) {
            res.status(403).json({ error: "Invalid file path" });
            return;
        }
        const targetFilePath = resolvedFilePath;
        const targetDocumentId =
            documentId ||
            (sanitizedFilePath
                ? path.basename(sanitizedFilePath, ".md")
                : "default");

        if (!targetFilePath) {
            // Memory-only mode: save to authoritative Y.js document
            debug(
                `Memory-only mode auto-save to Y.js document: ${targetDocumentId}`,
            );

            const ydoc = getAuthoritativeDocument(targetDocumentId);
            const ytext = ydoc.getText("content");

            // Replace entire content atomically
            ytext.delete(0, ytext.length);
            ytext.insert(0, content);

            debug(
                `Auto-save completed to Y.js document: ${targetDocumentId}, ${content.length} chars`,
            );

            // Notify clients via SSE
            clients.forEach((client) => {
                try {
                    client.write(
                        `data: ${JSON.stringify({
                            type: "autoSave",
                            documentId: targetDocumentId,
                            contentLength: content.length,
                            timestamp: Date.now(),
                        })}\n\n`,
                    );
                } catch (error) {
                    console.error(
                        "[SSE] Failed to send auto-save event to client:",
                        error,
                    );
                }
            });

            res.json({
                success: true,
                message: "Auto-saved to memory",
                documentId: targetDocumentId,
            });
            return;
        }

        // File mode: save to both authoritative document and file
        const ydoc = getAuthoritativeDocument(targetDocumentId);
        const ytext = ydoc.getText("content");

        // Update authoritative document first
        ytext.delete(0, ytext.length);
        ytext.insert(0, content);

        // Then save to file
        // fs.writeFileSync(targetFilePath, content, "utf-8");

        debug(
            `Auto-save completed to both Y.js document and file: ${targetFilePath}, ${content.length} chars`,
        );

        // Notify clients via SSE
        clients.forEach((client) => {
            try {
                client.write(
                    `data: ${JSON.stringify({
                        type: "autoSave",
                        filePath: targetFilePath,
                        documentId: targetDocumentId,
                        contentLength: content.length,
                        timestamp: Date.now(),
                    })}\n\n`,
                );
            } catch (error) {
                console.error(
                    "[SSE] Failed to send auto-save event to client:",
                    error,
                );
            }
        });

        res.json({
            success: true,
            message: "Auto-saved successfully",
            filePath: targetFilePath,
            documentId: targetDocumentId,
        });
    } catch (error) {
        console.error("[AUTO-SAVE] Auto-save failed:", error);

        // Notify clients of auto-save error
        clients.forEach((client) => {
            try {
                client.write(
                    `data: ${JSON.stringify({
                        type: "autoSaveError",
                        error:
                            error instanceof Error
                                ? error.message
                                : "Unknown error",
                        timestamp: Date.now(),
                    })}\n\n`,
                );
            } catch (sseError) {
                console.error(
                    "[SSE] Failed to send auto-save error to client:",
                    sseError,
                );
            }
        });

        res.status(500).json({
            error: "Auto-save failed",
            details: error instanceof Error ? error.message : error,
        });
    }
});

>>>>>>> 8f3d36f2
// Add collaboration info endpoint
app.get("/collaboration/info", (req: Request, res: Response) => {
    const stats = collaborationManager.getStats();
    const currentDocument = filePath
        ? path.basename(filePath, ".md")
        : "default";

    debug(
        `[COLLAB-INFO] Returning collaboration info - currentDocument: "${currentDocument}", filePath: ${filePath}`,
    );

    res.json({
        ...stats,
        websocketServerUrl: `ws://localhost:${port}`,
        currentDocument: currentDocument,
    });
});

// Add file operations endpoints
app.post("/file/load", express.json(), (req: Request, res: Response) => {
    try {
        const { filePath: newFilePath } = req.body;

        if (!newFilePath) {
            res.status(400).json({ error: "File path is required" });
            return;
        }

        const resolvedPath = path.resolve(ROOT_DIR, newFilePath);
        if (
            !resolvedPath.startsWith(ROOT_DIR) ||
            !fs.existsSync(resolvedPath)
        ) {
            res.status(403).json({
                error: "Access to the file is forbidden or file not found",
            });
            return;
        }

        // Set new file path
        filePath = resolvedPath;

        // Initialize collaboration for new document
        const documentId = path.basename(resolvedPath, ".md");
        collaborationManager.initializeDocument(documentId, resolvedPath);

        // Load content into collaboration manager
        const content = fs.readFileSync(resolvedPath, "utf-8");
        collaborationManager.setDocumentContent(documentId, content);

        res.json({
            success: true,
            fileName: path.basename(newFilePath),
            content: content,
        });
    } catch (error) {
        res.status(500).json({
            error: "Failed to load file",
            details: error,
        });
    }
});

app.get("/file/info", (req: Request, res: Response) => {
    if (!filePath) {
        res.status(404).json({ error: "No file loaded" });
        return;
    }

    try {
        const stats = fs.statSync(filePath);
        res.json({
            fileName: path.basename(filePath),
            fullPath: filePath,
            size: stats.size,
            modified: stats.mtime,
        });
    } catch (error) {
        res.status(500).json({
            error: "Failed to get file info",
            details: error,
        });
    }
});

// Add agent execution endpoint
app.post("/agent/execute", express.json(), (req: Request, res: Response) => {
    // Allow agent execution even without a file loaded - it can work with in-memory content
    try {
        const { action, parameters } = req.body;

        // Forward to the actual markdown agent
        forwardToMarkdownAgent(action, parameters)
            .then((result) => {
                res.json(result);
            })
            .catch((error) => {
                res.status(500).json({
                    error: "Agent execution failed",
                    details: error.message,
                });
            });
    } catch (error) {
        res.status(500).json({
            error: "Agent execution failed",
            details: error,
        });
    }
});

// Add streaming agent execution endpoint
app.post("/agent/stream", express.json(), (req: Request, res: Response) => {
    // Allow streaming even without a file loaded - useful for testing and new documents

    // Set up SSE headers
    res.setHeader("Content-Type", "text/event-stream");
    res.setHeader("Cache-Control", "no-cache");
    res.setHeader("Connection", "keep-alive");
    res.setHeader("Access-Control-Allow-Origin", "*");

    // Add error handler for response stream
    res.on("error", (error) => {
        console.error(" [STREAM] Response stream error:", error);
    });

    res.on("close", () => {
        debug("[STREAM] Client disconnected");
    });

    try {
        const { action, parameters } = req.body;

        // Start streaming response with proper error handling
        streamAgentResponse(action, parameters, res).catch((error) => {
            console.error("[STREAM] Stream error caught:", error);

            // Only try to write if stream is still open
            if (
                safeWriteToResponse(
                    res,
                    `data: ${JSON.stringify({
                        type: "notification",
                        message: "AI service temporarily unavailable",
                        notificationType: "error",
                    })}\n\n`,
                )
            ) {
                safeWriteToResponse(
                    res,
                    `data: ${JSON.stringify({ type: "error", error: error.message })}\n\n`,
                );
            }

            safeEndResponse(res);
        });
    } catch (error) {
        console.error("[STREAM] Immediate error in /agent/stream:", error);

        safeWriteToResponse(
            res,
            `data: ${JSON.stringify({
                type: "notification",
                message: "Failed to start AI processing",
                notificationType: "error",
            })}\n\n`,
        );

        safeEndResponse(res);
    }
});

async function streamAgentResponse(
    action: string,
    parameters: any,
    res: Response,
): Promise<void> {
    try {
        // Send start event
        if (
            !safeWriteToResponse(
                res,
                `data: ${JSON.stringify({ type: "start", message: "AI is thinking..." })}\n\n`,
            )
        ) {
            return; // Response stream is already closed
        }

        // Check if this is a test command
        if (parameters.originalRequest?.includes("/test:")) {
            await streamTestResponse(
                parameters.originalRequest,
                parameters.context,
                res,
            );
        } else {
            await streamRealAgentResponse(action, parameters, res);
        }

        // Send completion event only if stream is still open
        safeWriteToResponse(
            res,
            `data: ${JSON.stringify({ type: "complete" })}\n\n`,
        );
        safeEndResponse(res);
    } catch (error) {
        console.error("[STREAM] Error in streamAgentResponse:", error);

        const errorMessage =
            error instanceof Error ? error.message : "Unknown error";

        // Try to send error message to user
        const errorData = JSON.stringify({
            type: "notification",
            message:
                "AI service temporarily unavailable. Please try again later.",
            notificationType: "error",
        });

        if (safeWriteToResponse(res, `data: ${errorData}\n\n`)) {
            safeWriteToResponse(
                res,
                `data: ${JSON.stringify({ type: "error", error: errorMessage })}\n\n`,
            );
        }

        safeEndResponse(res);
    }
}

async function streamTestResponse(
    originalRequest: string,
    context: any,
    res: Response,
): Promise<void> {
    debug("🧪 Streaming test response for:", originalRequest);

    let content = "";
    let description = "";

    // Handle both /test:continue and /continue patterns
    if (originalRequest.includes("continue")) {
        content =
            "This is a test continuation of the document. The AI would normally analyze the context and generate appropriate content here. ";
        content +=
            "It would consider the preceding paragraphs, the overall document structure, and the intended audience to create relevant content. ";
        content +=
            "The response would be contextually aware and maintain consistent tone and style throughout.";
        description = "AI continuing document...";
    } else if (originalRequest.includes("diagram")) {
        // Extract description from either /test:diagram or /diagram format
        const diagramDesc =
            originalRequest.replace(/\/test:diagram|\/diagram/, "").trim() ||
            "test process";
        content = `\`\`\`mermaid\ngraph TD\n    A[Start: ${diagramDesc}] --> B{Process}\n    B --> C[Analysis]\n    C --> D[Decision]\n    D --> E[Implementation]\n    E --> F[End]\n\`\`\``;
        description = "AI generating diagram...";
    } else if (originalRequest.includes("augment")) {
        // Extract instruction from either /test:augment or /augment format
        const instruction =
            originalRequest.replace(/\/test:augment|\/augment/, "").trim() ||
            "improve formatting";

        // Check if equations are requested or use as enhanced default
        if (
            instruction.toLowerCase().includes("equation") ||
            instruction.toLowerCase().includes("maxwell") ||
            instruction === "improve formatting"
        ) {
            content = `> ✨ **Enhancement Applied**: ${instruction}`;
            content += `\n## Maxwell's Equations`;
            content += `\nJames Clerk Maxwell formulated a set of four partial differential equations that describe the behavior of electric and magnetic fields and their interactions with matter. These equations unified electricity, magnetism, and optics into a single theoretical framework.`;
            content += `\n### The Four Maxwell Equations`;
            content += `\n**Gauss's Law for Electricity:**`;
            content += `\n$$\\nabla \\cdot \\mathbf{E} = \\frac{\\rho}{\\varepsilon_0}$$`;
            content += `\n**Gauss's Law for Magnetism:**`;
            content += `\n$$\\nabla \\cdot \\mathbf{B} = 0$$`;
            content += `\n**Faraday's Law of Induction:**`;
            content += `\n$$\\nabla \\times \\mathbf{E} = -\\frac{\\partial \\mathbf{B}}{\\partial t}$$`;
            content += `\n**Ampère's Circuital Law (with Maxwell's correction):**`;
            content += `\n$$\\nabla \\times \\mathbf{B} = \\mu_0\\mathbf{J} + \\mu_0\\varepsilon_0\\frac{\\partial \\mathbf{E}}{\\partial t}$$`;
            content += `\n### Historical Context`;
            content += `\nThese equations were developed by James Clerk Maxwell in the 1860s, building upon the experimental work of Michael Faraday, André-Marie Ampère, and Carl Friedrich Gauss. Maxwell's theoretical insight was the addition of the "displacement current" term, which predicted the existence of electromagnetic waves traveling at the speed of light.`;
            content += `\n![James Clerk Maxwell](https://upload.wikimedia.org/wikipedia/commons/thumb/5/57/James_Clerk_Maxwell.png/256px-James_Clerk_Maxwell.png)`;
            content += `\n*James Clerk Maxwell (1831-1879), Scottish physicist and mathematician*`;
            content += `\n### Significance`;
            content += `\n- **Unified Theory**: Combined electricity, magnetism, and light into electromagnetic theory`;
            content += `\n- **Predicted Radio Waves**: Led to Heinrich Hertz's discovery of radio waves`;
            content += `\n- **Foundation for Modern Physics**: Influenced Einstein's special relativity theory`;
            content += `\n- **Technological Impact**: Enabled development of wireless communication, radar, and countless electronic devices`;
            description = "AI adding Maxwell's equations and background...";
        } else {
            // Original augment content for other instructions
            content = `\n> ✨ **Enhancement Applied**: ${instruction}\n\n`;
            content +=
                "This is a test augmentation of the document. The AI would normally analyze the content and apply the requested improvements.\n\n";
            content +=
                "**Potential improvements could include:**\n- Better formatting and structure\n- Enhanced readability\n- Additional context and examples\n- Improved flow and transitions";
            description = "AI enhancing document...";
        }
    } else {
        // Fallback for unknown commands
        content =
            "This is a test response for an unrecognized command. The AI system would normally process the specific request and generate appropriate content.";
        description = "AI processing request...";
    }

    // Send typing indicator
    if (
        !safeWriteToResponse(
            res,
            `data: ${JSON.stringify({ type: "typing", message: description })}\n\n`,
        )
    ) {
        return; // Response stream closed
    }
    await new Promise((resolve) => setTimeout(resolve, 500));

    // For enhanced content with equations, don't stream - just send final content
    const hasEquations = content.includes("Maxwell") || content.includes("$$");

    if (hasEquations) {
        // Send a message that we're generating complex content
        safeWriteToResponse(
            res,
            `data: ${JSON.stringify({
                type: "content",
                chunk: "Generating mathematical content...",
                position: context?.position || 0,
            })}\n\n`,
        );

        await new Promise((resolve) => setTimeout(resolve, 1000));

        // Send the markdown content as a special operation
        safeWriteToResponse(
            res,
            `data: ${JSON.stringify({
                type: "operation",
                operation: {
                    type: "insertMarkdown",
                    position: context?.position || 0,
                    markdown: content,
                    description: description,
                },
            })}\n\n`,
        );
    } else {
        // Regular streaming for simple content
        const words = content.split(" ");
        let currentChunk = "";

        for (let i = 0; i < words.length; i++) {
            currentChunk += words[i] + " ";

            // Send chunk every 3-5 words for typing effect
            if (i % 4 === 0 || i === words.length - 1) {
                if (
                    !safeWriteToResponse(
                        res,
                        `data: ${JSON.stringify({
                            type: "content",
                            chunk: currentChunk,
                            position: context?.position || 0,
                        })}\n\n`,
                    )
                ) {
                    return; // Response stream closed
                }

                currentChunk = "";
                // Simulate typing delay
                await new Promise((resolve) =>
                    setTimeout(resolve, 150 + Math.random() * 100),
                );
            }
        }

        // Send final operation for simple content
        const operation = {
            type: "insert",
            position: context?.position || 0,
            content: [
                {
                    type: "paragraph",
                    content: [{ type: "text", text: content }],
                },
            ],
            description: description,
        };

        safeWriteToResponse(
            res,
            `data: ${JSON.stringify({ type: "operation", operation })}\n\n`,
        );
    }

    // Send completion signal
    safeWriteToResponse(
        res,
        `data: ${JSON.stringify({ type: "complete" })}\n\n`,
    );
}

async function streamRealAgentResponse(
    action: string,
    parameters: any,
    res: Response,
): Promise<void> {
    debug("[VIEW] Routing LLM request to agent process:", action);

    try {
        // Determine if this command should stream
        const shouldStream = shouldCommandStream(parameters.originalRequest);

        if (shouldStream) {
            // Set up streaming session
            const streamId = `stream_${Date.now()}_${Math.random().toString(36).substr(2, 9)}`;
            activeStreamingSessions.set(streamId, {
                response: res,
                position: parameters.context?.position || 0,
                command: parameters.originalRequest,
            });

            debug(
                `[STREAM] Starting streaming session: ${streamId} for command: ${parameters.originalRequest}`,
            );

            // Send typing indicator
            if (
                !safeWriteToResponse(
                    res,
                    `data: ${JSON.stringify({ type: "typing", message: "AI is generating content..." })}\n\n`,
                )
            ) {
                return; // Response stream closed
            }

            // Route to agent process with streaming flag
            const result = await sendUICommandToAgentWithStreaming(
                action,
                parameters,
                streamId,
            );

            // Clean up streaming session
            activeStreamingSessions.delete(streamId);

            if (result.success) {
                // Send completion event
                safeWriteToResponse(
                    res,
                    `data: ${JSON.stringify({ type: "complete" })}\n\n`,
                );
            } else {
                // Send error notification
                safeWriteToResponse(
                    res,
                    `data: ${JSON.stringify({
                        type: "notification",
                        message: result.message || "AI command failed",
                        notificationType: "error",
                    })}\n\n`,
                );
            }
        } else {
            // Non-streaming command - use existing flow
            // Send typing indicator
            if (
                !safeWriteToResponse(
                    res,
                    `data: ${JSON.stringify({ type: "typing", message: "AI is processing..." })}\n\n`,
                )
            ) {
                return; // Response stream closed
            }

            // Route to agent process via IPC with timeout handling
            const result = await sendUICommandToAgent(action, parameters);

            if (result.success) {
                // Send success notification
                safeWriteToResponse(
                    res,
                    `data: ${JSON.stringify({
                        type: "notification",
                        message: result.message,
                        notificationType: "success",
                    })}\n\n`,
                );

                // Operations are already applied to Yjs by agent
                // Just notify frontend that changes are available
                safeWriteToResponse(
                    res,
                    `data: ${JSON.stringify({
                        type: "operationsApplied",
                        operationCount: result.operations?.length || 0,
                    })}\n\n`,
                );
            } else {
                // Send error notification for failed commands
                safeWriteToResponse(
                    res,
                    `data: ${JSON.stringify({
                        type: "notification",
                        message: result.message || "AI command failed",
                        notificationType: "error",
                    })}\n\n`,
                );
            }
        }
    } catch (error) {
        console.error("[VIEW] Failed to route to agent:", error);

        // Determine if this is a timeout error or other error
        const isTimeout =
            error instanceof Error && error.message.includes("timeout");
        const errorMessage = isTimeout
            ? "AI service is temporarily unavailable. Please try again in a moment."
            : "Failed to process AI command. Please try again.";

        // Send user-friendly error notification
        safeWriteToResponse(
            res,
            `data: ${JSON.stringify({
                type: "notification",
                message: errorMessage,
                notificationType: "error",
            })}\n\n`,
        );

        // If it's a timeout, provide a clear offline notification but don't generate content
        if (isTimeout && parameters.originalRequest) {
            debug(" [VIEW] Agent timeout, providing offline notification only");

            safeWriteToResponse(
                res,
                `data: ${JSON.stringify({
                    type: "notification",
                    message:
                        "AI agent is offline. Please try again when the service is available.",
                    notificationType: "warning",
                })}\n\n`,
            );
        }
    }
}

async function forwardToMarkdownAgent(
    action: string,
    parameters: any,
): Promise<any> {
    try {
        debug("[VIEW] Forwarding LLM request to agent process:", action);

        // Route to agent process instead of creating duplicate LLM service
        const result = await sendUICommandToAgent(action, parameters);

        if (result.success) {
            return {
                operations: result.operations || [],
                summary:
                    result.message ||
                    `Generated ${action} content successfully`,
                success: true,
            };
        } else {
            throw new Error(
                result.error || result.message || "Agent command failed",
            );
        }
    } catch (error) {
        console.error("[VIEW] Failed to route to agent:", error);

        // Fallback to test response for development
        if (parameters.originalRequest?.includes("/test:")) {
            return generateTestResponse(
                parameters.originalRequest,
                parameters.context,
            );
        }

        throw error;
    }
}

function generateTestResponse(originalRequest: string, context: any): any {
    debug("Generating test response for:", originalRequest);

    if (originalRequest.includes("/test:continue")) {
        return {
            operations: [
                {
                    type: "continue",
                    position: context?.position || 0,
                    content:
                        "This is a test continuation of the document. The AI would normally analyze the context and generate appropriate content here.",
                    style: "paragraph",
                    description: "Added test continuation",
                },
            ],
            summary: "Added test continuation content",
            success: true,
        };
    } else if (originalRequest.includes("/test:diagram")) {
        const description =
            originalRequest.replace("/test:diagram", "").trim() ||
            "test process";
        return {
            operations: [
                {
                    type: "diagram",
                    position: context?.position || 0,
                    diagramType: "mermaid",
<<<<<<< HEAD
                    content: `graph TD\n    A[Start: ${description}] --> B{Process}\n    B --> C[Complete]\n    C --> D[End]`,
=======
                    content: `
erDiagram
          CUSTOMER }|..|{ DELIVERY-ADDRESS : has
          CUSTOMER ||--o{ ORDER : places
          CUSTOMER ||--o{ INVOICE : "liable for"
          DELIVERY-ADDRESS ||--o{ ORDER : receives
          INVOICE ||--|{ ORDER : covers
          ORDER ||--|{ ORDER-ITEM : includes
          PRODUCT-CATEGORY ||--|{ PRODUCT : contains
          PRODUCT ||--o{ ORDER-ITEM : "ordered in"
`,

>>>>>>> 8f3d36f2
                    description: `Generated test diagram for: ${description}`,
                },
            ],
            summary: `Generated test diagram`,
            success: true,
        };
    } else if (originalRequest.includes("/test:augment")) {
        const instruction =
            originalRequest.replace("/test:augment", "").trim() ||
            "improve formatting";
        return {
            operations: [
                {
                    type: "insert",
                    position: context?.position || 0,
                    content: [
                        `\n> ✨ **Enhancement Applied**: ${instruction}\n\nThis is a test augmentation of the document. The AI would normally analyze the content and apply the requested improvements.\n`,
                    ],
                    description: `Applied test augmentation: ${instruction}`,
                },
            ],
            summary: `Applied test augmentation: ${instruction}`,
            success: true,
        };
    }

    return {
        operations: [],
        summary: "Test command completed",
        success: true,
    };
}

app.get("/events", (req: Request, res: Response) => {
    res.setHeader("Content-Type", "text/event-stream");
    res.setHeader("Cache-Control", "no-cache");
    res.setHeader("Connection", "keep-alive");
    res.flushHeaders();

    clients.push(res);

    req.on("close", () => {
        clients = clients.filter((client) => client !== res);
    });
});

// Serve static files AFTER API routes to avoid conflicts
app.use(express.static(staticPath));
<<<<<<< HEAD
=======

process.on("message", async (message: any) => {
    debug(
        `[VIEW] Received IPC message: ${message.type} at ${new Date().toISOString()}`,
    );
>>>>>>> 8f3d36f2

    if (message.type == "setFile") {
        if (message.filePath) {
            // Resolve and validate the file path
            const resolvedFilePath = path.resolve(
                ROOT_DIR,
                path.basename(message.filePath),
            );
            if (!resolvedFilePath.startsWith(ROOT_DIR)) {
                debug("Invalid file path provided in message");
                return;
            }

            const oldFilePath = filePath;
            filePath = resolvedFilePath;

            // Initialize collaboration for this document using authoritative document
            const documentId = path.basename(message.filePath, ".md");

            // Get or create the authoritative Y.js document
            const ydoc = getAuthoritativeDocument(documentId);

            // Load existing content into the authoritative document
            if (fs.existsSync(resolvedFilePath)) {
                const content = fs.readFileSync(resolvedFilePath, "utf-8");

                // Set content directly in the authoritative Y.js document
                const ytext = ydoc.getText("content");
                ytext.delete(0, ytext.length); // Clear existing content
                ytext.insert(0, content); // Insert file content

                debug(
                    `File loaded into authoritative document: ${documentId}, ${content.length} chars from ${message.filePath}`,
                );
            } else {
                debug(
                    `File doesn't exist, authoritative document ${documentId} remains empty`,
                );
            }

            // Notify frontend clients if the document has changed
            if (oldFilePath !== filePath) {
                // Send SSE notification to all clients to switch rooms
                clients.forEach((client) => {
                    client.write(
                        `data: ${JSON.stringify({
                            type: "documentChanged",
                            newDocumentId: documentId,
                            newDocumentName: path.basename(
                                message.filePath,
                                ".md",
                            ),
                            timestamp: Date.now(),
                        })}\n\n`,
                    );
                });
            }
        } else {
            // No file mode - initialize with default content using authoritative document
            filePath = null;
            debug("Running in memory-only mode (no file)");

            const documentId = "default";

            // Get or create authoritative Y.js document for memory-only mode
            const ydoc = getAuthoritativeDocument(documentId);

            // Set default content in the authoritative Y.js document
            const defaultContent = `# Welcome to AI-Enhanced Markdown Editor

Start editing your markdown document with AI assistance!

## Features

- **WYSIWYG Editing** with Milkdown Crepe
- **AI-Powered Tools** integrated with TypeAgent
- **Real-time Preview** with full markdown support
- **Mermaid Diagrams** with visual editing
- **Math Equations** with LaTeX support
- **GeoJSON Maps** for location data

## AI Commands

Try these AI-powered commands:

- Type \`/\` to open the block edit menu with AI tools
- Use **Continue Writing** to let AI continue writing
- Use **Generate Diagram** to create Mermaid diagrams
- Use **Augment Document** to improve the document
- Test versions available for testing without API calls

## Example Diagram

\`\`\`mermaid
graph TD
    A[Start Editing] --> B{Need AI Help?}
    B -->|Yes| C[Use / Commands]
    B -->|No| D[Continue Writing]
    C --> E[AI Generates Content]
    E --> F[Review & Edit]
    F --> G[Save Document]
    D --> G
\`\`\`

Start typing to see the editor in action!
`;

            const ytext = ydoc.getText("content");

            // Only set content if document is empty to avoid overwriting existing content
            if (ytext.length === 0) {
                ytext.insert(0, defaultContent);
                debug(
                    `Initialized authoritative Y.js document ${documentId} with default content: ${defaultContent.length} chars`,
                );
            } else {
                debug(
                    `Authoritative Y.js document ${documentId} already has content: ${ytext.length} chars`,
                );
            }
        }
    } else if (message.type == "applyOperations") {
        // Send operations to frontend
        debug(
            "View received IPC operations from agent:",
            message.operations?.length,
        );
        clients.forEach((client) => {
            client.write(
                `data: ${JSON.stringify({
                    type: "operations",
                    operations: message.operations,
                })}\n\n`,
            );
        });
    } else if (message.type === "applyLLMOperations") {
        // PRODUCTION: Send operations to PRIMARY client only via SSE to prevent duplicates
        try {
            debug(
                `[VIEW] Forwarding ${message.operations?.length || 0} operations to primary client via SSE`,
            );

            if (clients.length === 0) {
                console.warn(
                    `[SSE] No clients connected to receive operations`,
                );
                process.send?.({
                    type: "operationsApplied",
                    success: false,
                    error: "No clients connected",
                    method: "sse-forwarded",
                });
                return;
            }

            // Send operations to ONLY the first client to prevent duplicates
            const primaryClient = clients[0];
            const operationsEvent = {
                type: "llmOperations",
                operations: message.operations,
                timestamp: message.timestamp || Date.now(),
                source: "agent",
                clientRole: "primary", // Mark this client as the primary applier
            };
<<<<<<< HEAD

            try {
                primaryClient.write(
                    `data: ${JSON.stringify(operationsEvent)}\n\n`,
                );
                debug(
                    `[SSE] Sent ${message.operations?.length || 0} operations to PRIMARY client (${clients.indexOf(primaryClient)} of ${clients.length} clients)`,
                );

                // Notify other clients that operations are being applied (optional)
                if (clients.length > 1) {
                    const notificationEvent = {
                        type: "operationsBeingApplied",
                        timestamp: Date.now(),
                        operationCount: message.operations?.length || 0,
                        source: "agent",
                    };

                    clients.slice(1).forEach((client, index) => {
                        try {
                            client.write(
                                `data: ${JSON.stringify(notificationEvent)}\n\n`,
                            );
                            debug(
                                `[SSE] Notified secondary client ${index + 1} of pending operations`,
                            );
                        } catch (error) {
                            console.error(
                                `[SSE] Failed to notify secondary client ${index + 1}:`,
                                error,
                            );
                        }
                    });
                }
            } catch (error) {
                console.error(
                    "[SSE] Failed to send operations to primary client:",
                    error,
                );
                throw error;
            }

            // Send success confirmation back to agent
            process.send?.({
                type: "operationsApplied",
                success: true,
                operationCount: message.operations?.length || 0,
                method: "sse-forwarded",
                clientsNotified: clients.length,
            });

            debug(`[VIEW] Operations forwarded to primary client successfully`);
        } catch (error) {
            console.error(
                "[VIEW] Failed to forward operations via SSE:",
                error,
            );
            process.send?.({
                type: "operationsApplied",
                success: false,
                error: error instanceof Error ? error.message : "Unknown error",
                method: "sse-forwarded",
            });
        }
    } else if (message.type === "getDocumentContent") {
        // Handle content requests from agent - read from authoritative Y.js document
        try {
            let documentId = "";

            if (!filePath) {
                // Use default document ID for memory-only mode
                documentId = "default";
            } else {
                documentId = path.basename(filePath, ".md");
            }

            debug("Using documentID " + documentId);

            // Get content from authoritative Y.js document (single source of truth)
            const ydoc = getAuthoritativeDocument(documentId);
            const yText = ydoc.getText("content");
            const content = yText.toString();

            debug(
                `Retrieved content from authoritative Y.js doc ${documentId}: ${content.length} chars`,
            );

            process.send?.({
                type: "documentContent",
                content: content,
                timestamp: Date.now(),
=======

            try {
                primaryClient.write(
                    `data: ${JSON.stringify(operationsEvent)}\n\n`,
                );
                debug(
                    `[SSE] Sent ${message.operations?.length || 0} operations to PRIMARY client (${clients.indexOf(primaryClient)} of ${clients.length} clients)`,
                );

                debug(`data: ${JSON.stringify(operationsEvent)}\n\n`);

                // Notify other clients that operations are being applied (optional)
                if (clients.length > 1) {
                    const notificationEvent = {
                        type: "operationsBeingApplied",
                        timestamp: Date.now(),
                        operationCount: message.operations?.length || 0,
                        source: "agent",
                    };

                    clients.slice(1).forEach((client, index) => {
                        try {
                            client.write(
                                `data: ${JSON.stringify(notificationEvent)}\n\n`,
                            );
                            debug(
                                `[SSE] Notified secondary client ${index + 1} of pending operations`,
                            );
                        } catch (error) {
                            console.error(
                                `[SSE] Failed to notify secondary client ${index + 1}:`,
                                error,
                            );
                        }
                    });
                }
            } catch (error) {
                console.error(
                    "[SSE] Failed to send operations to primary client:",
                    error,
                );
                throw error;
            }

            // Send success confirmation back to agent
            process.send?.({
                type: "operationsApplied",
                success: true,
                operationCount: message.operations?.length || 0,
                method: "sse-forwarded",
                clientsNotified: clients.length,
            });

            debug(`[VIEW] Operations forwarded to primary client successfully`);
        } catch (error) {
            console.error(
                "[VIEW] Failed to forward operations via SSE:",
                error,
            );
            process.send?.({
                type: "operationsApplied",
                success: false,
                error: error instanceof Error ? error.message : "Unknown error",
                method: "sse-forwarded",
>>>>>>> 8f3d36f2
            });

            debug("[SENT] [VIEW] Sent document content to agent process");
        } catch (error) {
            console.error("[VIEW] Failed to get document content:", error);
            process.send?.({
                type: "documentContent",
                content: "",
                timestamp: Date.now(),
            });
        }
    } else if (message.type === "uiCommandResult") {
        // Handle UI command results from agent
        const pending = pendingCommands.get(message.requestId);
        if (pending) {
            clearTimeout(pending.timeout);
            pendingCommands.delete(message.requestId);
            pending.resolve(message.result);
            debug(`[VIEW] Received result for ${message.requestId}`);
        }
<<<<<<< HEAD
=======
    } else if (message.type === "getDocumentContent") {
        debug(
            `[VIEW] Processing getDocumentContent request at ${new Date().toISOString()}`,
        );
        // Handle content requests from agent - try client markdown first, fallback to Y.js
        // Process this asynchronously to avoid blocking other messages
        (async () => {
            try {
                let documentId = "";

                if (!filePath) {
                    // Use default document ID for memory-only mode
                    documentId = "default";
                } else {
                    documentId = path.basename(filePath, ".md");
                }

                debug("Using documentID " + documentId);

                let content = "";
                let source = "unknown";

                try {
                    // PRIMARY: Try to get proper markdown from connected client
                    if (clients.length > 0) {
                        debug(
                            `[VIEW] Attempting to get markdown from connected client...`,
                        );
                        const markdownResponse =
                            await requestMarkdownFromClient();
                        content = markdownResponse.markdown;
                        source = "client-serializer";
                        debug(
                            `[VIEW] Retrieved markdown from client: ${content.length} chars`,
                        );
                    } else {
                        throw new Error("No clients connected");
                    }
                } catch (clientError) {
                    const errorMessage =
                        clientError instanceof Error
                            ? clientError.message
                            : String(clientError);
                    debug(
                        `[VIEW] Failed to get markdown from client (${errorMessage}), falling back to Y.js`,
                    );

                    // FALLBACK: Get content from authoritative Y.js document
                    const ydoc = getAuthoritativeDocument(documentId);
                    const yText = ydoc.getText("content");
                    content = yText.toString();
                    source = "yjs-fallback";
                    debug(
                        `[VIEW] Retrieved content from Y.js fallback: ${content.length} chars`,
                    );

                    // If Y.js is also empty, try reading from file as last resort
                    if (!content && filePath && fs.existsSync(filePath)) {
                        try {
                            content = fs.readFileSync(filePath, "utf-8");
                            source = "file-fallback";
                            debug(
                                `[VIEW] Retrieved content from file fallback: ${content.length} chars`,
                            );
                        } catch (fileError) {
                            debug(
                                `[VIEW] File fallback also failed: ${fileError}`,
                            );
                        }
                    }
                }

                debug(
                    `[VIEW] Sending document content to agent (source: ${source}, ${content.length} chars)`,
                );

                process.send?.({
                    type: "documentContent",
                    content: content,
                    source: source,
                    timestamp: Date.now(),
                });

                debug("[SENT] [VIEW] Sent document content to agent process");
            } catch (error) {
                console.error("[VIEW] Failed to get document content:", error);
                process.send?.({
                    type: "documentContent",
                    content: "",
                    source: "error",
                    error:
                        error instanceof Error
                            ? error.message
                            : "Unknown error",
                    timestamp: Date.now(),
                });
            }
        })();
    } else if (message.type === "uiCommandResult") {
        // Handle UI command results from agent
        debug(
            `[VIEW] Received uiCommandResult for ${message.requestId}, success: ${message.result?.success}`,
        );

        const pending = pendingCommands.get(message.requestId);
        if (pending) {
            clearTimeout(pending.timeout);
            pendingCommands.delete(message.requestId);
            pending.resolve(message.result);
            debug(`[VIEW] Resolved pending command ${message.requestId}`);
        } else {
            debug(`[VIEW] No pending command found for ${message.requestId}`);
        }
>>>>>>> 8f3d36f2
    } else if (message.type === "streamingContent") {
        // Handle streaming content chunk from agent
        debug(
            `[VIEW] Received streaming content: streamId=${message.streamId}, chunk length=${message.chunk?.length || 0}`,
        );
        handleStreamingChunkFromAgent(
            message.streamId,
            message.chunk,
            message.isComplete,
        );
    } else if (message.type === "streamingComplete") {
        // Handle streaming completion from agent
        debug(
            `[VIEW] Received streaming completion: streamId=${message.streamId}`,
        );

        const session = activeStreamingSessions.get(message.streamId);
        if (session) {
            // NOTE: Operations are now sent via SSE to clients, not applied directly to Y.js
            if (message.operations && message.operations.length > 0) {
                debug(
                    `[VIEW] Streaming completed with ${message.operations.length} final operations`,
                );
                debug(
                    `[VIEW] Operations will be sent to clients via SSE, not applied directly to Y.js`,
                );
            }

            // Mark session as complete but don't remove yet - let the main handler do cleanup
            handleStreamingChunkFromAgent(message.streamId, "", true);
        }
    } else if (message.type == "initCollaboration") {
        // Handle collaboration initialization from action handler
        debug("Collaboration initialized from action handler:", message.config);
    }
});

process.on("disconnect", () => {
    process.exit(1);
});

// Add global error handlers to prevent crashes
process.on("uncaughtException", (error) => {
    console.error("[CRITICAL] Uncaught exception:", error);
    // Don't exit immediately, log and continue
    console.error("Service continuing despite error...");
});

process.on("unhandledRejection", (reason, promise) => {
    console.error(
        "[CRITICAL] Unhandled promise rejection at:",
        promise,
        "reason:",
        reason,
    );
    // Don't exit immediately, log and continue
    console.error("Service continuing despite rejection...");
});

// Y.js WebSocket Server Implementation
// A map to store Y.Doc instances for each room
const docs = new Map<string, Y.Doc>();
// A map to store Awareness instances for each room
const awarenessStates = new Map<string, any>();
// Track WebSocket connections per room for debugging
const roomConnections = new Map<string, Set<any>>();
const roomAwarenessConnections = new Map<string, Map<any, Set<number>>>();

/**
 * Get the authoritative Y.js document for a given document ID
 * This ensures we always use the same Y.js document instance across:
 * - WebSocket connections
 * - LLM operations
 * - Auto-save
 * - CollaborationManager
 */
function getAuthoritativeDocument(documentId: string): Y.Doc {
    // Always prefer WebSocket document as single source of truth
    if (docs.has(documentId)) {
        debug(`Using existing WebSocket Y.js document: ${documentId}`);
        return docs.get(documentId)!;
    }

    // Create if doesn't exist
    debug(`Creating new Y.js document: ${documentId}`);
    const ydoc = new Y.Doc();
    docs.set(documentId, ydoc);
    awarenessStates.set(documentId, new Awareness(ydoc));

    // Ensure CollaborationManager uses same instance
    collaborationManager.useExistingDocument(documentId, ydoc, filePath);
    debug(
        `CollaborationManager now using authoritative document: ${documentId}`,
    );

    return ydoc;
}

// Helper function to setup a Yjs connection (compatible with y-websocket)
function setupWSConnection(conn: any, req: any, roomName: string): void {
    debug(`Setting up WebSocket connection for room: ${roomName}`);

    // Track this connection
    if (!roomConnections.has(roomName)) {
        roomConnections.set(roomName, new Set());
    }
    roomConnections.get(roomName)!.add(conn);

    // Use authoritative document function to ensure single source of truth
    const ydoc = getAuthoritativeDocument(roomName);

    debug(
        `Room ${roomName} has ${roomConnections.get(roomName)!.size} connected clients, document content: ${ydoc.getText("content").length} chars`,
    );

    // Get awareness for this room (should already exist from getAuthoritativeDocument)
    const awareness = awarenessStates.get(roomName)!;

    // Track controlled awareness states for this connection
    const controlledIds = new Set<number>();
    if (!roomAwarenessConnections.has(roomName)) {
        roomAwarenessConnections.set(roomName, new Map());
    }
    roomAwarenessConnections.get(roomName)!.set(conn, controlledIds);

    debug(`Client connected to room: ${roomName}`);

    // Send function for broadcasting to clients
    const send = (doc: Y.Doc, conn: any, message: Uint8Array) => {
        if (conn.readyState === conn.OPEN) {
            try {
                conn.send(message);
<<<<<<< HEAD
                debug(
                    `Sent WebSocket message to client: ${message.length} bytes`,
                );
=======
>>>>>>> 8f3d36f2
            } catch (error) {
                console.error(`Failed to send message to client:`, error);
                closeConnection(doc, conn);
            }
        } else {
            closeConnection(doc, conn);
        }
    };

    // Function to close connection and clean up
    const closeConnection = (doc: Y.Doc, conn: any) => {
        const connMap = roomAwarenessConnections.get(roomName);
        if (connMap && connMap.has(conn)) {
            const controlledIds = connMap.get(conn);
            connMap.delete(conn);

            // Remove awareness states for this connection
            if (controlledIds && controlledIds.size > 0) {
                awarenessProtocol.removeAwarenessStates(
                    awareness,
                    Array.from(controlledIds),
                    null,
                );
            }
        }

        // Remove from room connections
        const connections = roomConnections.get(roomName);
        if (connections) {
            connections.delete(conn);
            debug(
                `Client disconnected from room: ${roomName}, ${connections.size} clients remaining`,
            );
        }
    };

    // Message handler - based on y-websocket-server implementation
    const messageListener = (conn: any, doc: Y.Doc, message: Uint8Array) => {
        try {
            const encoder = encoding.createEncoder();
            const decoder = decoding.createDecoder(message);
            const messageType = decoding.readVarUint(decoder);

            switch (messageType) {
                case 0: // messageSync
                    debug(
                        `Received sync message from client in room: ${roomName}`,
                    );
                    encoding.writeVarUint(encoder, 0); // messageSync
                    syncProtocol.readSyncMessage(decoder, encoder, doc, conn);

                    // If the encoder only contains the type of reply message and no
                    // message, there is no need to send the message. When encoder only
                    // contains the type of reply, its length is 1.
                    if (encoding.length(encoder) > 1) {
                        const responseMessage = encoding.toUint8Array(encoder);
                        debug(
                            `Sending sync response to client: ${responseMessage.length} bytes`,
                        );
                        send(doc, conn, responseMessage);
                    }
                    break;
                case 1: // messageAwareness
                    try {
                        const awarenessUpdate =
                            decoding.readVarUint8Array(decoder);
                        awarenessProtocol.applyAwarenessUpdate(
                            awareness,
                            awarenessUpdate,
                            conn,
                        );
                    } catch (awarenessError) {
                        console.warn(
                            "Error processing awareness message:",
                            awarenessError,
                        );
                    }
                    break;
                default:
                    console.warn(`Unknown message type: ${messageType}`);
                    break;
            }
        } catch (err) {
            console.error("Failed to process WebSocket message:", err);
        }
    };

    // Set up message handling
    conn.on("message", (message: Buffer) => {
        messageListener(conn, ydoc, new Uint8Array(message));
    });

    // Send initial sync step 1 to new client
    const encoder = encoding.createEncoder();
    encoding.writeVarUint(encoder, 0); // messageSync
    syncProtocol.writeSyncStep1(encoder, ydoc);
    const syncMessage = encoding.toUint8Array(encoder);

    debug(
        `Sending initial sync to new client in room: ${roomName}, ${syncMessage.length} bytes, document content: ${ydoc.getText("content").length} chars`,
    );

    send(ydoc, conn, syncMessage);

    // Send document synchronized notification via SSE after initial sync
    setTimeout(() => {
        clients.forEach((client) => {
            try {
                client.write(
                    `data: ${JSON.stringify({
                        type: "documentSynced",
                        documentId: roomName,
                        timestamp: Date.now(),
                    })}\n\n`,
                );
            } catch (error) {
                console.error("[SSE] Failed to send sync notification:", error);
            }
        });
    }, 100); // Small delay to ensure sync is complete

    // Send existing awareness states to new client if any exist
    const awarenessStatesMap = awareness.getStates();
    if (awarenessStatesMap.size > 0) {
        const awarenessEncoder = encoding.createEncoder();
        encoding.writeVarUint(awarenessEncoder, 1); // messageAwareness
        encoding.writeVarUint8Array(
            awarenessEncoder,
            awarenessProtocol.encodeAwarenessUpdate(
                awareness,
                Array.from(awarenessStatesMap.keys()),
            ),
        );
        send(ydoc, conn, encoding.toUint8Array(awarenessEncoder));
    }

    // Listen for document updates and broadcast to ALL clients (matching y-websocket-server behavior)
    const updateHandler = (update: Uint8Array, origin: any) => {
        debug(
            `Document update in room: ${roomName}, ${update.length} bytes, origin: ${origin}`,
        );

        const connections = roomConnections.get(roomName);
        if (connections) {
            let broadcastCount = 0;
            const encoder = encoding.createEncoder();
            encoding.writeVarUint(encoder, 0); // messageSync
            syncProtocol.writeUpdate(encoder, update);
            const message = encoding.toUint8Array(encoder);

            // Broadcast to ALL clients (y-websocket-server broadcasts to all clients)
            // This is correct behavior - the client-side will handle deduplication
            connections.forEach((clientConn) => {
                if (clientConn.readyState === clientConn.OPEN) {
                    send(ydoc, clientConn, message);
                    broadcastCount++;
                }
            });
            debug(
                `Broadcasted update to ${broadcastCount} clients in room: ${roomName}`,
            );
        }
    };
    ydoc.on("update", updateHandler);

    // Handle awareness changes and broadcast to all clients
    const awarenessChangeHandler = (changes: any, origin: any) => {
        try {
            const changedClients = changes.added.concat(
                changes.updated,
                changes.removed,
            );

            // Track controlled client IDs for this connection
            if (origin === conn) {
                const connMap = roomAwarenessConnections.get(roomName);
                const connControlledIDs = connMap?.get(conn);
                if (connControlledIDs) {
                    changes.added.forEach((clientID: number) =>
                        connControlledIDs.add(clientID),
                    );
                    changes.removed.forEach((clientID: number) =>
                        connControlledIDs.delete(clientID),
                    );
                }
            }

            // Broadcast awareness update to all clients
            if (changedClients.length > 0) {
                const encoder = encoding.createEncoder();
                encoding.writeVarUint(encoder, 1); // messageAwareness
                encoding.writeVarUint8Array(
                    encoder,
                    awarenessProtocol.encodeAwarenessUpdate(
                        awareness,
                        changedClients,
                    ),
                );
                const message = encoding.toUint8Array(encoder);

                const connections = roomConnections.get(roomName);
                if (connections) {
                    connections.forEach((clientConn) => {
                        if (clientConn.readyState === clientConn.OPEN) {
                            send(ydoc, clientConn, message);
                        }
                    });
                }
            }
        } catch (awarenessError) {
            console.error("Error handling awareness change:", awarenessError);
        }
    };
    awareness.on("change", awarenessChangeHandler);

    // Clean up when client disconnects
    conn.on("close", (code?: number, reason?: string) => {
        try {
            ydoc.off("update", updateHandler);
            awareness.off("change", awarenessChangeHandler);

            closeConnection(ydoc, conn);

            debug(
                `Client disconnected from room: ${roomName}, code: ${code}, reason: ${reason}`,
            );
        } catch (cleanupError) {
            console.error("Error during connection cleanup:", cleanupError);
        }
    });

    conn.on("error", (error: any) => {
        console.error(`WebSocket error in room "${roomName}":`, error);
        closeConnection(ydoc, conn);
    });

<<<<<<< HEAD
    // Add ping/pong to keep connection alive
    let pongReceived = true;
    const pingInterval = setInterval(() => {
        if (!pongReceived) {
            debug(
                `Client in room ${roomName} didn't respond to ping, closing connection`,
            );
            closeConnection(ydoc, conn);
            clearInterval(pingInterval);
        } else if (conn.readyState === conn.OPEN) {
            pongReceived = false;
=======
    // Add ping/pong to keep connection alive with more lenient timeouts
    let pongReceived = true;
    let missedPings = 0;
    const maxMissedPings = 3; // Allow 3 missed pings before disconnecting

    const pingInterval = setInterval(() => {
        if (!pongReceived) {
            missedPings++;
            debug(
                `Client in room ${roomName} missed ping ${missedPings}/${maxMissedPings}`,
            );

            if (missedPings >= maxMissedPings) {
                debug(
                    `Client in room ${roomName} exceeded missed ping limit, closing connection`,
                );
                closeConnection(ydoc, conn);
                clearInterval(pingInterval);
            }
        } else if (conn.readyState === conn.OPEN) {
            pongReceived = false;
            missedPings = 0; // Reset missed ping counter
>>>>>>> 8f3d36f2
            try {
                conn.ping();
            } catch (error) {
                debug(`Failed to ping client in room ${roomName}: ${error}`);
                closeConnection(ydoc, conn);
                clearInterval(pingInterval);
            }
        } else {
            clearInterval(pingInterval);
        }
<<<<<<< HEAD
    }, 30000); // Ping every 30 seconds

    conn.on("pong", () => {
        pongReceived = true;
=======
    }, 45000); // Increased from 30s to 45s to be more lenient

    conn.on("pong", () => {
        pongReceived = true;
        missedPings = 0; // Reset counter on successful pong
        debug(`Received pong from client in room ${roomName}`);
>>>>>>> 8f3d36f2
    });

    conn.on("close", () => {
        clearInterval(pingInterval);
    });
}

// Create Yjs WebSocket Server
function createYjsWSServer(server: http.Server): WebSocketServer {
    const wss = new WebSocketServer({ noServer: true });

    server.on("upgrade", (request, socket, head) => {
        try {
            // Extract room name from URL path
            const url = new URL(
                request.url || "/",
                `http://${request.headers.host}`,
            );
            const roomName = url.pathname.substring(1) || "default-room";

            debug(`WebSocket upgrade request for room: ${roomName}`);

            wss.handleUpgrade(request, socket, head, (ws) => {
                wss.emit("connection", ws, request, roomName);
            });
        } catch (error) {
            console.error("Error handling WebSocket upgrade:", error);
            socket.destroy();
        }
    });

    wss.on("connection", (ws: any, request: any, roomName: string) => {
        setupWSConnection(ws, request, roomName);
    });

    return wss;
}

// Create HTTP server and integrate WebSocket support
const server = http.createServer(app);

// Add Y.js WebSocket server for real-time collaboration
createYjsWSServer(server);
debug(`[SIGNAL] Y.js WebSocket server integrated`);

// Start the HTTP server (which includes WebSocket support)
server.listen(port, () => {
    debug(`Express server with WebSocket support listening on port ${port}`);
    debug(`Y.js collaboration available at ws://localhost:${port}/<room-name>`);

    // Send success signal to parent process AFTER server is ready to accept WebSocket connections
    process.send?.("Success");
});<|MERGE_RESOLUTION|>--- conflicted
+++ resolved
@@ -71,11 +71,8 @@
                 return;
             }
 
-<<<<<<< HEAD
-=======
             debug("Switch document called with parameter ", documentName);
 
->>>>>>> 8f3d36f2
             // Construct file path
             const sanitizedDocumentName = sanitizeFilename(documentName);
 
@@ -90,10 +87,7 @@
                 `${sanitizedDocumentName}.md`,
             );
 
-<<<<<<< HEAD
-=======
             debug("Sanitized document path ", documentPath);
->>>>>>> 8f3d36f2
             // Verify that the file path is within the safe root directory
             if (!documentPath.startsWith(ROOT_DIR)) {
                 res.status(403).json({
@@ -113,14 +107,6 @@
             filePath = documentPath;
 
             // Initialize collaboration for new document
-<<<<<<< HEAD
-            const documentId = documentName;
-            collaborationManager.initializeDocument(documentId, documentPath);
-
-            // Load content into collaboration manager
-            const content = fs.readFileSync(documentPath, "utf-8");
-            collaborationManager.setDocumentContent(documentId, content);
-=======
             const documentId = sanitizedDocumentName;
             collaborationManager.initializeDocument(
                 sanitizedDocumentName,
@@ -138,7 +124,6 @@
             // Update document content
             ytext.delete(0, ytext.length);
             ytext.insert(0, content);
->>>>>>> 8f3d36f2
 
             res.json({
                 success: true,
@@ -154,8 +139,6 @@
         }
     },
 );
-<<<<<<< HEAD
-=======
 
 // API endpoint to handle markdown response from clients
 app.post(
@@ -209,7 +192,6 @@
         }
     },
 );
->>>>>>> 8f3d36f2
 
 let clients: any[] = [];
 let filePath: string | null;
@@ -218,10 +200,6 @@
 // UI Command routing state
 let commandCounter = 0;
 const pendingCommands = new Map<string, any>();
-<<<<<<< HEAD
-const userHomeDir = os.homedir();
-const ROOT_DIR = path.join(userHomeDir, "Documents");
-=======
 
 // Markdown request state
 let markdownRequestCounter = 0;
@@ -229,7 +207,6 @@
 const userHomeDir = os.homedir();
 const ROOT_DIR =
     process.env.TYPEAGENT_MARKDOWN_ROOT || path.join(userHomeDir, "Documents");
->>>>>>> 8f3d36f2
 
 // Streaming state for LLM responses
 const activeStreamingSessions = new Map<
@@ -273,78 +250,6 @@
 ): Promise<any> {
     return new Promise((resolve, reject) => {
         const requestId = `ui_cmd_${++commandCounter}`;
-<<<<<<< HEAD
-        const timeout = setTimeout(() => {
-            pendingCommands.delete(requestId);
-            reject(new Error("Agent command timeout"));
-        }, 30000); // 30 second timeout for LLM operations
-
-        // Store resolver for this request
-        pendingCommands.set(requestId, { resolve, reject, timeout });
-
-        // Send command to agent process (parent)
-        process.send?.({
-            type: "uiCommand",
-            requestId: requestId,
-            command: command,
-            parameters: {
-                originalRequest: parameters.originalRequest,
-                context: parameters.context,
-            },
-            timestamp: Date.now(),
-        });
-    });
-}
-
-/**
- * Send UI command to agent with streaming support
- */
-async function sendUICommandToAgentWithStreaming(
-    command: string,
-    parameters: any,
-    streamId: string,
-): Promise<any> {
-    return new Promise((resolve, reject) => {
-        const requestId = `ui_cmd_${++commandCounter}`;
-        const timeout = setTimeout(() => {
-            pendingCommands.delete(requestId);
-            activeStreamingSessions.delete(streamId);
-            reject(new Error("Agent command timeout"));
-        }, 60000); // 60 second timeout for streaming LLM operations
-
-        // Store resolver for this request
-        pendingCommands.set(requestId, { resolve, reject, timeout, streamId });
-
-        // Send command to agent process with streaming flag
-        process.send?.({
-            type: "uiCommand",
-            requestId: requestId,
-            command: command,
-            parameters: {
-                originalRequest: parameters.originalRequest,
-                context: parameters.context,
-                streamId: streamId,
-                enableStreaming: true,
-            },
-            timestamp: Date.now(),
-        });
-    });
-}
-
-/**
- * Determine if a command should use streaming
- */
-function shouldCommandStream(originalRequest: string): boolean {
-    if (!originalRequest) return false;
-
-    const request = originalRequest.toLowerCase().trim();
-
-    // Stream these commands for better UX
-    const streamingCommands = ["/continue", "/augment"];
-
-    // Don't stream these commands (need complete response)
-    const nonStreamingCommands = ["/diagram", "/test:diagram"];
-=======
 
         debug(
             `[VIEW] Sending UI command to agent: ${command}, requestId: ${requestId}, cursorPosition: ${parameters.context?.position}, context: ${parameters.context ? "serialized" : "none"}`,
@@ -512,7 +417,6 @@
 
     // Don't stream these commands (need complete response)
     const nonStreamingCommands = ["/diagram", "/augment", "/test:diagram"];
->>>>>>> 8f3d36f2
 
     // Check non-streaming first (takes precedence)
     if (nonStreamingCommands.some((cmd) => request.startsWith(cmd))) {
@@ -607,7 +511,6 @@
             error: "Failed to load document",
             details: error,
         });
-<<<<<<< HEAD
     }
 });
 
@@ -662,6 +565,64 @@
     }
 });
 
+// API endpoint to handle AI awareness requests
+app.post("/api/ai-awareness", express.json(), (req: Request, res: Response) => {
+    try {
+        const { type, position, timestamp } = req.body;
+
+        debug(`[AI-AWARENESS] Received request:`, req.body);
+
+        if (!type) {
+            res.status(400).json({ error: "AI awareness type is required" });
+            return;
+        }
+
+        debug(
+            `[AI-AWARENESS] Processing request: ${type}, position: ${position}, clients: ${clients.length}`,
+        );
+
+        // Broadcast AI awareness to all connected clients via SSE
+        const awarenessData = {
+            type: "aiAwareness",
+            operation: type, // "showAICursor" or "hideAICursor"
+            position: position,
+            timestamp: timestamp || Date.now(),
+        };
+
+        debug(
+            `[AI-AWARENESS] Broadcasting to ${clients.length} clients:`,
+            awarenessData,
+        );
+
+        clients.forEach((client, index) => {
+            try {
+                client.write(`data: ${JSON.stringify(awarenessData)}\n\n`);
+                debug(`[AI-AWARENESS] Sent ${type} to client ${index}`);
+            } catch (error) {
+                console.error(
+                    `[AI-AWARENESS] Failed to send to client ${index}:`,
+                    error,
+                );
+            }
+        });
+
+        const response = {
+            success: true,
+            message: `AI awareness ${type} broadcasted to ${clients.length} clients`,
+            clientCount: clients.length,
+        };
+
+        debug(`[AI-AWARENESS] Sending response:`, response);
+        res.json(response);
+    } catch (error) {
+        console.error("[AI-AWARENESS] Error handling request:", error);
+        res.status(500).json({
+            error: "Failed to handle AI awareness request",
+            details: error instanceof Error ? error.message : error,
+        });
+    }
+});
+
 // Add auto-save endpoint
 app.post("/autosave", express.json(), (req: Request, res: Response) => {
     try {
@@ -673,14 +634,15 @@
         }
 
         debug(
-            `[AUTO-SAVE] Received auto-save request for document: ${documentId}`,
-        );
-        debug(
             `Auto-save request received for document: ${documentId}, path: ${requestFilePath}, content: ${content.length} chars`,
         );
 
         // Use the provided file path or fall back to current filePath
-        let sanitizedFilePath = sanitizeFilename(requestFilePath || filePath);
+        let sanitizedFilePath = sanitizeFilename(documentId || filePath);
+        if (!sanitizedFilePath.endsWith(".md")) {
+            sanitizedFilePath += ".md";
+        }
+
         const resolvedFilePath = path.resolve(ROOT_DIR, sanitizedFilePath);
         if (!resolvedFilePath.startsWith(ROOT_DIR)) {
             res.status(403).json({ error: "Invalid file path" });
@@ -689,7 +651,9 @@
         const targetFilePath = resolvedFilePath;
         const targetDocumentId =
             documentId ||
-            (filePath ? path.basename(filePath, ".md") : "default");
+            (sanitizedFilePath
+                ? path.basename(sanitizedFilePath, ".md")
+                : "default");
 
         if (!targetFilePath) {
             // Memory-only mode: save to authoritative Y.js document
@@ -744,7 +708,7 @@
         ytext.insert(0, content);
 
         // Then save to file
-        fs.writeFileSync(targetFilePath, content, "utf-8");
+        // fs.writeFileSync(targetFilePath, content, "utf-8");
 
         debug(
             `Auto-save completed to both Y.js document and file: ${targetFilePath}, ${content.length} chars`,
@@ -807,268 +771,6 @@
     }
 });
 
-=======
-    }
-});
-
-// Save document from markdown text
-app.post("/document", express.json(), (req: Request, res: Response) => {
-    const markdownContent = req.body.content || "";
-
-    if (!filePath) {
-        // Memory-only mode: save to authoritative Y.js document
-        const documentId = "default"; // Use consistent document ID
-
-        const ydoc = getAuthoritativeDocument(documentId);
-        const ytext = ydoc.getText("content");
-
-        // Replace entire content atomically
-        ytext.delete(0, ytext.length);
-        ytext.insert(0, markdownContent);
-
-        debug(
-            `Saved content to authoritative Y.js doc: ${markdownContent.length} chars`,
-        );
-        res.json({
-            success: true,
-            message: "Content saved to memory (no file mode)",
-        });
-
-        return;
-    }
-
-    try {
-        // File mode: save to both authoritative document and file
-        const documentId = path.basename(filePath, ".md");
-        const ydoc = getAuthoritativeDocument(documentId);
-        const ytext = ydoc.getText("content");
-
-        // Update authoritative document first
-        ytext.delete(0, ytext.length);
-        ytext.insert(0, markdownContent);
-
-        // Then save to file
-        fs.writeFileSync(filePath, markdownContent, "utf-8");
-
-        debug(
-            `Saved content to both Y.js doc and file: ${filePath}, ${markdownContent.length} chars`,
-        );
-        res.json({ success: true });
-    } catch (error) {
-        res.status(500).json({
-            error: "Failed to save document",
-            details: error,
-        });
-    }
-});
-
-// API endpoint to handle AI awareness requests
-app.post("/api/ai-awareness", express.json(), (req: Request, res: Response) => {
-    try {
-        const { type, position, timestamp } = req.body;
-
-        debug(`[AI-AWARENESS] Received request:`, req.body);
-
-        if (!type) {
-            res.status(400).json({ error: "AI awareness type is required" });
-            return;
-        }
-
-        debug(
-            `[AI-AWARENESS] Processing request: ${type}, position: ${position}, clients: ${clients.length}`,
-        );
-
-        // Broadcast AI awareness to all connected clients via SSE
-        const awarenessData = {
-            type: "aiAwareness",
-            operation: type, // "showAICursor" or "hideAICursor"
-            position: position,
-            timestamp: timestamp || Date.now(),
-        };
-
-        debug(
-            `[AI-AWARENESS] Broadcasting to ${clients.length} clients:`,
-            awarenessData,
-        );
-
-        clients.forEach((client, index) => {
-            try {
-                client.write(`data: ${JSON.stringify(awarenessData)}\n\n`);
-                debug(`[AI-AWARENESS] Sent ${type} to client ${index}`);
-            } catch (error) {
-                console.error(
-                    `[AI-AWARENESS] Failed to send to client ${index}:`,
-                    error,
-                );
-            }
-        });
-
-        const response = {
-            success: true,
-            message: `AI awareness ${type} broadcasted to ${clients.length} clients`,
-            clientCount: clients.length,
-        };
-
-        debug(`[AI-AWARENESS] Sending response:`, response);
-        res.json(response);
-    } catch (error) {
-        console.error("[AI-AWARENESS] Error handling request:", error);
-        res.status(500).json({
-            error: "Failed to handle AI awareness request",
-            details: error instanceof Error ? error.message : error,
-        });
-    }
-});
-
-// Add auto-save endpoint
-app.post("/autosave", express.json(), (req: Request, res: Response) => {
-    try {
-        const { content, filePath: requestFilePath, documentId } = req.body;
-
-        if (!content && content !== "") {
-            res.status(400).json({ error: "Content is required" });
-            return;
-        }
-
-        debug(
-            `Auto-save request received for document: ${documentId}, path: ${requestFilePath}, content: ${content.length} chars`,
-        );
-
-        // Use the provided file path or fall back to current filePath
-        let sanitizedFilePath = sanitizeFilename(documentId || filePath);
-        if (!sanitizedFilePath.endsWith(".md")) {
-            sanitizedFilePath += ".md";
-        }
-
-        const resolvedFilePath = path.resolve(ROOT_DIR, sanitizedFilePath);
-        if (!resolvedFilePath.startsWith(ROOT_DIR)) {
-            res.status(403).json({ error: "Invalid file path" });
-            return;
-        }
-        const targetFilePath = resolvedFilePath;
-        const targetDocumentId =
-            documentId ||
-            (sanitizedFilePath
-                ? path.basename(sanitizedFilePath, ".md")
-                : "default");
-
-        if (!targetFilePath) {
-            // Memory-only mode: save to authoritative Y.js document
-            debug(
-                `Memory-only mode auto-save to Y.js document: ${targetDocumentId}`,
-            );
-
-            const ydoc = getAuthoritativeDocument(targetDocumentId);
-            const ytext = ydoc.getText("content");
-
-            // Replace entire content atomically
-            ytext.delete(0, ytext.length);
-            ytext.insert(0, content);
-
-            debug(
-                `Auto-save completed to Y.js document: ${targetDocumentId}, ${content.length} chars`,
-            );
-
-            // Notify clients via SSE
-            clients.forEach((client) => {
-                try {
-                    client.write(
-                        `data: ${JSON.stringify({
-                            type: "autoSave",
-                            documentId: targetDocumentId,
-                            contentLength: content.length,
-                            timestamp: Date.now(),
-                        })}\n\n`,
-                    );
-                } catch (error) {
-                    console.error(
-                        "[SSE] Failed to send auto-save event to client:",
-                        error,
-                    );
-                }
-            });
-
-            res.json({
-                success: true,
-                message: "Auto-saved to memory",
-                documentId: targetDocumentId,
-            });
-            return;
-        }
-
-        // File mode: save to both authoritative document and file
-        const ydoc = getAuthoritativeDocument(targetDocumentId);
-        const ytext = ydoc.getText("content");
-
-        // Update authoritative document first
-        ytext.delete(0, ytext.length);
-        ytext.insert(0, content);
-
-        // Then save to file
-        // fs.writeFileSync(targetFilePath, content, "utf-8");
-
-        debug(
-            `Auto-save completed to both Y.js document and file: ${targetFilePath}, ${content.length} chars`,
-        );
-
-        // Notify clients via SSE
-        clients.forEach((client) => {
-            try {
-                client.write(
-                    `data: ${JSON.stringify({
-                        type: "autoSave",
-                        filePath: targetFilePath,
-                        documentId: targetDocumentId,
-                        contentLength: content.length,
-                        timestamp: Date.now(),
-                    })}\n\n`,
-                );
-            } catch (error) {
-                console.error(
-                    "[SSE] Failed to send auto-save event to client:",
-                    error,
-                );
-            }
-        });
-
-        res.json({
-            success: true,
-            message: "Auto-saved successfully",
-            filePath: targetFilePath,
-            documentId: targetDocumentId,
-        });
-    } catch (error) {
-        console.error("[AUTO-SAVE] Auto-save failed:", error);
-
-        // Notify clients of auto-save error
-        clients.forEach((client) => {
-            try {
-                client.write(
-                    `data: ${JSON.stringify({
-                        type: "autoSaveError",
-                        error:
-                            error instanceof Error
-                                ? error.message
-                                : "Unknown error",
-                        timestamp: Date.now(),
-                    })}\n\n`,
-                );
-            } catch (sseError) {
-                console.error(
-                    "[SSE] Failed to send auto-save error to client:",
-                    sseError,
-                );
-            }
-        });
-
-        res.status(500).json({
-            error: "Auto-save failed",
-            details: error instanceof Error ? error.message : error,
-        });
-    }
-});
-
->>>>>>> 8f3d36f2
 // Add collaboration info endpoint
 app.get("/collaboration/info", (req: Request, res: Response) => {
     const stats = collaborationManager.getStats();
@@ -1682,9 +1384,6 @@
                     type: "diagram",
                     position: context?.position || 0,
                     diagramType: "mermaid",
-<<<<<<< HEAD
-                    content: `graph TD\n    A[Start: ${description}] --> B{Process}\n    B --> C[Complete]\n    C --> D[End]`,
-=======
                     content: `
 erDiagram
           CUSTOMER }|..|{ DELIVERY-ADDRESS : has
@@ -1697,7 +1396,6 @@
           PRODUCT ||--o{ ORDER-ITEM : "ordered in"
 `,
 
->>>>>>> 8f3d36f2
                     description: `Generated test diagram for: ${description}`,
                 },
             ],
@@ -1746,14 +1444,11 @@
 
 // Serve static files AFTER API routes to avoid conflicts
 app.use(express.static(staticPath));
-<<<<<<< HEAD
-=======
 
 process.on("message", async (message: any) => {
     debug(
         `[VIEW] Received IPC message: ${message.type} at ${new Date().toISOString()}`,
     );
->>>>>>> 8f3d36f2
 
     if (message.type == "setFile") {
         if (message.filePath) {
@@ -1918,7 +1613,6 @@
                 source: "agent",
                 clientRole: "primary", // Mark this client as the primary applier
             };
-<<<<<<< HEAD
 
             try {
                 primaryClient.write(
@@ -1927,6 +1621,8 @@
                 debug(
                     `[SSE] Sent ${message.operations?.length || 0} operations to PRIMARY client (${clients.indexOf(primaryClient)} of ${clients.length} clients)`,
                 );
+
+                debug(`data: ${JSON.stringify(operationsEvent)}\n\n`);
 
                 // Notify other clients that operations are being applied (optional)
                 if (clients.length > 1) {
@@ -1983,121 +1679,6 @@
                 method: "sse-forwarded",
             });
         }
-    } else if (message.type === "getDocumentContent") {
-        // Handle content requests from agent - read from authoritative Y.js document
-        try {
-            let documentId = "";
-
-            if (!filePath) {
-                // Use default document ID for memory-only mode
-                documentId = "default";
-            } else {
-                documentId = path.basename(filePath, ".md");
-            }
-
-            debug("Using documentID " + documentId);
-
-            // Get content from authoritative Y.js document (single source of truth)
-            const ydoc = getAuthoritativeDocument(documentId);
-            const yText = ydoc.getText("content");
-            const content = yText.toString();
-
-            debug(
-                `Retrieved content from authoritative Y.js doc ${documentId}: ${content.length} chars`,
-            );
-
-            process.send?.({
-                type: "documentContent",
-                content: content,
-                timestamp: Date.now(),
-=======
-
-            try {
-                primaryClient.write(
-                    `data: ${JSON.stringify(operationsEvent)}\n\n`,
-                );
-                debug(
-                    `[SSE] Sent ${message.operations?.length || 0} operations to PRIMARY client (${clients.indexOf(primaryClient)} of ${clients.length} clients)`,
-                );
-
-                debug(`data: ${JSON.stringify(operationsEvent)}\n\n`);
-
-                // Notify other clients that operations are being applied (optional)
-                if (clients.length > 1) {
-                    const notificationEvent = {
-                        type: "operationsBeingApplied",
-                        timestamp: Date.now(),
-                        operationCount: message.operations?.length || 0,
-                        source: "agent",
-                    };
-
-                    clients.slice(1).forEach((client, index) => {
-                        try {
-                            client.write(
-                                `data: ${JSON.stringify(notificationEvent)}\n\n`,
-                            );
-                            debug(
-                                `[SSE] Notified secondary client ${index + 1} of pending operations`,
-                            );
-                        } catch (error) {
-                            console.error(
-                                `[SSE] Failed to notify secondary client ${index + 1}:`,
-                                error,
-                            );
-                        }
-                    });
-                }
-            } catch (error) {
-                console.error(
-                    "[SSE] Failed to send operations to primary client:",
-                    error,
-                );
-                throw error;
-            }
-
-            // Send success confirmation back to agent
-            process.send?.({
-                type: "operationsApplied",
-                success: true,
-                operationCount: message.operations?.length || 0,
-                method: "sse-forwarded",
-                clientsNotified: clients.length,
-            });
-
-            debug(`[VIEW] Operations forwarded to primary client successfully`);
-        } catch (error) {
-            console.error(
-                "[VIEW] Failed to forward operations via SSE:",
-                error,
-            );
-            process.send?.({
-                type: "operationsApplied",
-                success: false,
-                error: error instanceof Error ? error.message : "Unknown error",
-                method: "sse-forwarded",
->>>>>>> 8f3d36f2
-            });
-
-            debug("[SENT] [VIEW] Sent document content to agent process");
-        } catch (error) {
-            console.error("[VIEW] Failed to get document content:", error);
-            process.send?.({
-                type: "documentContent",
-                content: "",
-                timestamp: Date.now(),
-            });
-        }
-    } else if (message.type === "uiCommandResult") {
-        // Handle UI command results from agent
-        const pending = pendingCommands.get(message.requestId);
-        if (pending) {
-            clearTimeout(pending.timeout);
-            pendingCommands.delete(message.requestId);
-            pending.resolve(message.result);
-            debug(`[VIEW] Received result for ${message.requestId}`);
-        }
-<<<<<<< HEAD
-=======
     } else if (message.type === "getDocumentContent") {
         debug(
             `[VIEW] Processing getDocumentContent request at ${new Date().toISOString()}`,
@@ -2211,7 +1792,6 @@
         } else {
             debug(`[VIEW] No pending command found for ${message.requestId}`);
         }
->>>>>>> 8f3d36f2
     } else if (message.type === "streamingContent") {
         // Handle streaming content chunk from agent
         debug(
@@ -2344,12 +1924,6 @@
         if (conn.readyState === conn.OPEN) {
             try {
                 conn.send(message);
-<<<<<<< HEAD
-                debug(
-                    `Sent WebSocket message to client: ${message.length} bytes`,
-                );
-=======
->>>>>>> 8f3d36f2
             } catch (error) {
                 console.error(`Failed to send message to client:`, error);
                 closeConnection(doc, conn);
@@ -2586,19 +2160,6 @@
         closeConnection(ydoc, conn);
     });
 
-<<<<<<< HEAD
-    // Add ping/pong to keep connection alive
-    let pongReceived = true;
-    const pingInterval = setInterval(() => {
-        if (!pongReceived) {
-            debug(
-                `Client in room ${roomName} didn't respond to ping, closing connection`,
-            );
-            closeConnection(ydoc, conn);
-            clearInterval(pingInterval);
-        } else if (conn.readyState === conn.OPEN) {
-            pongReceived = false;
-=======
     // Add ping/pong to keep connection alive with more lenient timeouts
     let pongReceived = true;
     let missedPings = 0;
@@ -2621,7 +2182,6 @@
         } else if (conn.readyState === conn.OPEN) {
             pongReceived = false;
             missedPings = 0; // Reset missed ping counter
->>>>>>> 8f3d36f2
             try {
                 conn.ping();
             } catch (error) {
@@ -2632,19 +2192,12 @@
         } else {
             clearInterval(pingInterval);
         }
-<<<<<<< HEAD
-    }, 30000); // Ping every 30 seconds
-
-    conn.on("pong", () => {
-        pongReceived = true;
-=======
     }, 45000); // Increased from 30s to 45s to be more lenient
 
     conn.on("pong", () => {
         pongReceived = true;
         missedPings = 0; // Reset counter on successful pong
         debug(`Received pong from client in room ${roomName}`);
->>>>>>> 8f3d36f2
     });
 
     conn.on("close", () => {
