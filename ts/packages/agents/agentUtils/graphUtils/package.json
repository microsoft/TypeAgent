{
  "name": "graph-utils",
  "version": "0.0.1",
  "description": "Utility function to access msgraph apis.",
  "homepage": "https://github.com/microsoft/TypeAgent#readme",
  "repository": {
    "type": "git",
    "url": "https://github.com/microsoft/TypeAgent.git",
    "directory": "ts/packages/agents/agentUtils/graphUtils"
  },
  "license": "MIT",
  "author": "Microsoft",
  "type": "module",
  "exports": {
    ".": "./dist/index.js"
  },
  "main": "./dist/index.js",
  "types": "./dist/index.d.ts",
  "files": [
    "dist"
  ],
  "scripts": {
    "build": "npm run tsc",
    "clean": "rimraf --glob dist *.tsbuildinfo *.done.build.log",
    "prettier": "prettier --check . --ignore-path ../../../../.prettierignore",
    "prettier:fix": "prettier --write . --ignore-path ../../../prettierignore",
    "tsc": "tsc -p src"
  },
  "dependencies": {
    "@azure/identity": "4.2.1",
    "@azure/identity-cache-persistence": "^1.1.1",
    "@azure/logger": "^1.1.0",
    "@microsoft/microsoft-graph-client": "^3.0.7",
    "aiclient": "workspace:*",
    "chalk": "^5.3.0",
    "common-utils": "workspace:*",
<<<<<<< HEAD
    "debug": "^4.3.4",
=======
    "date-fns": "^4.1.0",
    "debug": "^4.4.0",
>>>>>>> 5f84b745
    "dotenv": "^16.3.1",
    "find-config": "^1.0.0",
    "proper-lockfile": "^4.1.2",
    "rimraf": "^5.0.5",
    "string-compare": "^1.1.2",
    "typeagent": "workspace:*"
  },
  "devDependencies": {
    "@microsoft/microsoft-graph-types": "^2.40.0",
    "@types/debug": "^4.1.12",
    "@types/find-config": "1.0.4",
    "@types/jest": "^29.5.7",
    "@types/node": "^18.18.7",
    "@types/proper-lockfile": "^4.1.4",
    "copyfiles": "^2.4.1",
    "jest": "^29.7.0",
    "prettier": "^3.2.5",
    "typescript": "^5.4.2"
  },
  "engines": {
    "node": ">=18"
  }
}<|MERGE_RESOLUTION|>--- conflicted
+++ resolved
@@ -34,12 +34,8 @@
     "aiclient": "workspace:*",
     "chalk": "^5.3.0",
     "common-utils": "workspace:*",
-<<<<<<< HEAD
-    "debug": "^4.3.4",
-=======
     "date-fns": "^4.1.0",
     "debug": "^4.4.0",
->>>>>>> 5f84b745
     "dotenv": "^16.3.1",
     "find-config": "^1.0.0",
     "proper-lockfile": "^4.1.2",
