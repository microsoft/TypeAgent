--- conflicted
+++ resolved
@@ -83,17 +83,6 @@
         if (!GraphClient.instance) {
             const instance = new GraphClient();
 
-<<<<<<< HEAD
-            let loadSettings: boolean = instance.loadMSGraphSettings();
-            if (loadSettings) {
-                let fInitialized =
-                    await instance.initializeGraphFromDeviceCode();
-                if (fInitialized && instance._userClient) {
-                    await instance.loadUserEmailAddresses();
-                }
-            }
-            GraphClient.instance = instance;
-=======
             await instance.graphLock(async () => {
                 let loadSettings: boolean = instance.loadMSGraphSettings();
 
@@ -107,7 +96,6 @@
                     }
                 }
             });
->>>>>>> 0d236b43
         }
         return GraphClient.instance;
     }
