// Copyright (c) Microsoft Corporation.
// Licensed under the MIT License.

//import { SearchInput } from "./searchInput";
import { ChangeTitleAction, FindPhotosAction, RemovePhotosAction, SelectPhotosAction } from "../agent/montageActionSchema.js";

//const eventSource = new EventSource("/events");

export type Message = {
    type: "listPhotos";
}

export type ListPhotosMessage = Message & {
    files: string[];
};

document.addEventListener("DOMContentLoaded", function () {
    const mainContainer = document.getElementById("mainContainer");
    const imgMap: Map<string, HTMLImageElement> = new Map<string, HTMLImageElement>();
    const selected: Set<string> = new Set<string>();

    // setup event source from host source (shell, etc.)
    const eventSource = new EventSource("/events");
    eventSource.onmessage = function (event: MessageEvent) {        
        const e = JSON.parse(event.data);
        console.log(e);
        switch (e.actionName) {

            case "findPhotos": {
//            case "listPhotos": {
                const msg: FindPhotosAction = e as FindPhotosAction;

                if (msg.parameters.files) {
<<<<<<< HEAD
                    msg.parameters.files.forEach((f) => {
                        const img: HTMLImageElement = document.createElement("img");
                        img.src = "/thumbnail?path=" + f;
                        img.setAttribute("path", f);

                        mainContainer.append(img);

                        imgMap.set(f, img);
=======
                    msg.parameters.files.forEach(async (f) => {
                        if (!imgMap.has(f)) {                            
                            const img: HTMLImageElement = document.createElement("img");
                            img.src = "/image?path=" + f;
                            img.setAttribute("path", f);
                            imgMap.set(f, img);

                            // get the image caption
                            const res = await fetch(`/knowlegeResponse?path=${f}`);
                            const ii = await res.json();
                            img.title = ii.altText; 

                            mainContainer.append(img);                            
                        }
>>>>>>> 4d9d779a
                    });
                }
                
                break;
            }

            case "changeTitle": {
                const msg: ChangeTitleAction = e as ChangeTitleAction;
                const title: HTMLElement = document.getElementById("title");
                title.innerHTML = msg.parameters.title;
                break;
            }

            case "selectPhotos": {
                const msg: SelectPhotosAction = e as SelectPhotosAction;
                // select image by indicies first
                if (msg.parameters.indicies) {
                    for(let i = 0; i < msg.parameters.indicies.length; i++) {
                        mainContainer.children[msg.parameters.indicies[i]].classList.add("selected");
                        selected.add(mainContainer.children[msg.parameters.indicies[i]].getAttribute("path"))
                    }
                }

                // select specifically mentioned images
                if (msg.parameters.files) {
                    for(let i = 0; i < msg.parameters.files.length; i++) {
                        if (imgMap.has(msg.parameters.files[i])) {
                            imgMap.get(msg.parameters.files[i]).classList.add("selected");
                            selected.add(msg.parameters.files[i]);
                        }
                    }
                }

                // remove or add "unselected" as needed
                if (selected.size > 0) {
                    for (let i = 0; i < mainContainer.children.length; i++) {
                        if (selected.has(mainContainer.children[i].getAttribute("path"))) {
                            mainContainer.children[i].classList.remove("unselected");
                        } else {
                            mainContainer.children[i].classList.add("unselected");
                        }
                    } 
                }

                break;
            }

            case "removePhotos": {
                const msg: RemovePhotosAction = e as RemovePhotosAction;

                // remove all selected images
                if (msg.parameters.selected === "selected" || msg.parameters.selected === "all") {
                    selected.forEach((value: string) => {
                        imgMap.get(value).remove();
                        imgMap.delete(value);                        
                    });
                    selected.clear();                    
                }
                
                // remove unselected images
                if (msg.parameters.selected === "inverse" || msg.parameters.selected === "all") {
                    imgMap.forEach((value, key) => {
                        if (!selected.has(key)) {
                            value.remove();
                            imgMap.delete(key);
                        }
                    });
                }

                // remove by index
                if (msg.parameters.indicies) {
                    // reverse index
                    if (msg.parameters.selected === "inverse") {
                        const keep: Set<string> = new Set<string>();
                        msg.parameters.indicies.forEach((v) => {
                            keep.add(mainContainer.children[v].getAttribute("path"));
                        });

                        keep.forEach((img) => {
                            imgMap.get(img).remove();
                            imgMap.delete(img);
                        });

                    } else {
                        // have to start at the end otherwise indexes will be wrong
                        for(let i = msg.parameters.indicies.length - 1; i >= 0 ; i--) {
                            const index = msg.parameters.indicies[i];
                            const file: string | undefined = mainContainer.children[index].getAttribute("path");
                            mainContainer.children[index].remove();

                            imgMap.delete(file);
                            selected.delete(file);
                        }       
                    }             
                }

                // remove specific files
                if (msg.parameters.files) {
                    for(let i = 0; i < msg.parameters.files.length; i++) {

                        if (imgMap.has(msg.parameters.files[i])) {
                            imgMap.get(msg.parameters.files[i]).remove();
                            imgMap.delete(msg.parameters.files[i]);
                        }
                        selected.delete(msg.parameters.files[i]);
                    }                    
                }

                // remove everything
                if (msg.parameters.indicies === undefined 
                    && msg.parameters.files === undefined 
                    && msg.parameters.search_filters === undefined
                    && msg.parameters.selected === undefined) {
                    selected.clear();
                    imgMap.clear();
                    mainContainer.innerHTML = "";
                }

                // Don't break because we want to clear the selection after doing a "remove"
                if (!msg.parameters.selected) {
                    break;
                }
            }

            case "clearSelectedPhotos": {
                selected.clear();

                for (let i = 0; i < mainContainer.children.length; i++) {
                    mainContainer.children[i].classList.remove("selected");
                    mainContainer.children[i].classList.remove("unselected");
                }                
                break;
            }            
        }
    };
});<|MERGE_RESOLUTION|>--- conflicted
+++ resolved
@@ -31,16 +31,6 @@
                 const msg: FindPhotosAction = e as FindPhotosAction;
 
                 if (msg.parameters.files) {
-<<<<<<< HEAD
-                    msg.parameters.files.forEach((f) => {
-                        const img: HTMLImageElement = document.createElement("img");
-                        img.src = "/thumbnail?path=" + f;
-                        img.setAttribute("path", f);
-
-                        mainContainer.append(img);
-
-                        imgMap.set(f, img);
-=======
                     msg.parameters.files.forEach(async (f) => {
                         if (!imgMap.has(f)) {                            
                             const img: HTMLImageElement = document.createElement("img");
@@ -55,7 +45,6 @@
 
                             mainContainer.append(img);                            
                         }
->>>>>>> 4d9d779a
                     });
                 }
                 
