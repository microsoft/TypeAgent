// Copyright (c) Microsoft Corporation.
// Licensed under the MIT License.

import {
    ActionContext,
    AppAction,
    AppAgent,
    SessionContext,
    ActionResult,
    //Storage,
} from "@typeagent/agent-sdk";
import { ChildProcess, fork, spawn } from "child_process";
import { fileURLToPath } from "node:url";
import path from "node:path";
import {
    CreateMontageAction,
    DeleteMontageAction,
    FindPhotosAction,
    ListPhotosAction,
    MergeMontageAction,
    MontageAction,
    RemovePhotosAction,
    SelectPhotosAction,
    SetSearchParametersAction,
    SwitchMontageAction,
} from "./montageActionSchema.js";
import {
    createActionResult,
    createActionResultFromError,
    createActionResultNoDisplay,
} from "@typeagent/agent-sdk/helpers/action";
import * as im from "image-memory";
import * as kp from "knowpro";
import { conversation as kpLib } from "knowledge-processor";
import { Facet } from "../../../../knowledgeProcessor/dist/conversation/knowledgeSchema.js";
import { copyFileSync, existsSync, mkdirSync, rmdirSync } from "node:fs";
import Registry from "winreg";
import koffi from "koffi";
import {
    displayError,
    displayResult,
} from "@typeagent/agent-sdk/helpers/display";
import registerDebug from "debug";

const debug = registerDebug("typeagent:agent:montage");

export function instantiate(): AppAgent {
    return {
        initializeAgentContext: initializeMontageContext,
        updateAgentContext: updateMontageContext,
        executeAction: executeMontageAction,
        closeAgentContext: closeMontageContext,
    };
}

const montageFile: string = "montages.json";

// The agent context
type MontageActionContext = {
    montageIdSeed: number;
    montages: PhotoMontage[];
    montage: PhotoMontage | undefined;
    imageCollection: im.ImageCollection | undefined;
    viewProcess: ChildProcess | undefined;
    searchSettings: {
        minScore: number;
        exactMatch: boolean;
    };
};

// Montage definition
export type PhotoMontage = {
    id: number;
    title: string;
    files: string[];
    selected: string[];
};

async function executeMontageAction(
    action: AppAction,
    context: ActionContext<MontageActionContext>,
) {
    let result = await handleMontageAction(action as MontageAction, context);
    return result;
}

// Define the nativew functions we'll be using function
const shell32: koffi.IKoffiLib | undefined =
    process.platform === "win32" ? koffi.load("shell32.dll") : undefined;
const crypt32: koffi.IKoffiLib | undefined =
    process.platform === "win32" ? koffi.load("crypt32.dll") : undefined;

// define types
koffi.opaque("ITEMIDLIST");

// define functions
const ILCreateFromPathW = shell32?.func(
    "ITEMIDLIST* ILCreateFromPathW(str16 pszPath)",
);
const ILGetSize = shell32?.func("uint ILGetSize(ITEMIDLIST* pidl)");
const ILFree = shell32?.func("void ILFree(ITEMIDLIST* pidl)");
const CryptBinaryToStringW = crypt32?.func(
    "bool CryptBinaryToStringW(ITEMIDLIST* pbBinary, uint cbBinary, uint dwFlags, _Inout_ str16 pszString, _Inout_ uint* pcchString)",
);

async function initializeMontageContext() {
    return {
        // default search settings
        searchSettings: {
            minScore: 0,
            exactMatch: false,
        },
    };
}

/**
 * Called when the agent is shutting down, writes the montages to disk
 * @param context The session context
 */
async function closeMontageContext(
    context: SessionContext<MontageActionContext>,
) {
    await saveMontages(context);
}

async function updateMontageContext(
    enable: boolean,
    context: SessionContext<MontageActionContext>,
): Promise<void> {
    if (enable) {
        // Load all montages from disk
        context.agentContext.montages = [];
        context.agentContext.montageIdSeed = 0;
        if (await context.sessionStorage?.exists(montageFile)) {
            const data = await context.sessionStorage?.read(
                montageFile,
                "utf8",
            );
            if (data) {
                const d = JSON.parse(data);
                context.agentContext.montageIdSeed = d.montageIDSeed
                    ? d.montageIdSeed
                    : 0;
                context.agentContext.montages = d.montages;
            }
        }

        // if there are montages, load the last one otherwise create a new one
        if (context.agentContext.montages.length > 0) {
            context.agentContext.montage =
                context.agentContext.montages[
                    context.agentContext.montages.length - 1
                ];
        }

        // Load the image index from disk
        // TODO: load from sesssion storage/directory
        // TODO: give the user a way to index their images
        if (!context.agentContext.imageCollection) {
            if (existsSync("c:\\temp\\pictures_index")) {
                context.agentContext.imageCollection =
                    await im.ImageCollection.readFromFile(
                        "c:\\temp\\pictures_index",
                        "index",
                    );
            } else if (existsSync("f:\\pictures_index")) {
                context.agentContext.imageCollection =
                    await im.ImageCollection.readFromFile(
                        "f:\\pictures_index",
                        "index",
                    );
            } else {
                debug(
                    "Unable to load image index, please create one using the image indexer.",
                );
            }
        }

        if (!context.agentContext.viewProcess) {
            context.agentContext.viewProcess = await createViewServiceHost(
                (montage: PhotoMontage) => {
                    // harvest the id
                    if (context.agentContext.montage) {
                        montage.id = context.agentContext.montage!.id;

                        // overwite the working montage with the updated monage
                        context.agentContext.montage = montage;
                    }
                },
            );

            // send initial state
            if (context.agentContext.montage) {
                context.agentContext.viewProcess?.send(
                    context.agentContext.montage,
                );
            }
        }
    } else {
        // shut down service
        if (context.agentContext.viewProcess) {
            context.agentContext.viewProcess.kill();
        }
    }
}

async function handleMontageAction(
    action: MontageAction,
    actionContext: ActionContext<MontageActionContext>,
) {
    let result: ActionResult | undefined = undefined;
    //const agent = await createMarkdownAgent("GPT_4o");
    //const storage = actionContext.sessionContext.sessionStorage;

    if (!actionContext.sessionContext.agentContext.viewProcess) {
        return createActionResultFromError(
            `Unable to perform the requeste action. Disconnected from the canvas.`,
        );
    }

    switch (action.actionName) {
        // TODO: undo action?
        case "changeTitle": {
            actionContext.sessionContext.agentContext.viewProcess!.send(action);
            result = createActionResult(
                `Changed title to ${action.parameters.title}`,
            );
            break;
        }

        case "clearSelectedPhotos": {
            actionContext.sessionContext.agentContext.viewProcess!.send(action);
            result = createActionResult(`Cleared the selection`);
            break;
        }

        case "removePhotos": {
            // provide status
            result = createActionResult("Removed requested images.");

            // search for the images requested by the user
            if (action.parameters.search_filters) {
                await findRequestedImages(
                    action,
                    actionContext.sessionContext.agentContext,
                );
            } else {
                result = createActionResultFromError(
                    "Unable to search images, no image index available.",
                );
            }

            // send select to the visualizer/client
            actionContext.sessionContext.agentContext.viewProcess!.send(action);

            result = createActionResult(`Removing requested images.`);
            break;
        }

        case "selectPhotos": {
            // provide status
            result = createActionResult("Selecting...");

            // search for the images requested by the user
            if (action.parameters.search_filters) {
                await findRequestedImages(
                    action,
                    actionContext.sessionContext.agentContext,
                );
            } else {
                result = createActionResultFromError(
                    "Unable to search images, no image index available.",
                );
            }

            // send select to the visualizer/client
            actionContext.sessionContext.agentContext.viewProcess!.send(action);

            // report back to the user
            let selectedCount: number = 0;
            selectedCount += action.parameters.files
                ? action.parameters.files.length
                : 0;
            selectedCount += action.parameters.indicies
                ? action.parameters.indicies.length
                : 0;

            result = createActionResult(`Selected ${selectedCount} images.`);
            break;
        }

        case "listPhotos":
        case "findPhotos": {
            // provide status
            result = createActionResult("Searching photos...");

            // search for the images requested by the user
            if (
                actionContext.sessionContext.agentContext.imageCollection !==
                undefined
            ) {
                if (
                    action.parameters.search_filters &&
                    action.parameters.search_filters.length > 0
                ) {
                    await findRequestedImages(
                        action,
                        actionContext.sessionContext.agentContext,
                    );
                } else {
                    (action as FindPhotosAction).parameters.files =
                        actionContext.sessionContext.agentContext.imageCollection?.messages.map(
                            (img) =>
                                img.metadata.img.fileName.toLocaleLowerCase(),
                        );
                }
            } else {
                result = createActionResultFromError(
                    "Unable to search images, no image index available.",
                );
            }

            // TODO: update project state with this action
            // add found files to the montage
            actionContext.sessionContext.agentContext.montage!.files = [
                ...new Set([
                    ...actionContext.sessionContext.agentContext.montage!.files,
                    ...action.parameters.files!,
                ]),
            ];

            // send select to the visualizer/client
            actionContext.sessionContext.agentContext.viewProcess!.send(action);

            const count: number =
                actionContext.sessionContext.agentContext.montage!.files
                    .length - action.parameters.files!.length;
            let message = `Found ${action.parameters.files!.length} images. `;
            if (count > 0) {
                message += `Merged ${count} new images into the montage.`;
            }
            result = createActionResult(message);
            break;
        }

        case "showSearchParameters": {
            result = createActionResult(
                `Search parameters:\n${JSON.stringify(actionContext.sessionContext.agentContext.searchSettings)}`,
            );
            break;
        }

        case "setSearchParameters": {
            const settingsAction: SetSearchParametersAction =
                action as SetSearchParametersAction;

            actionContext.sessionContext.agentContext.searchSettings.minScore =
                settingsAction.parameters.minSearchScore
                    ? settingsAction.parameters.minSearchScore
                    : actionContext.sessionContext.agentContext.searchSettings
                          .minScore;
            actionContext.sessionContext.agentContext.searchSettings.exactMatch =
                settingsAction.parameters.exactMatch
                    ? settingsAction.parameters.exactMatch
                    : actionContext.sessionContext.agentContext.searchSettings
                          .exactMatch;

            result = createActionResult(
                `Updated search parameters to:\n${JSON.stringify(actionContext.sessionContext.agentContext.searchSettings)}`,
            );
            break;
        }

        case "startSlideShow": {
            if (process.platform == "win32") {
                // start the slide show
                startSlideShow(actionContext.sessionContext.agentContext);
                result = createActionResult(
                    `Showing ${actionContext.sessionContext.agentContext.montage?.title}.`,
                );
            } else {
                result = createActionResultFromError(
                    `This action is not supported on platform '${process.platform}'.`,
                );
            }

            break;
        }

        case "createNewMontage": {
            const newMontageAction: CreateMontageAction =
                action as CreateMontageAction;
            const newMontage: PhotoMontage = createNewMontage(
                actionContext.sessionContext.agentContext,
                newMontageAction.parameters.title,
            );

            // make the title the search terms
            if (
                newMontageAction.parameters.search_filters === undefined ||
                newMontageAction.parameters.search_filters.length == 0
            ) {
                if (
                    newMontageAction.parameters.title.toLocaleLowerCase() !==
                    "untitled"
                ) {
                    newMontageAction.parameters.search_filters = [
                        newMontageAction.parameters.title,
                    ];
                }
            }

            // add some images based on the montage title
            if (
                newMontageAction.parameters.search_filters &&
                newMontageAction.parameters.search_filters.length > 0
            ) {
                await findRequestedImages(
                    newMontageAction,
                    actionContext.sessionContext.agentContext,
                );
            }

            // add found files to the montage
            if (action.parameters.files !== undefined) {
                newMontage.files = [
                    ...new Set([
                        ...newMontage.files,
                        ...action.parameters.files!,
                    ]),
                ];
            }

            actionContext.sessionContext.agentContext.montages.push(newMontage);

            saveMontages(actionContext.sessionContext);

            // update montage state
            if (newMontageAction.parameters.focus === true) {
                actionContext.sessionContext.agentContext.montage = newMontage;
                actionContext.sessionContext.agentContext.viewProcess?.send(
                    actionContext.sessionContext.agentContext.montage!,
                );
                result = createActionResult("Created new montage", false, [
                    entityFromMontage(
                        actionContext.sessionContext.agentContext.montage,
                    ),
                ]);
            } else {
                result = createActionResultNoDisplay("Created new montage", [
                    entityFromMontage(newMontage),
                ]);
            }
            break;
        }

        case "deleteMontage": {
<<<<<<< HEAD
            const deleteMontageAction: DeleteMontageAction = action as DeleteMontageAction;
            const montageIds: number[] = deleteMontageAction.parameters.id ? deleteMontageAction.parameters.id : [-1];
            const deleteAll: boolean = deleteMontageAction.parameters.deleteAll ? deleteMontageAction.parameters.deleteAll : false;
=======
            const deleteMontageAction: DeleteMontageAction =
                action as DeleteMontageAction;
            const montageIds: number[] = deleteMontageAction.parameters.id
                ? deleteMontageAction.parameters.id
                : [
                      actionContext.sessionContext.agentContext.montage
                          ? actionContext.sessionContext.agentContext.montage.id
                          : -1,
                  ];
            const deleteAll: boolean = deleteMontageAction.parameters.deleteAll
                ? deleteMontageAction.parameters.deleteAll
                : false;
>>>>>>> 6a938ee7
            let deletedCount: number = 0;

            if (deleteAll) {
                deletedCount =
                    actionContext.sessionContext.agentContext.montages.length;
                actionContext.sessionContext.agentContext.montages = [];
                actionContext.sessionContext.agentContext.montage = undefined;
            } else if (deleteMontageAction.parameters.title !== undefined) {
<<<<<<< HEAD
                actionContext.sessionContext.agentContext.montages = actionContext.sessionContext.agentContext.montages.filter((value) => {
                    // // create new active montage if that's the one we are deleting
                    // if (value.title == actionContext.sessionContext.agentContext.montage?.title) {
                    //     actionContext.sessionContext.agentContext.montage = createNewMontage(actionContext.sessionContext.agentContext);            
                    // }

                    if (value.title.toLocaleLowerCase() === deleteMontageAction.parameters.title?.toLocaleLowerCase()) {
                        deletedCount++;
                        return false; // filter out
                    }

                    return true;
                });
=======
                actionContext.sessionContext.agentContext.montages =
                    actionContext.sessionContext.agentContext.montages.filter(
                        (value) => {
                            // // create new active montage if that's the one we are deleting
                            // if (value.title == actionContext.sessionContext.agentContext.montage?.title) {
                            //     actionContext.sessionContext.agentContext.montage = createNewMontage(actionContext.sessionContext.agentContext);
                            // }

                            if (
                                value.title.toLocaleLowerCase() ===
                                deleteMontageAction.parameters.title?.toLocaleLowerCase()
                            ) {
                                deletedCount++;
                                return true;
                            }

                            return false;
                        },
                    );
>>>>>>> 6a938ee7
            } else {
                // no id/title specified, delete the active montage or the ones with the supplied ids
                if (actionContext.sessionContext.agentContext.montage) {
                    if (
                        montageIds.indexOf(
                            actionContext.sessionContext.agentContext.montage
                                ?.id,
                        ) !== -1
                    ) {
                        actionContext.sessionContext.agentContext.montage =
                            undefined;
                    }
                }

                deletedCount =
                    actionContext.sessionContext.agentContext.montages.length;
                actionContext.sessionContext.agentContext.montages =
                    actionContext.sessionContext.agentContext.montages.filter(
                        (value) => montageIds.indexOf(value.id) === -1,
                    );
                deletedCount -=
                    actionContext.sessionContext.agentContext.montages.length;
            }

            // save montage updates
            saveMontages(actionContext.sessionContext);

            result = createActionResult(`Deleted ${deletedCount} montages.`);

            // update montage state
            updateMontageViewerState(actionContext.sessionContext.agentContext);

            break;
        }

        case "switchMontage": {
            const switchMontageAction: SwitchMontageAction =
                action as SwitchMontageAction;

            if (switchMontageAction.parameters.id !== undefined) {
                const m: PhotoMontage | undefined =
                    actionContext.sessionContext.agentContext.montages.find(
                        (value) =>
                            value.id == switchMontageAction.parameters.id,
                    );

                if (m) {
                    actionContext.sessionContext.agentContext.montage = m;
                    result = createActionResult(`Switch montage to ${m.title}`);
                } else {
                    result = createActionResultFromError(
                        `Unable to switch montage, requested montage does not exist.`,
                    );
                }
            } else {
                const m: PhotoMontage | undefined =
                    actionContext.sessionContext.agentContext.montages.find(
                        (value) =>
                            value.title == switchMontageAction.parameters.title,
                    );

                if (m) {
                    actionContext.sessionContext.agentContext.montage = m;
                    result = createActionResult(`Switch montage to ${m.title}`);
                } else {
                    result = createActionResultFromError(
                        `Unable to switch montage, requested montage does not exist.`,
                    );
                }
            }

            // update montage state
            updateMontageViewerState(actionContext.sessionContext.agentContext);

            break;
        }

        case "listMontages": {
            if (actionContext.sessionContext.agentContext.montages.length > 0) {
                const names: string[] = [];
                actionContext.sessionContext.agentContext.montages.forEach(
                    (value) => names.push(`${value.id}: ${value.title}`),
                );

                displayResult(names, actionContext);

                result = createActionResultNoDisplay("done!");
            } else {
                result = createActionResult("There are no montages.");
            }

            break;
        }

        case "mergeMontages": {
            const mergeMontageAction: MergeMontageAction =
                action as MergeMontageAction;

            // create a new montage
<<<<<<< HEAD
            const merged = createNewMontage(actionContext.sessionContext.agentContext, mergeMontageAction.parameters.mergeMontageTitle);
            let mergedCount: number = 0;
=======
            const merged = createNewMontage(
                actionContext.sessionContext.agentContext,
                mergeMontageAction.parameters.mergeMontageTitle,
            );

>>>>>>> 6a938ee7
            mergeMontageAction.parameters.ids?.forEach((id) => {
                const montage: PhotoMontage | undefined =
                    actionContext.sessionContext.agentContext.montages.find(
                        (value) => value.id === id,
                    );
                merged.files = [...merged.files, ...montage!.files];
                mergedCount++;
            });

            mergeMontageAction.parameters.titles?.forEach((title) => {
                const montage: PhotoMontage | undefined =
                    actionContext.sessionContext.agentContext.montages.find(
                        (value) => value.title === title,
                    );
                if (montage !== undefined) {
                    merged.files = [...merged.files, ...montage.files];
<<<<<<< HEAD
                    mergedCount++                    
                } else {
                    displayError(`Unable to find a montage called '${title}', unable to merge it.`, actionContext);
=======
                    displayError(
                        `Unable to find a montage called '${title}'`,
                        actionContext,
                    );
>>>>>>> 6a938ee7
                }
            });

            // add the montage
            actionContext.sessionContext.agentContext.montages.push(merged);

            // save montage updates
            saveMontages(actionContext.sessionContext);

            // make this new montage the active montage
            actionContext.sessionContext.agentContext.montage = merged;

            // send select to the visualizer/client
            actionContext.sessionContext.agentContext.viewProcess!.send(merged);

            result = createActionResultNoDisplay(`Merged ${mergedCount} montages.`);

            break;
        }
    }
    return result;
}

/**
 * Notifies the montage canvas to update with the supplied montage data (or reset)
 * @param context - The agent context
 */
function updateMontageViewerState(context: MontageActionContext) {
    // update montage state
    if (context.montage !== undefined) {
        context.viewProcess?.send(context.montage!);
    } else {
        context.viewProcess?.send({ actionName: "reset" });
    }
}

function createNewMontage(
    context: MontageActionContext,
    title: string = "",
): PhotoMontage {
    // create a new montage
    return {
        id: context.montageIdSeed++,
        title: title.length == 0 ? "Untitled" : title,
        files: [],
        selected: [],
    };
}

/**
 * Creates an entity for conversation memory based on the supplied montage
 * @param montage - The montage to create an entity for
 */
function entityFromMontage(montage: PhotoMontage) {
    return {
        name: montage.title,
        type: ["project", "montage"],
<<<<<<< HEAD
        additionalEntityText: "Status: This montage has been created but not editited. Awaiting review.",
        uniqueId: montage.id.toString(),
        facets: [ 
            {
                name: "status",
                value: "This montage has been created but not editited. Awaiting review."
            },
        ]
    }
=======
        additionalEntityText: "This montage is INCOMPLETE",
        uniqueId: montage.id.toString(),
    };
>>>>>>> 6a938ee7
}

async function findRequestedImages(
    action:
        | ListPhotosAction
        | FindPhotosAction
        | SelectPhotosAction
        | RemovePhotosAction
        | CreateMontageAction,
    context: MontageActionContext,
    exactMatch: boolean = false,
) {
    if (context.imageCollection) {
        if (action.parameters.search_filters) {
            const matches = await kp.searchConversationKnowledge(
                context.imageCollection,
                // search group
                {
                    booleanOp: "and", // or
                    terms: filterToSearchTerm(action.parameters.search_filters),
                },
                // when filter
                {
                    //knowledgeType: "entity"
                },
                // options
                {
                    exactMatch: exactMatch,
                    usePropertyIndex: true,
                    useTimestampIndex: true,
                },
            );

            const imageFiles: Set<string> = new Set<string>();

            console.log(
                `Found ${matches?.size} matches for: ${action.parameters.search_filters}`,
            );

            matches?.forEach((match: kp.SemanticRefSearchResult) => {
                match.semanticRefMatches.forEach(
                    (value: kp.ScoredSemanticRefOrdinal) => {
                        if (value.score >= context.searchSettings.minScore) {
                            const semanticRef: kp.SemanticRef | undefined =
                                context.imageCollection!.semanticRefs[
                                    value.semanticRefOrdinal
                                ];
                            //console.log(`\tMatch (${value.score}): ${JSON.stringify(semanticRef)}`);
                            if (semanticRef) {
                                if (semanticRef.knowledgeType === "entity") {
                                    const entity: kpLib.ConcreteEntity =
                                        semanticRef.knowledge as kpLib.ConcreteEntity;

                                    // did we get a direct hit on an image?
                                    if (entity.type.includes("image")) {
                                        const f: Facet | undefined =
                                            entity.facets?.find((v) => {
                                                return v.name === "File Name";
                                            });

                                        if (f?.value) {
                                            imageFiles.add(
                                                f?.value
                                                    .toString()
                                                    .toLocaleLowerCase(),
                                            );
                                        }
                                    } else {
                                        // for non-images trace it back to the originating image and add that
                                        const imgRange: kp.TextLocation =
                                            semanticRef.range.start;
                                        const img: im.Image =
                                            context.imageCollection!.messages[
                                                imgRange.messageOrdinal
                                            ];

                                        imageFiles.add(
                                            img.metadata.fileName.toLocaleLowerCase(),
                                        );
                                    }
                                } else if (
                                    semanticRef.knowledgeType === "action"
                                ) {
                                    const imgRange: kp.TextLocation =
                                        semanticRef.range.start;
                                    const img: im.Image =
                                        context.imageCollection!.messages[
                                            imgRange.messageOrdinal
                                        ];
                                    imageFiles.add(
                                        img.metadata.fileName.toLocaleLowerCase(),
                                    );
                                } else if (
                                    semanticRef.knowledgeType === "tag"
                                ) {
                                    // TODO: implement
                                } else if (
                                    semanticRef.knowledgeType === "topic"
                                ) {
                                    // TODO: implement
                                    console.log("topic");
                                }
                            }
                        }
                    },
                );
            });

            action.parameters.files = [...imageFiles];
        }
    }
}

function filterToSearchTerm(filters: string[]): kp.SearchTerm[] {
    let terms: kp.SearchTerm[] = [];
    filters.forEach((value) => terms.push({ term: { text: value } }));

    return terms;
}

export async function createViewServiceHost(
    montageUpdatedCallback: (montage: PhotoMontage) => void,
) {
    let timeoutHandle: NodeJS.Timeout;

    const timeoutPromise = new Promise<undefined>((_resolve, reject) => {
        timeoutHandle = setTimeout(
            () => reject(new Error("Montage view service creation timed out")),
            10000,
        );
    });

    const viewServicePromise = new Promise<ChildProcess | undefined>(
        (resolve, reject) => {
            try {
                const expressService = fileURLToPath(
                    new URL(
                        path.join("..", "./route/route.js"),
                        import.meta.url,
                    ),
                );

                const childProcess = fork(expressService);

                childProcess.on("message", function (message) {
                    if (message === "Success") {
                        resolve(childProcess);
                    } else if (message === "Failure") {
                        resolve(undefined);
                    } else {
                        const mon: PhotoMontage | undefined =
                            message as PhotoMontage;
                        if (mon) {
                            montageUpdatedCallback(mon);
                        }
                    }
                });

                childProcess.on("exit", (code) => {
                    console.log("Montage view server exited with code:", code);
                });
            } catch (e: any) {
                console.error(e);
                resolve(undefined);
            }
        },
    );

    return Promise.race([viewServicePromise, timeoutPromise]).then((result) => {
        clearTimeout(timeoutHandle);
        return result;
    });
}

async function saveMontages(context: SessionContext<MontageActionContext>) {
    
    // merge the "working montage" into the saved montages
<<<<<<< HEAD
    if (context.agentContext.montage !== undefined) {
        let found: boolean = false;
        context.agentContext.montages.findIndex((value, index) => {
            if (value.id === context.agentContext.montage?.id) {
                context.agentContext.montages[index] = context.agentContext.montage!;
                found = true;
            }
        });

        // if we didn't find the montage in the listed montages we add the working montage to the list
        if (!found) {
=======
    if (
        context.agentContext.montages.length > 0 &&
        context.agentContext.montage !== undefined
    ) {
        if (
            context.agentContext.montages[
                context.agentContext.montages.length - 1
            ].id == context.agentContext.montage.id
        ) {
            // replace
            context.agentContext.montages[
                context.agentContext.montages.length - 1
            ] = context.agentContext.montage;
        } else {
            context.agentContext.montages.push(context.agentContext.montage);
        }
    } else {
        if (context.agentContext.montage !== undefined) {
>>>>>>> 6a938ee7
            context.agentContext.montages.push(context.agentContext.montage);
        }
    }

<<<<<<< HEAD
    // save the montages for later
    await context.sessionStorage?.write(montageFile, JSON.stringify({ montageIdSeed: context.agentContext.montageIdSeed, montages: context.agentContext.montages }));
=======
    // save the montage state for later
    await context.sessionStorage?.write(
        montageFile,
        JSON.stringify({
            montageIdSeed: context.agentContext.montageIdSeed,
            montages: context.agentContext.montages,
        }),
    );
>>>>>>> 6a938ee7
}

/**
 * Starts the built-in windows slideshow screensaver
 * @param folder The optional folder to lanch the slideshow for
 */
function startSlideShow(context: MontageActionContext) {
    // copy images into slide show folder
    const slideShowDir = path.join(process.env["TEMP"]!, "typeagent_slideshow");
    if (existsSync(slideShowDir)) {
        rmdirSync(slideShowDir, { recursive: true });
    }

    // make the new dir
    mkdirSync(slideShowDir);

    // copy images into slideshow dir
    context.montage?.files.forEach((file) =>
        copyFileSync(file, path.join(slideShowDir, path.basename(file))),
    );

    // update slideshow screen saver directory
    const key = new Registry({
        hive: Registry.HKCU,
        key: "Software\\Microsoft\\Windows Photo Viewer\\Slideshow\\Screensaver",
    });

    // set the registry value
    const pidl = createEncryptedPIDLFromPath(slideShowDir);
    if (pidl) {
        key.set("EncryptedPIDL", "REG_SZ", pidl, (err) => {
            if (err) {
                console.error("Error reading registry value:", err);
            }
        });
    }

    // start slideshow screen saver
    try {
        spawn(`${process.env["SystemRoot"]}\\System32\\PhotoScreensaver.scr`, [
            "/s",
        ]);
    } catch (e) {
        console.log(e);
    }
}

/**
 * Creats an encrypted PIDL for use with the Photo Viewer slideshow screensaver
 * @param path - The path of the PIDL to create and encrypt
 * @returns - The encrypted PIDL
 */
function createEncryptedPIDLFromPath(path: string) {
    if (
        ILCreateFromPathW !== undefined &&
        CryptBinaryToStringW !== undefined &&
        ILGetSize !== undefined &&
        ILFree !== undefined
    ) {
        const pidl = ILCreateFromPathW(path);
        const size: number = ILGetSize(pidl);

        let stringBuffer = [" ".repeat(2048)];
        let bufferSize = [2048];
        if (!CryptBinaryToStringW(pidl, size, 1, stringBuffer, bufferSize)) {
            debug(`ERROR encrypting PIDL for ${path}`);
        }

        ILFree(pidl);

        return stringBuffer[0];
    }

    return undefined;
}<|MERGE_RESOLUTION|>--- conflicted
+++ resolved
@@ -455,24 +455,9 @@
         }
 
         case "deleteMontage": {
-<<<<<<< HEAD
             const deleteMontageAction: DeleteMontageAction = action as DeleteMontageAction;
             const montageIds: number[] = deleteMontageAction.parameters.id ? deleteMontageAction.parameters.id : [-1];
             const deleteAll: boolean = deleteMontageAction.parameters.deleteAll ? deleteMontageAction.parameters.deleteAll : false;
-=======
-            const deleteMontageAction: DeleteMontageAction =
-                action as DeleteMontageAction;
-            const montageIds: number[] = deleteMontageAction.parameters.id
-                ? deleteMontageAction.parameters.id
-                : [
-                      actionContext.sessionContext.agentContext.montage
-                          ? actionContext.sessionContext.agentContext.montage.id
-                          : -1,
-                  ];
-            const deleteAll: boolean = deleteMontageAction.parameters.deleteAll
-                ? deleteMontageAction.parameters.deleteAll
-                : false;
->>>>>>> 6a938ee7
             let deletedCount: number = 0;
 
             if (deleteAll) {
@@ -481,21 +466,6 @@
                 actionContext.sessionContext.agentContext.montages = [];
                 actionContext.sessionContext.agentContext.montage = undefined;
             } else if (deleteMontageAction.parameters.title !== undefined) {
-<<<<<<< HEAD
-                actionContext.sessionContext.agentContext.montages = actionContext.sessionContext.agentContext.montages.filter((value) => {
-                    // // create new active montage if that's the one we are deleting
-                    // if (value.title == actionContext.sessionContext.agentContext.montage?.title) {
-                    //     actionContext.sessionContext.agentContext.montage = createNewMontage(actionContext.sessionContext.agentContext);            
-                    // }
-
-                    if (value.title.toLocaleLowerCase() === deleteMontageAction.parameters.title?.toLocaleLowerCase()) {
-                        deletedCount++;
-                        return false; // filter out
-                    }
-
-                    return true;
-                });
-=======
                 actionContext.sessionContext.agentContext.montages =
                     actionContext.sessionContext.agentContext.montages.filter(
                         (value) => {
@@ -504,18 +474,13 @@
                             //     actionContext.sessionContext.agentContext.montage = createNewMontage(actionContext.sessionContext.agentContext);
                             // }
 
-                            if (
-                                value.title.toLocaleLowerCase() ===
-                                deleteMontageAction.parameters.title?.toLocaleLowerCase()
-                            ) {
-                                deletedCount++;
-                                return true;
-                            }
-
-                            return false;
-                        },
-                    );
->>>>>>> 6a938ee7
+                    if (value.title.toLocaleLowerCase() === deleteMontageAction.parameters.title?.toLocaleLowerCase()) {
+                        deletedCount++;
+                        return false; // filter out
+                    }
+
+                    return true;
+                });
             } else {
                 // no id/title specified, delete the active montage or the ones with the supplied ids
                 if (actionContext.sessionContext.agentContext.montage) {
@@ -615,16 +580,8 @@
                 action as MergeMontageAction;
 
             // create a new montage
-<<<<<<< HEAD
             const merged = createNewMontage(actionContext.sessionContext.agentContext, mergeMontageAction.parameters.mergeMontageTitle);
             let mergedCount: number = 0;
-=======
-            const merged = createNewMontage(
-                actionContext.sessionContext.agentContext,
-                mergeMontageAction.parameters.mergeMontageTitle,
-            );
-
->>>>>>> 6a938ee7
             mergeMontageAction.parameters.ids?.forEach((id) => {
                 const montage: PhotoMontage | undefined =
                     actionContext.sessionContext.agentContext.montages.find(
@@ -641,16 +598,9 @@
                     );
                 if (montage !== undefined) {
                     merged.files = [...merged.files, ...montage.files];
-<<<<<<< HEAD
                     mergedCount++                    
                 } else {
                     displayError(`Unable to find a montage called '${title}', unable to merge it.`, actionContext);
-=======
-                    displayError(
-                        `Unable to find a montage called '${title}'`,
-                        actionContext,
-                    );
->>>>>>> 6a938ee7
                 }
             });
 
@@ -708,7 +658,6 @@
     return {
         name: montage.title,
         type: ["project", "montage"],
-<<<<<<< HEAD
         additionalEntityText: "Status: This montage has been created but not editited. Awaiting review.",
         uniqueId: montage.id.toString(),
         facets: [ 
@@ -718,11 +667,6 @@
             },
         ]
     }
-=======
-        additionalEntityText: "This montage is INCOMPLETE",
-        uniqueId: montage.id.toString(),
-    };
->>>>>>> 6a938ee7
 }
 
 async function findRequestedImages(
@@ -900,7 +844,6 @@
 async function saveMontages(context: SessionContext<MontageActionContext>) {
     
     // merge the "working montage" into the saved montages
-<<<<<<< HEAD
     if (context.agentContext.montage !== undefined) {
         let found: boolean = false;
         context.agentContext.montages.findIndex((value, index) => {
@@ -912,43 +855,12 @@
 
         // if we didn't find the montage in the listed montages we add the working montage to the list
         if (!found) {
-=======
-    if (
-        context.agentContext.montages.length > 0 &&
-        context.agentContext.montage !== undefined
-    ) {
-        if (
-            context.agentContext.montages[
-                context.agentContext.montages.length - 1
-            ].id == context.agentContext.montage.id
-        ) {
-            // replace
-            context.agentContext.montages[
-                context.agentContext.montages.length - 1
-            ] = context.agentContext.montage;
-        } else {
             context.agentContext.montages.push(context.agentContext.montage);
         }
-    } else {
-        if (context.agentContext.montage !== undefined) {
->>>>>>> 6a938ee7
-            context.agentContext.montages.push(context.agentContext.montage);
-        }
-    }
-
-<<<<<<< HEAD
+    }
+
     // save the montages for later
     await context.sessionStorage?.write(montageFile, JSON.stringify({ montageIdSeed: context.agentContext.montageIdSeed, montages: context.agentContext.montages }));
-=======
-    // save the montage state for later
-    await context.sessionStorage?.write(
-        montageFile,
-        JSON.stringify({
-            montageIdSeed: context.agentContext.montageIdSeed,
-            montages: context.agentContext.montages,
-        }),
-    );
->>>>>>> 6a938ee7
 }
 
 /**
