// Copyright (c) Microsoft Corporation.
// Licensed under the MIT License.

import {
    ActionContext,
    AppAction,
    AppAgent,
    SessionContext,
    ActionResult,
    //Storage,
} from "@typeagent/agent-sdk";
import { ChildProcess, fork, spawn } from "child_process";
import { fileURLToPath } from "node:url";
import path from "node:path";
import { CreateMontageAction, DeleteMontageAction, FindPhotosAction, ListPhotosAction, MontageAction, RemovePhotosAction, SelectPhotosAction, SetSearchParametersAction, SwitchMontageAction } from "./montageActionSchema.js";
import { createActionResult, createActionResultFromError, createActionResultNoDisplay } from "@typeagent/agent-sdk/helpers/action";
import * as im from "image-memory";
import * as kp from "knowpro";
import { conversation as kpLib } from "knowledge-processor";
import { Facet } from "../../../../knowledgeProcessor/dist/conversation/knowledgeSchema.js";
<<<<<<< HEAD
import { copyFileSync } from "node:fs";
import { displayResult } from "@typeagent/agent-sdk/helpers/display";
=======
import { copyFileSync, existsSync, mkdirSync, rmdirSync } from "node:fs";
import Registry from "winreg";
import koffi from 'koffi';
>>>>>>> b673b840

export function instantiate(): AppAgent {
    return {
        initializeAgentContext: initializeMontageContext,
        updateAgentContext: updateMontageContext,
        executeAction: executeMontageAction,
        closeAgentContext: closeMontageContext
    };
}

const montageFile: string = "montages.json";

// The agent context
type MontageActionContext = {
    montages: PhotoMontage[];
    montage: PhotoMontage | undefined;
    imageCollection: im.ImageCollection | undefined;
    viewProcess: ChildProcess | undefined;
    searchSettings: {
        minScore: number,
    }
};

// Montage definition
export type PhotoMontage = {
    id: number;
    title: string;
    files: string[];
    selected: string[];
}

async function executeMontageAction(
    action: AppAction,
    context: ActionContext<MontageActionContext>,
) {
    let result = await handleMontageAction(action as MontageAction, context);
    return result;
}

async function initializeMontageContext() {    
    return {
        // default search settings
        searchSettings: {
            minScore: 0,
        }
    };
}

/**
 * Called when the agent is shutting down, writes the montages to disk
 * @param context The session context
 */
async function closeMontageContext(context: SessionContext<MontageActionContext>) {
    saveMontages(context);
}

async function updateMontageContext(
    enable: boolean,
    context: SessionContext<MontageActionContext>,
): Promise<void> {
    if (enable) {

        // Load all montages from disk
        context.agentContext.montages = [];
        if (await context.sessionStorage?.exists(montageFile)) {
            const data = await context.sessionStorage?.read(montageFile, "utf8");
            if (data) {
                context.agentContext.montages = JSON.parse(data);
            }
        }

        // if there are montages, load the last one otherwise create a new one
        if (context.agentContext.montages.length > 0) {
            context.agentContext.montage = context.agentContext.montages[context.agentContext.montages.length - 1];
        } else {
            // create a new montage
            context.agentContext.montage = {
                id: context.agentContext.montages.length,
                title: "Untitled Montage",
                files: [],
                selected: []
            }
        }

        // Load the image index from disk
        // TODO: allow swapping between montages
        if (!context.agentContext.imageCollection) {
            context.agentContext.imageCollection = await im.ImageCollection.readFromFile("f:\\pictures_index", "index");
        }

        if (!context.agentContext.viewProcess) {
            context.agentContext.viewProcess = await createViewServiceHost((montage: PhotoMontage) => {
                // harvest the id
                montage.id = context.agentContext.montage!.id;

                // overwite the working montage with the updated monage
                context.agentContext.montage = montage;
            });

            // send initial state
            context.agentContext.viewProcess?.send(context.agentContext.montage);
        }
    } else {
        // shut down service
        if (context.agentContext.viewProcess) {
            context.agentContext.viewProcess.kill();
        }
    }
}

async function handleMontageAction(
    action: MontageAction,
    actionContext: ActionContext<MontageActionContext>,
) {
    let result: ActionResult | undefined = undefined;
    //const agent = await createMarkdownAgent("GPT_4o");
    //const storage = actionContext.sessionContext.sessionStorage;

    if (!actionContext.sessionContext.agentContext.viewProcess) {
        return createActionResultFromError(`Unable to perform the requeste action. Disconnected from the canvas.`);
    }

    switch (action.actionName) {
        // TODO: undo action?
        case "changeTitle": {
            actionContext.sessionContext.agentContext.viewProcess!.send(action);
            result = createActionResult(`Changed title to ${action.parameters.title}`)
            break;
        }

        case "clearSelectedPhotos": {
            actionContext.sessionContext.agentContext.viewProcess!.send(action);
            result = createActionResult(`Cleared the selection`)            
            break;
        }

        case "removePhotos": {
            // provide status
            result = createActionResult("Removed requested images.");

            // search for the images requested by the user
            if (action.parameters.search_filters) {
                await findRequestedImages(action, actionContext.sessionContext.agentContext);
            } else {
                result = createActionResultFromError("Unable to search images, no image index available.");
            }

            // send select to the visualizer/client
            actionContext.sessionContext.agentContext.viewProcess!.send(action);

            result = createActionResult(`Removing requested images.`);
            break;
        }

        case "selectPhotos": {
            // provide status
            result = createActionResult("Selecting...");

            // search for the images requested by the user
            if (action.parameters.search_filters) {
                await findRequestedImages(action, actionContext.sessionContext.agentContext);
            } else {
                result = createActionResultFromError("Unable to search images, no image index available.");
            }
            
            // send select to the visualizer/client
            actionContext.sessionContext.agentContext.viewProcess!.send(action);

            // report back to the user
            let selectedCount: number = 0;
            selectedCount += action.parameters.files ? action.parameters.files.length : 0;
            selectedCount += action.parameters.indicies ? action.parameters.indicies.length : 0;
            
            result = createActionResult(`Selected ${selectedCount} images.`);
            break;                    
        }

        case "listPhotos":
        case "findPhotos": {

            // provide status
            result = createActionResult("Searching photos...");

            // search for the images requested by the user
            if (actionContext.sessionContext.agentContext.imageCollection !== undefined) {
                if (action.parameters.search_filters && action.parameters.search_filters.length > 0) {
                    await findRequestedImages(action, actionContext.sessionContext.agentContext);
                } else {
                    (action as FindPhotosAction).parameters.files = actionContext.sessionContext.agentContext.imageCollection?.messages.map((img) => img.metadata.img.fileName.toLocaleLowerCase());                
                }
            } else {
                result = createActionResultFromError("Unable to search images, no image index available.");            
            }

            // TODO: update project state with this action
            actionContext.sessionContext.agentContext.montage!.files = [...new Set([...actionContext.sessionContext.agentContext.montage!.files, ...action.parameters.files!])];

            // send select to the visualizer/client
            actionContext.sessionContext.agentContext.viewProcess!.send(action);

            result = createActionResult(`Found ${action.parameters.files?.length} images.`);            
            break;
        }

        case "showSearchParameters": {
            result = createActionResult(`Search parameters:\n${JSON.stringify(actionContext.sessionContext.agentContext.searchSettings)}`);
            break;
        }

        case "setSearchParameters": {

            const settingsAction: SetSearchParametersAction = action as SetSearchParametersAction;

            if (settingsAction.parameters.minSearchScore) {
                actionContext.sessionContext.agentContext.searchSettings.minScore = settingsAction.parameters.minSearchScore;
            }

            result = createActionResult(`Updated search parameters to:\n${JSON.stringify(actionContext.sessionContext.agentContext.searchSettings)}`)
            break;
        }

        case "startSlideShow": {
<<<<<<< HEAD
            if (process.platform != "win32") {
                // create slide show dir
                actionContext.sessionContext.agentContext.montage!.files.forEach((file) => copyFileSync(file, path.join("f:\\slideshow", path.basename(file))));

                // copy files into slideshow dir and start it
                // TODO: implement

                // start screen saver
                try {
                    spawn(`${process.env['SystemRoot']}\\System32\\PhotoScreensaver.scr`, [ "/s"]);
                } catch (e) {
                    console.log(e);
                }
=======

            if (process.platform == "win32") {
                // start the slide show
                startSlideShow(actionContext.sessionContext.agentContext);
>>>>>>> b673b840
            } else {
                result = createActionResultFromError(`This action is not supported on platform '${process.platform}'.`);
            }

            break;
        }

        case "createNewMontage": {
            const newMontageAction: CreateMontageAction = action as CreateMontageAction;
            actionContext.sessionContext.agentContext.montage = createNewMontage(actionContext.sessionContext.agentContext, newMontageAction.parameters.title);

            saveMontages(actionContext.sessionContext);

            // update montage state
            actionContext.sessionContext.agentContext.viewProcess?.send(actionContext.sessionContext.agentContext.montage!);

            result = createActionResult("Created new montage");
            break;
        }

        case "deleteMontage": {
            const deleteMontageAction: DeleteMontageAction = action as DeleteMontageAction;
            const currentMontageId: number = deleteMontageAction.parameters.id ? deleteMontageAction.parameters.id : actionContext.sessionContext.agentContext.montage!.id;

            if (deleteMontageAction.parameters.title !== undefined) {
                actionContext.sessionContext.agentContext.montages.filter((value) => {
                    // create new active montage if that's the one we are deleting
                    if (value.title == actionContext.sessionContext.agentContext.montage?.title) {
                        actionContext.sessionContext.agentContext.montage = createNewMontage(actionContext.sessionContext.agentContext);            
                    }

                    return value.title == deleteMontageAction.parameters.title
                });
            } else {
                // no id/title specified, delete the active montage or the one with the supplied id
                actionContext.sessionContext.agentContext.montages.filter(value => value.id !== currentMontageId);

                // create new active montage
                actionContext.sessionContext.agentContext.montage = createNewMontage(actionContext.sessionContext.agentContext);    
            }

            saveMontages(actionContext.sessionContext);

            result = createActionResult("Montage deleted.");

            // update montage state
            actionContext.sessionContext.agentContext.viewProcess?.send(actionContext.sessionContext.agentContext.montage!);

            break;
        }

        case "switchMontage": {
            const switchMontageAction: SwitchMontageAction = action as SwitchMontageAction;

            if (switchMontageAction.parameters.id !== undefined) {
                const m: PhotoMontage | undefined = actionContext.sessionContext.agentContext.montages.find(value => value.id == switchMontageAction.parameters.id);
                
                if (m) {
                    actionContext.sessionContext.agentContext.montage = m;
                    result = createActionResult(`Switch montage to ${m.title}`);
                } else {
                    result = createActionResultFromError(`Unable to switch montage, requested montage does not exist.`);
                }
            } else {
                const m: PhotoMontage | undefined = actionContext.sessionContext.agentContext.montages.find(value => value.title == switchMontageAction.parameters.title);
                
                if (m) {
                    actionContext.sessionContext.agentContext.montage = m;
                    result = createActionResult(`Switch montage to ${m.title}`);
                } else {
                    result = createActionResultFromError(`Unable to switch montage, requested montage does not exist.`);     
                }           
            }

            // update montage state
            actionContext.sessionContext.agentContext.viewProcess?.send(actionContext.sessionContext.agentContext.montage!);

            break;
        }

        case "listMontages": {

            const names: string[] = [];
            actionContext.sessionContext.agentContext.montages.forEach(value => names.push(value.title));

            displayResult(names, actionContext);

            result = createActionResultNoDisplay("done!");

            break;
        }
    }
    return result;
}

function createNewMontage(context: MontageActionContext, title: string = ""): PhotoMontage {
    // create a new montage
    return {
        id: context.montages.length,
        title: title.length == 0 ? "Untitled" : title,
        files: [],
        selected: []
    }    
}

async function findRequestedImages(action: ListPhotosAction | FindPhotosAction | SelectPhotosAction | RemovePhotosAction, 
    context: MontageActionContext) {
    if (context.imageCollection) {
        if (action.parameters.search_filters) {
            const matches = await kp.searchConversationKnowledge(
                context.imageCollection,
                // search group
                {
                    booleanOp: "and", // or
                    terms: filterToSearchTerm(action.parameters.search_filters),
                },
                // when filter
                {
                    knowledgeType: "entity"
                }
            );

            const imageFiles: Set<string> = new Set<string>();

            console.log(`Found ${matches?.size} matches for: ${action.parameters.search_filters}`);

            matches?.forEach((match: kp.SemanticRefSearchResult) => {
                match.semanticRefMatches.forEach((value: kp.ScoredSemanticRefOrdinal) => {

                    if (value.score >= context.searchSettings.minScore) {
                        const semanticRef: kp.SemanticRef | undefined = context.imageCollection!.semanticRefs[value.semanticRefOrdinal];
                        console.log(`\tMatch: ${semanticRef}`);
                        if (semanticRef) {
                            if (semanticRef.knowledgeType === "entity") {
                                const entity: kpLib.ConcreteEntity = semanticRef.knowledge as kpLib.ConcreteEntity;

                                // did we get a direct hit on an image?
                                if (entity.type.includes("image")) {
                                    const f: Facet | undefined = entity.facets?.find((v) => { return v.name === "File Name"; });

                                    if (f?.value) {
                                        imageFiles.add(f?.value.toString().toLocaleLowerCase());
                                    }
                                } else {
                                    // for non-images trace it back to the originating image and add that
                                    const imgRange: kp.TextLocation = semanticRef.range.start;
                                    const img: im.Image = context.imageCollection!.messages[imgRange.messageOrdinal];

                                    imageFiles.add(img.metadata.fileName.toLocaleLowerCase());
                                }
                            } else if (semanticRef.knowledgeType === "action") {
                                // const action: kpLib.Action = semanticRef.knowledge as kpLib.Action;
                                // action.

                            } else if (semanticRef.knowledgeType === "tag") {

                            } else if (semanticRef.knowledgeType === "topic") {

                            }
                        }
                    }          
                });
            });

            action.parameters.files = [...imageFiles];
        }
    }
}

function filterToSearchTerm(filters: string[]): kp.SearchTerm[] {
    let terms: kp.SearchTerm[] = [];
    filters.forEach(value => terms.push({ term: { text: value }}));

    return terms;
}

export async function createViewServiceHost(montageUpdatedCallback: (montage: PhotoMontage) => void) {
    let timeoutHandle: NodeJS.Timeout;

    const timeoutPromise = new Promise<undefined>((_resolve, reject) => {
        timeoutHandle = setTimeout(
            () => reject(new Error("Montage view service creation timed out")),
            10000,
        );
    });

    const viewServicePromise = new Promise<ChildProcess | undefined>(
        (resolve, reject) => {
            try {
                const expressService = fileURLToPath(
                    new URL(
                        path.join("..", "./route/route.js"),
                        import.meta.url,
                    ),
                );

                const childProcess = fork(expressService);

                childProcess.on("message", function (message) {
                    if (message === "Success") {
                        resolve(childProcess);
                    } else if (message === "Failure") {
                        resolve(undefined);
                    } else {
                        const mon: PhotoMontage | undefined = message as PhotoMontage;
                        if (mon) {
                            montageUpdatedCallback(mon);
                        }
                    }
                });

                childProcess.on("exit", (code) => {
                    console.log("Montage view server exited with code:", code);
                });
            } catch (e: any) {
                console.error(e);
                resolve(undefined);
            }
        },
    );

    return Promise.race([viewServicePromise, timeoutPromise]).then((result) => {
        clearTimeout(timeoutHandle);
        return result;
    });
}

<<<<<<< HEAD
async function saveMontages(context: SessionContext<MontageActionContext>) {
    // merge the "working montage" into the saved montages
    if (context.agentContext.montages.length > 0 && context.agentContext.montage !== undefined) {
        if (context.agentContext.montages[context.agentContext.montages.length - 1].id == context.agentContext.montage.id) {
            // replace
            context.agentContext.montages[context.agentContext.montages.length - 1] = context.agentContext.montage;
        } else {
            context.agentContext.montages.push(context.agentContext.montage);
        }
    } else {
        if (context.agentContext.montage !== undefined) {
            context.agentContext.montages.push(context.agentContext.montage);
        }
    }

    // save the montage state for later
    await context.sessionStorage?.write(montageFile, JSON.stringify(context.agentContext.montages));
}
=======
/**
 * Starts the built-in windows slideshow screensaver
 * @param folder The optional folder to lanch the slideshow for
 */
function startSlideShow(context: MontageActionContext) {

    // copy images into slide show folder
    const slideShowDir = path.join(process.env["TEMP"]!, "typeagent_slideshow");
    if (existsSync(slideShowDir)) {
        rmdirSync(slideShowDir, { recursive: true });
    }

    // make the new dir
    mkdirSync(slideShowDir);

    // copy images into slideshow dir
    context.montage?.files.forEach(file => copyFileSync(file, path.join(slideShowDir, path.basename(file))));

    // update slideshow screen saver directory
    const key = new Registry({
        hive: Registry.HKCU,
        key: 'Software\\Microsoft\\Windows Photo Viewer\\Slideshow\\Screensaver'
      });
      
    // set the registry value
    const pidl = createPIDLFromPath(slideShowDir)
    if (pidl) {
        key.set("EncryptedPIDL", "REG_SZ", pidl, (err) => {
            if (err) {
                console.error('Error reading registry value:', err);
            }
        });
    }
    
    // start slideshow screen saver
    try {
        spawn(`${process.env['SystemRoot']}\\System32\\PhotoScreensaver.scr`, [ "/s"]);
    } catch (e) {
        console.log(e);
    }    
}

// const ITEMIDLIST = koffi.struct('IDLIST_ABSOLUTE', {
//  mkid: koffi.struct('SHITEMID', {
//     cb: 'ushort',
//     abID: koffi.array('char', 1, 'Array')
//  })
// });
const ITEMIDLIST = koffi.struct('IDLIST_ABSOLUTE', {
    mkid: 'intptr'
   });

// const SHITEMID = koffi.struct('SHITEMID', {
//     cb: 'ushort',
//     abID: koffi.array('char', 1, 'Array')
// });

const SHITEMID = koffi.struct('SHITEMID', {
    cb: 'ushort',
    abID: 'intptr'
});

function createPIDLFromPath(path: string) {
    // Define the ILCreateFromPath function
    //const user32 = koffi.load('user32.dll');
    const shell32: koffi.IKoffiLib = koffi.load('shell32.dll');
    //const MessageBoxA_1 = user32.func('__stdcall', 'MessageBoxA', 'int', ['void *', 'str', 'str', 'uint']);
    //const MessageBoxA_2 = user32.func('int __stdcall MessageBoxA(void *hwnd, str text, str caption, uint type)');
    //const ILCreateFromPath = shell32.func('PIDLIST_ABSOLUTE ILCreateFromPath(PCTSTR pszPath)');
    const ILCreateFromPath = shell32.func('__stdcall', "ILCreateFromPath", ITEMIDLIST, ['str16']);
    const ILCreateFromPath2 = shell32.func('IDLIST_ABSOLUTE* ILCreateFromPath(char16_t* pszPath)');
    //console.log(MessageBoxA_1);
    //console.log(MessageBoxA_2);
    //console.log(ILCreateFromPath);
    const r = ILCreateFromPath(path);
    console.log(r);
    const ss = koffi.as(r, "SHITEMID");
    console.log(ss);

    //const sh = koffi.decode(r.mkid, "SHITEMID");
    //console.log(sh);
    console.log(SHITEMID);
    const r2 = ILCreateFromPath2(path);
    console.log(r2);
    // const ILCreateFromPath = shell32.func(
    //     'ILCreateFromPath', 
    //     'PIDLIST_ABSOLUTE', 
    //     ['PCTSTR']);
    
    // Call the ILCreateFromPath function
    // const bindCtx = null; // You can create a bind context if needed
    // const pidl = koffi.alloc(koffi.types.PIDLIST_ABSOLUTE, path.length);
    // const sfgaoIn = 0;
    // const sfgaoOut = koffi.alloc(koffi.types.sfgaoOut, 1024);
    
    // const result = SHParseDisplayName(path, bindCtx, pidl, sfgaoIn, sfgaoOut);
    //const result = ILCreateFromPath(path);
    
    // if (result === 0) {
    //     console.log('SHParseDisplayName succeeded');
    // } else {
    //     console.error('SHParseDisplayName failed with error code:', result);
    // }
 
    return null;
}

// const LPWSTR = ref.types.CString;
// const LPITEMIDLIST = ref.refType(ref.types.void);
// const HRESULT = ref.types.int32;

// // Load the Shell32 DLL
// const shell32 = ffi.Library('shell32', {
//     'SHParseDisplayName': [HRESULT, [LPWSTR, 'void', LPITEMIDLIST, 'uint32', 'void']],
//     'CoTaskMemFree': ['void', [LPITEMIDLIST]]
// });

// /**
//  * Creates a PIDL from a directory name
//  * @param path The dir to encrypt
//  */
// function createPIDLFromDirectoryName(path: string): Buffer | null {  
//     const pidlBuffer = ref.alloc(LPITEMIDLIST);
//     const hr = shell32.SHParseDisplayName(path, null, pidlBuffer, 0, null);
//     if (hr === 0) { // S_OK
//       return pidlBuffer.deref() as any as Buffer;
//     } else {
//         console.log("Failed to create PIDL!");
//         return null;
//     }
// }

// function freePIDL(pidl: Buffer): void {
//     shell32.CoTaskMemFree(pidl as ref.Pointer<void>);
// }
  
>>>>>>> b673b840
<|MERGE_RESOLUTION|>--- conflicted
+++ resolved
@@ -18,14 +18,9 @@
 import * as kp from "knowpro";
 import { conversation as kpLib } from "knowledge-processor";
 import { Facet } from "../../../../knowledgeProcessor/dist/conversation/knowledgeSchema.js";
-<<<<<<< HEAD
-import { copyFileSync } from "node:fs";
-import { displayResult } from "@typeagent/agent-sdk/helpers/display";
-=======
 import { copyFileSync, existsSync, mkdirSync, rmdirSync } from "node:fs";
 import Registry from "winreg";
 import koffi from 'koffi';
->>>>>>> b673b840
 
 export function instantiate(): AppAgent {
     return {
@@ -248,26 +243,10 @@
         }
 
         case "startSlideShow": {
-<<<<<<< HEAD
-            if (process.platform != "win32") {
-                // create slide show dir
-                actionContext.sessionContext.agentContext.montage!.files.forEach((file) => copyFileSync(file, path.join("f:\\slideshow", path.basename(file))));
-
-                // copy files into slideshow dir and start it
-                // TODO: implement
-
-                // start screen saver
-                try {
-                    spawn(`${process.env['SystemRoot']}\\System32\\PhotoScreensaver.scr`, [ "/s"]);
-                } catch (e) {
-                    console.log(e);
-                }
-=======
 
             if (process.platform == "win32") {
                 // start the slide show
                 startSlideShow(actionContext.sessionContext.agentContext);
->>>>>>> b673b840
             } else {
                 result = createActionResultFromError(`This action is not supported on platform '${process.platform}'.`);
             }
@@ -495,26 +474,6 @@
     });
 }
 
-<<<<<<< HEAD
-async function saveMontages(context: SessionContext<MontageActionContext>) {
-    // merge the "working montage" into the saved montages
-    if (context.agentContext.montages.length > 0 && context.agentContext.montage !== undefined) {
-        if (context.agentContext.montages[context.agentContext.montages.length - 1].id == context.agentContext.montage.id) {
-            // replace
-            context.agentContext.montages[context.agentContext.montages.length - 1] = context.agentContext.montage;
-        } else {
-            context.agentContext.montages.push(context.agentContext.montage);
-        }
-    } else {
-        if (context.agentContext.montage !== undefined) {
-            context.agentContext.montages.push(context.agentContext.montage);
-        }
-    }
-
-    // save the montage state for later
-    await context.sessionStorage?.write(montageFile, JSON.stringify(context.agentContext.montages));
-}
-=======
 /**
  * Starts the built-in windows slideshow screensaver
  * @param folder The optional folder to lanch the slideshow for
@@ -651,4 +610,3 @@
 //     shell32.CoTaskMemFree(pidl as ref.Pointer<void>);
 // }
   
->>>>>>> b673b840
