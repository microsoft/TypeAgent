// Copyright (c) Microsoft Corporation.
// Licensed under the MIT License.

import * as bingWithGrounding from "./bingWithGrounding.js";
import * as agents from "./agents.js";
import { AIProjectClient } from "@azure/ai-projects";
import { DefaultAzureCredential } from "@azure/identity";
import { createTypeChat } from "typeagent";
import {
    Agent,
    MessageContentUnion,
    ThreadMessage,
    ToolUtility,
} from "@azure/ai-agents";
import registerDebug from "debug";
import {
    ChatModelWithStreaming,
    CompletionSettings,
    openai,
    wikipedia,
    wikipediaSchemas,
} from "aiclient";
import { Result } from "typechat";
import { encodeWikipediaTitle } from "../../aiclient/dist/wikipedia.js";
import { UrlResolverCache } from "./urlResolverCache.js";

const debug = registerDebug("typeagent:azure-ai-foundry:urlResolver");

// lazily load url cache
const urlCache: UrlResolverCache = new UrlResolverCache();
const urlCacheLoadPromise: Promise<void> = new Promise((resolve) => {
    // simulate async loading
    urlCache.loadPhrases("../../examples/websiteAliases/cache");
    resolve();
});

export interface urlResolutionAction {
    originalRequest: string;
    url: string;
    urlsEvaluated: string[];
    explanation: string;
    bingSearchQuery: string;
}

export type SiteValidity = "Valid" | "Invalid" | "Unknown";

export interface urlValidityAction {
    originalRequest: string;
    url: string;
    urlValidity: SiteValidity;
    explanation: string;
}

const urlResolutionAgentId = "TypeAgent_URLResolverAgent";
export async function flushAgent(
    groundingConfig: bingWithGrounding.ApiSettings,
) {
    const project = new AIProjectClient(
        groundingConfig.endpoint!,
        new DefaultAzureCredential(),
    );
    await agents.flushAgents(
        urlResolutionAgentId,
        [
            groundingConfig.urlResolutionAgentId!,
            groundingConfig.validatorAgentId!,
            groundingConfig.aliasKeywordExtractorAgentId!,
            groundingConfig.openPhraseGeneratorAgentId!
        ],
        project,
    );
}

export async function deleteThreads(
    groundingConfig: bingWithGrounding.ApiSettings,
) {
    const project = new AIProjectClient(
        groundingConfig.endpoint!,
        new DefaultAzureCredential(),
    );
    await agents.deleteThreads(project);
}

export async function resolveURLWithSearch(
    site: string,
    groundingConfig: bingWithGrounding.ApiSettings,
): Promise<string[] | undefined | null> {
    let retVal: string[] | undefined | null = [];
    const project = new AIProjectClient(
        groundingConfig.endpoint!,
        new DefaultAzureCredential(),
    );

    const agent = await ensureResolverAgent(groundingConfig, project);
    let inCompleteReason;

    if (!agent) {
        throw new Error(
            "No agent found for Bing with Grounding. Please check your configuration.",
        );
    }

    try {
        const thread = await project.agents.threads.create();

        // the question that needs answering
        await project.agents.messages.create(thread.id, "user", site);

        // Create run
        const run = await project.agents.runs.createAndPoll(
            thread.id,
            agent.id,
            {
                pollingOptions: {
                    intervalInMs: 250,
                },
                onResponse: (response): void => {
                    debug(`Received response with status: ${response.status}`);

                    const pb: any = response.parsedBody;
                    if (pb?.incomplete_details?.reason) {
                        inCompleteReason = pb.incomplete_details.reason;
                    }
                },
            },
        );

        const msgs: ThreadMessage[] = [];
        if (run.status === "completed") {
            if (run.completedAt) {
                // Retrieve messages
                const messages = await project.agents.messages.list(thread.id, {
                    order: "asc",
                });

                // accumulate assistant messages
                for await (const m of messages) {
                    if (m.role === "assistant") {
                        // TODO: handle multi-modal content
                        const content: MessageContentUnion | undefined =
                            m.content.find(
                                (c) => c.type === "text" && "text" in c,
                            );
                        if (content) {
                            msgs.push(m);
                            let txt: string = (content as any).text
                                .value as string;
                            txt = txt
                                .replaceAll("```json", "")
                                .replaceAll("```", "");
                            const url = JSON.parse(txt) as urlResolutionAction;
                            retVal.push(url.url, ...url.urlsEvaluated);
                            retVal = [...new Set(retVal)]; // remove duplicates
                        }
                    }
                }
            }
        }

        // delete the thread we just created since we are currently one and done
        project.agents.threads.delete(thread.id);
    } catch (e) {
        debug(`Error resolving URL with search: ${e}`);

        if (inCompleteReason === "content_filter") {
            retVal = null;
        } else {
            retVal = undefined;
        }
    }

    // return assistant messages
    return retVal;
}

/**
 * Attempts to retrive the URL resolution agent from the AI project and creates it if necessary
 */
async function ensureResolverAgent(
    groundingConfig: bingWithGrounding.ApiSettings,
    project: AIProjectClient,
): Promise<Agent | undefined> {
    // tool connection ids are in the format: /subscriptions/<SUBSCRIPTION ID>/resourceGroups/<RESOURCE GROUP>/providers/Microsoft.CognitiveServices/accounts/<AI FOUNDRY RESOURCE>/projects/<PROJECT NAME>/connections/<CONNECTION NAME>>

    return await agents.ensureAgent(
        groundingConfig.urlResolutionAgentId!,
        project,
        {
            model: "gpt-4.1",
            name: "TypeAgent_URLResolverAgent",
            description: "Auto created URL Resolution Agent",
            temperature: 0.01,
            instructions: `
You are an agent that translates user requests in conjunction with search results to URLs.  If the page does not exist just return an empty URL. Do not make up URLs.  Choose to answer the user's question by favoring websites closer to the user. Don't restrict searches to specific domains unless the user provided the domain. If the user request doesn't specify or imply 'website', add that to the search terms.

Respond strictly with JSON. The JSON should be compatible with the TypeScript type Response from the following:

interface Response {
    originalRequest: string;
    url: string;
    urlsEvaluated: string[];
    explanation: string;
    bingSearchQuery: string;
}`,
            tools: [
                ToolUtility.createBingGroundingTool([
                    {
                        connectionId: groundingConfig.connectionId!,
                    },
                ]).definition,
            ],
        },
    );
}

/**
 * Attempts to retrive the URL resolution agent from the AI project and creates it if necessary
 */
async function ensureValidatorAgent(
    groundingConfig: bingWithGrounding.ApiSettings,
    project: AIProjectClient,
): Promise<Agent | undefined> {
    // tool connection ids are in the format: /subscriptions/<SUBSCRIPTION ID>/resourceGroups/<RESOURCE GROUP>/providers/Microsoft.CognitiveServices/accounts/<AI FOUNDRY RESOURCE>/projects/<PROJECT NAME>/connections/<CONNECTION NAME>>

    return await agents.ensureAgent(
        groundingConfig.validatorAgentId!,
        project,
        {
            model: "gpt-4.1",
            name: "TypeAgent_URLValidatorAgent",
            description: "Auto created URL Validation Agent",
            temperature: 0.01,
            instructions: `
You are an agent that gets information from the user that includes the web page they requested and the URL they went to.  You are responsible for determining if the provided URL is the one the user requested.   Use the GetHTTPSEndpoint_Tool to get the HTML of the page to ensure the user's intent is being fullfilled.  Call the GetHTTPSEndpoint_Tool to get the HTML of the page to make sure it's what the user wants.

The user's request is supplied as a JSON that conforms to the following TypeScript type:

interface Request {
  request: string;
  url: string;
}

Respond strictly with JSON. The JSON should be compatible with the TypeScript type Response from the following:

interface Response {
 originalRequest: string;
 url: string;
 urlValidity: "valid" | "invalid" | "indeterminate";
 explanation: string;
}`,
            tools: [
                ToolUtility.createBingGroundingTool([
                    {
                        connectionId:
                            groundingConfig.httpEndpointLogicAppConnectionId!,
                    },
                ]).definition,
            ],
        },
    );
}

export async function validateURL(
    utterance: string,
    url: string,
    groundingConfig: bingWithGrounding.ApiSettings,
): Promise<urlValidityAction | undefined> {
    debug(`Validating URL for utterance: ${utterance}, url: ${url}`);

    const project = new AIProjectClient(
        groundingConfig.endpoint!,
        new DefaultAzureCredential(),
    );

    try {
        const agent = await ensureValidatorAgent(groundingConfig, project);
        const thread = await project.agents.threads.create();

        // the question that needs answering
        await project.agents.messages.create(
            thread.id,
            "user",
            JSON.stringify({ request: utterance, url: url }),
        );

        let retryCount = 0;
        const maxRetries = 5;
        let success = false;
        let lastResponse;
        const TIMEOUT = 30_000; // 30 seconds

        while (retryCount < maxRetries && !success) {
            try {
                // need this cause you can't access the run object until it enters the start state
                const runStarted = Date.now();

                // Create run
                const run = await project.agents.runs.createAndPoll(
                    thread.id,
                    agent!.id,
                    {
                        pollingOptions: {
                            intervalInMs: 3000,
                        },
                        onResponse: async (response): Promise<void> => {
                            lastResponse = response;

                            debug(
                                `Received response with status: ${response.status}`,
                            );

                            if (response.status != 200) {
                                process.stdout.write(response.bodyAsText!);
                                debug(
                                    `Received response with status: ${response}`,
                                );
                            }

                            // Cancel the run if it has been running for more than 30 seconds
                            if (
                                Date.now() - new Date(runStarted).getTime() >
                                    TIMEOUT &&
                                (response.parsedBody as any).status !=
                                    "cancelling" &&
                                (response.parsedBody as any).status !=
                                    "completed"
                            ) {
                                try {
                                    await project.agents.runs.cancel(
                                        thread.id,
                                        (response.parsedBody as any).id,
                                    );
                                    console.log(
                                        `TIMEOUT - Canceled ${utterance}`,
                                    );
                                } catch (cancelError) {
                                    console.error(
                                        `Error canceling run: ${cancelError}`,
                                    );
                                }
                            }
                        },
                    },
                );

                const msgs: ThreadMessage[] = [];
                if (run.status === "completed") {
                    if (run.completedAt) {
                        // Retrieve messages
                        const messages = await project.agents.messages.list(
                            thread.id,
                            {
                                order: "asc",
                            },
                        );

                        // accumulate assistant messages
                        for await (const m of messages) {
                            if (m.role === "assistant") {
                                // TODO: handle multi-modal content
                                const content: MessageContentUnion | undefined =
                                    m.content.find(
                                        (c) => c.type === "text" && "text" in c,
                                    );
                                if (content) {
                                    msgs.push(m);
                                    let txt: string = (content as any).text
                                        .value as string;
                                    txt = txt
                                        .replaceAll("```json", "")
                                        .replaceAll("```", "");

                                    // BUGBUG: only returns the first user message in the thread
                                    return JSON.parse(txt) as urlValidityAction;
                                }
                            }
                        }
                    }
                }

                success = true;
            } catch (pollingError) {
                /*
                    Getting lots of 502s from Logic App for getting web page content.

                    last_error: {
                        code: 'tool_user_error',
                        message: 'Error: http_client_error; HTTP error 502: Bad Gateway',
                        debug_info: [Object]
                    },                
                */

                //console.log(lastResponse);
                //console.log(pollingError);
                const ee = (lastResponse as any).parsedBody;
                console.log(`\t${JSON.stringify(ee.last_error)}`);
            } finally {
                retryCount++;
            }
        }

        if (retryCount >= maxRetries) {
            console.log("MAXIMUM RETRY COUNT EXCEEDED!!!");
        }

        // delete the thread we just created since we are currently one and done
        project.agents.threads.delete(thread.id);
    } catch (e) {
        debug(`Error validating URL: ${e}`);
    }

    return undefined;
}

/**
 * Attempts to resolve a website by looking at wikipedia entries and then determining the correct URL from it
 */
export async function resolveURLWithWikipedia(
    site: string,
    wikipediaConfig: wikipedia.WikipediaApiSettings,
    max_results: number = 3,
): Promise<string[]> {
    // TODO: implement
    console.log(`${site} ${wikipediaConfig}`);

    const languageCode = Intl.DateTimeFormat()
        .resolvedOptions()
        .locale.split("-")[0];
    const searchQuery = `${site}`;
    const numberOfResults = 1;
    const headers = await wikipediaConfig.getAPIHeaders();

    const baseUrl = `${wikipediaConfig.endpoint}`;
    const search_endpoint = "/search/page";
    const url = `${baseUrl}${languageCode}${search_endpoint}`;
    const parameters = new URLSearchParams({
        q: searchQuery,
        limit: numberOfResults.toString(),
    });

    let retVal: string[] = [];
    await fetch(`${url}?${parameters}`, { method: "GET", headers: headers })
        .then((response) => response.json())
        .then(async (data: any) => {
            // go through the pages
            for (let i = 0; i < data.pages.length && i < max_results; i++) {
                // get the page markdown
                const content = await wikipedia.getPageMarkdown(
                    data.pages[i].title,
                    wikipediaConfig,
                );

                if (content) {
                    const response = await getTypeChatResponse(
                        content!,
                        wikipediaConfig,
                    );
                    if (response.success) {
                        const externalLinks =
                            response.data as wikipediaSchemas.WikipediaPageExternalLinks;

                        // get the "official website" out of the page if it exists
                        if (externalLinks.officialWebsite) {
                            retVal.push(externalLinks.officialWebsite.url);
                            break; // we found the official website, so break out of the loop
                        }

                        console.log(externalLinks);
                    }
                } else {
                    // no "official website" found, so just use the wikipedia page URL
                    retVal.push(
                        `https://en.wikipedia.org/wiki/${encodeWikipediaTitle(data.pages[i].title)}`,
                    );
                }
            }
        })
        .catch((error) => {
            console.error("Error fetching data:", error);
        });

    return retVal;
}

/**
 * The keyword to site map is a JSON file that maps keywords to sites.
 */
export let keyWordsToSites: Record<string, string[] | undefined> | undefined;

/**
 * Resolves a URL by keyword using the URL resolver agent.
 * @param keyword The keyword to resolve.
 * @returns The resolved URL or undefined if not found.
 */
export function resolveURLByKeyword(
    keyword: string,
<<<<<<< HEAD
): Promise<string[] | undefined | null> {

    // make sure we have loaded the cache
    await Promise.resolve(urlCacheLoadPromise);
=======
): string[] | undefined | null {
    if (!keyWordsToSites) {
        const phrasesToSites = JSON.parse(
            readFileSync(
                "../../examples/websiteAliases/phrases_to_sites.json",
                "utf-8",
            ),
        );
        keyWordsToSites = phrasesToSites.phrases;
    }

    // prepend https:// to any URLs that don't already have a protocol specified
    if (keyWordsToSites![keyword] && Array.isArray(keyWordsToSites![keyword])) {
        for (let i = 0; i < keyWordsToSites![keyword]!.length; i++) {
            if (!/^https?:\/\//i.test(keyWordsToSites![keyword]![i])) {
                keyWordsToSites![keyword]![i] =
                    `https://${keyWordsToSites![keyword]![i]}`;
            }
        }
        for (let i = 0; i < keyWordsToSites![keyword]!.length; i++) {
            if (!/^https?:\/\//i.test(keyWordsToSites![keyword]![i])) {
                keyWordsToSites![keyword]![i] =
                    `https://${keyWordsToSites![keyword]![i]}`;
            }
        }
    }
>>>>>>> 7e8add2f

    // get the cached item
    return urlCache.phrases[keyword] ? urlCache.phrases[keyword] : null;
}

async function getTypeChatResponse(
    pageMarkdown: string,
    config: wikipedia.WikipediaApiSettings,
): Promise<Result<wikipediaSchemas.WikipediaPageExternalLinks>> {
    // Create Model instance
    let chatModel = createModel(true);

    // Create Chat History
    let maxContextLength = 8196;
    let maxWindowLength = 30;

    // create TypeChat object
    const chat = createTypeChat<wikipediaSchemas.WikipediaPageExternalLinks>(
        chatModel,
        `
export type WikipediaPageExternalLinks = {
    officialWebsite?: WebPageLink;
}

export type WebPageLink = {
    url: string;
    title?: string;
}            
        `,
        "WikipediaPageExternalLinks",
        "You extract links from Wikipedia markdown pages.",
        [],
        maxContextLength,
        maxWindowLength,
    );

    // make the request
    const chatResponse = await chat.translate(pageMarkdown);

    return chatResponse;
}

function createModel(fastModel: boolean = true): ChatModelWithStreaming {
    let apiSettings: openai.ApiSettings | undefined;
    if (!apiSettings) {
        if (fastModel) {
            apiSettings = openai.localOpenAIApiSettingsFromEnv(
                openai.ModelType.Chat,
                undefined,
                "GPT_4O_mini",
                ["wikipedia"],
            );
        } else {
            // Create default model
            apiSettings = openai.apiSettingsFromEnv();
        }
    }

    let completionSettings: CompletionSettings = {
        temperature: 1.0,
        // Max response tokens
        max_tokens: 1000,
        // createChatModel will remove it if the model doesn't support it
        response_format: { type: "json_object" },
    };

    const chatModel = openai.createChatModel(
        apiSettings,
        completionSettings,
        undefined,
        ["wikipedia"],
    );

    return chatModel;
}<|MERGE_RESOLUTION|>--- conflicted
+++ resolved
@@ -20,19 +20,11 @@
     wikipedia,
     wikipediaSchemas,
 } from "aiclient";
+import { readFileSync } from "fs";
 import { Result } from "typechat";
 import { encodeWikipediaTitle } from "../../aiclient/dist/wikipedia.js";
-import { UrlResolverCache } from "./urlResolverCache.js";
 
 const debug = registerDebug("typeagent:azure-ai-foundry:urlResolver");
-
-// lazily load url cache
-const urlCache: UrlResolverCache = new UrlResolverCache();
-const urlCacheLoadPromise: Promise<void> = new Promise((resolve) => {
-    // simulate async loading
-    urlCache.loadPhrases("../../examples/websiteAliases/cache");
-    resolve();
-});
 
 export interface urlResolutionAction {
     originalRequest: string;
@@ -61,12 +53,7 @@
     );
     await agents.flushAgents(
         urlResolutionAgentId,
-        [
-            groundingConfig.urlResolutionAgentId!,
-            groundingConfig.validatorAgentId!,
-            groundingConfig.aliasKeywordExtractorAgentId!,
-            groundingConfig.openPhraseGeneratorAgentId!
-        ],
+        [groundingConfig.urlResolutionAgentId!],
         project,
     );
 }
@@ -494,12 +481,6 @@
  */
 export function resolveURLByKeyword(
     keyword: string,
-<<<<<<< HEAD
-): Promise<string[] | undefined | null> {
-
-    // make sure we have loaded the cache
-    await Promise.resolve(urlCacheLoadPromise);
-=======
 ): string[] | undefined | null {
     if (!keyWordsToSites) {
         const phrasesToSites = JSON.parse(
@@ -526,10 +507,8 @@
             }
         }
     }
->>>>>>> 7e8add2f
-
-    // get the cached item
-    return urlCache.phrases[keyword] ? urlCache.phrases[keyword] : null;
+
+    return keyWordsToSites![keyword] ?? null;
 }
 
 async function getTypeChatResponse(
