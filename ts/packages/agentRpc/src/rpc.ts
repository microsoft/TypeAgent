--- conflicted
+++ resolved
@@ -9,18 +9,6 @@
     N extends string,
     T extends Record<string, (...args: any[]) => any>,
 > = {
-<<<<<<< HEAD
-    [K in keyof T as `${N}`]: Parameters<T[K]>[0] extends undefined
-        ? <K extends string>(name: K) => ReturnType<T[K]>
-        : <K extends string>(
-              name: K,
-              param: Parameters<T[K]>[0],
-          ) => ReturnType<T[K]>;
-};
-
-type RpcInvokeFunction = (param: any) => Promise<unknown>;
-type RpcCallFunction = (param: any) => void;
-=======
     [K in keyof T as `${N}`]: <K extends string>(
         name: K,
         ...args: Parameters<T[K]>
@@ -29,7 +17,6 @@
 
 type RpcInvokeFunction = (...args: any[]) => Promise<unknown>;
 type RpcCallFunction = (...args: any[]) => void;
->>>>>>> 8f3d36f2
 type RpcInvokeFunctions = Record<string, RpcInvokeFunction>;
 type RpcCallFunctions = Record<string, RpcCallFunction>;
 type RpcReturn<
