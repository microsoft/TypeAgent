# knowledge-processor

Knowledge-processor is **sample code** that explores _early_ ideas in Structured RAG. See the [knowpro](../knowPro/README.md) package for the latest on Structured RAG.

<<<<<<< HEAD
Knowledge-processor explores how to:

- Extract **_knowledge_**: from conversations, transcripts, images, and documents.
- Index the extracted knowledge and source text for retrieval.
- Generate queries: translate natural language questions into **queries** to retrieve this knowledge.
- Generate answers: use query results to generate natural language **_answer_** questions.

Knowledge-processor is currently used to implement [conversation-memory](./src/conversation/conversationManager.ts) for the Type Agent Shell.
=======
- Use structured prompting and LLM to extract **_structured knowledge_** from conversations, transcripts, images, and documents.
- Implement a **Structured RAG**. The exploration includes ideas on how to:
  - Index the extracted knowledge and source text for retrieval.
  - Use structured prompting and LLM to generate **structured queries** for structured knowledge.\*\*
  - Use structured objects to **_answer_** questions.
  - Use structured indices to improve precision.
>>>>>>> c6dc382c

## Trademarks

This project may contain trademarks or logos for projects, products, or services. Authorized use of Microsoft
trademarks or logos is subject to and must follow
[Microsoft's Trademark & Brand Guidelines](https://www.microsoft.com/en-us/legal/intellectualproperty/trademarks/usage/general).
Use of Microsoft trademarks or logos in modified versions of this project must not cause confusion or imply Microsoft sponsorship.
Any use of third-party trademarks or logos are subject to those third-party's policies.<|MERGE_RESOLUTION|>--- conflicted
+++ resolved
@@ -2,7 +2,6 @@
 
 Knowledge-processor is **sample code** that explores _early_ ideas in Structured RAG. See the [knowpro](../knowPro/README.md) package for the latest on Structured RAG.
 
-<<<<<<< HEAD
 Knowledge-processor explores how to:
 
 - Extract **_knowledge_**: from conversations, transcripts, images, and documents.
@@ -10,15 +9,7 @@
 - Generate queries: translate natural language questions into **queries** to retrieve this knowledge.
 - Generate answers: use query results to generate natural language **_answer_** questions.
 
-Knowledge-processor is currently used to implement [conversation-memory](./src/conversation/conversationManager.ts) for the Type Agent Shell.
-=======
-- Use structured prompting and LLM to extract **_structured knowledge_** from conversations, transcripts, images, and documents.
-- Implement a **Structured RAG**. The exploration includes ideas on how to:
-  - Index the extracted knowledge and source text for retrieval.
-  - Use structured prompting and LLM to generate **structured queries** for structured knowledge.\*\*
-  - Use structured objects to **_answer_** questions.
-  - Use structured indices to improve precision.
->>>>>>> c6dc382c
+Knowledge-processor is currently used to implement [conversation-memory](./src/conversation/conversationManager.ts) for the Agent Shell.
 
 ## Trademarks
 
