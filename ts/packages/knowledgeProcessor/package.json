--- conflicted
+++ resolved
@@ -28,13 +28,9 @@
   },
   "dependencies": {
     "aiclient": "workspace:*",
-<<<<<<< HEAD
     "common-utils": "workspace:*",
-    "debug": "^4.3.4",
+    "debug": "^4.4.0",
     "exifreader": "4.23.5",
-=======
-    "debug": "^4.4.0",
->>>>>>> 5f84b745
     "typeagent": "workspace:*",
     "typechat": "^0.1.1"
   },
