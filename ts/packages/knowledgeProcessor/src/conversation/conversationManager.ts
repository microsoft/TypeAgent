// Copyright (c) Microsoft Corporation.
// Licensed under the MIT License.

import path from "path";
import { ChatModel, openai } from "aiclient";
import {
    ObjectFolderSettings,
    SearchOptions,
    asyncArray,
    collections,
} from "typeagent";
import { SourceTextBlock, TextBlock } from "../text.js";
import {
    Conversation,
    ConversationSettings,
    ConversationTopicMerger,
    createConversation,
    createConversationTopicMerger,
    SearchTermsActionResponse,
} from "./conversation.js";
import {
    extractKnowledgeFromBlock,
    KnowledgeExtractor,
    createKnowledgeExtractor,
    ExtractedKnowledge,
    ExtractedEntity,
    createKnowledgeExtractorSettings,
    createExtractedKnowledge,
} from "./knowledge.js";
import {
    ConversationSearchProcessor,
    createSearchProcessor,
    SearchProcessingOptions,
} from "./searchProcessor.js";
import { createEmbeddingCache } from "../modelCache.js";
import { KnowledgeSearchMode } from "./knowledgeActions.js";
import { unionArrays } from "../setOperations.js";
import { ConcreteEntity, KnowledgeResponse } from "./knowledgeSchema.js";
import { TermFilter } from "./knowledgeTermSearchSchema.js";
import { TopicMerger } from "./topics.js";
import { logError } from "../diagnostics.js";
import { mergeEntityFacet } from "./entities.js";
import assert from "assert";

export type ConversationMessage = {
    /**
     * Text of the message
     */
    text: string | TextBlock;
    /**
     * Any pre-extracted knowledge associated with this message
     */
    knowledge?: ConcreteEntity[] | KnowledgeResponse | undefined;
    /**
     * Message timestamp
     */
    timestamp?: Date | undefined;
};

export type AddMessageTask = {
    type: "addMessage";
    message: ConversationMessage;
    callback?: ((error?: any | undefined) => void) | undefined;
};

export type ConversationManagerTask = AddMessageTask;

/**
 * A conversation manager lets you dynamically:
 *  - add and index messages and entities to a conversation
 *  - search the conversation
 */
export interface ConversationManager<TMessageId = any, TTopicId = any> {
    readonly conversationName: string;
    readonly conversation: Conversation<TMessageId, TTopicId, string, string>;
    readonly topicMerger: TopicMerger<TTopicId>;
    readonly knowledgeExtractor: KnowledgeExtractor;
    readonly searchProcessor: ConversationSearchProcessor;
    readonly updateTaskQueue: collections.TaskQueue<ConversationManagerTask>;
    /**
     * Add a message to the conversation
     * @param message
     * @param knowledge Any pre-extracted knowledge. Merged with knowledge automatically extracted from message.
     * @param timestamp message timestamp
     */
    addMessage(
        message: string | TextBlock,
        knowledge?: ConcreteEntity[] | KnowledgeResponse | undefined,
        timestamp?: Date | undefined,
    ): Promise<void>;
    /**
     * Add a batch message to the conversation
     * @param messages Conversation messages to add
     */
    addMessageBatch(messages: ConversationMessage[]): Promise<void>;
    /**
     * Queue the message for adding to the conversation memory in the background
     * @param message
     * @param knowledge Any pre-extracted knowledge. Merged with knowledge automatically extracted from message.
     * @param timestamp message timestamp
     * @returns true if queued. False if queue is full
     */
    queueAddMessage(
        message: string | TextBlock,
        knowledge?: ConcreteEntity[] | KnowledgeResponse | undefined,
        timestamp?: Date | undefined,
    ): boolean;
    /**
     * Search the conversation and return an answer
     * @param query
     * @param termFilters
     * @param fuzzySearchOptions
     * @param maxMessages
     * @param progress
     */
    search(
        query: string,
        termFilters?: TermFilter[] | undefined,
        fuzzySearchOptions?: SearchOptions | undefined,
        maxMessages?: number | undefined,
        progress?: ((value: any) => void) | undefined,
    ): Promise<SearchTermsActionResponse | undefined>;
    /**
     * Search without generating an answer
     * @param query
     * @param termFilters
     * @param fuzzySearchOptions
     * @param maxMessages
     * @param progress
     */
    getSearchResponse(
        query: string,
        termFilters?: TermFilter[] | undefined,
        fuzzySearchOptions?: SearchOptions | undefined,
        maxMessages?: number | undefined,
        progress?: ((value: any) => void) | undefined,
    ): Promise<SearchTermsActionResponse | undefined>;
    /**
     * Generate an answer for a response received from getSearchResponse
     * @param query
     * @param searchResponse
     * @param fuzzySearchOptions
     * @param maxMessages
     */
    generateAnswerForSearchResponse(
        query: string,
        searchResponse: SearchTermsActionResponse,
        fuzzySearchOptions?: SearchOptions | undefined,
        maxMessages?: number | undefined,
    ): Promise<SearchTermsActionResponse>;
    /**
     * Clear everything.
     * Note: While this is happening, it is up to you to ensure you are not searching or reading the conversation
     */
    clear(removeMessages: boolean): Promise<void>;
}

/**
 * Creates a conversation manager with standard defaults.
 * @param conversationPath path to a root folder for this conversation.
 * @param existingConversation If using an existing conversation
 */
export async function createConversationManager(
    conversationName: string,
    conversationPath: string,
    createNew: boolean,
    existingConversation?: Conversation | undefined,
    model?: ChatModel,
): Promise<ConversationManager<string, string>> {
    const conversationSettings = createConversationSettings();
<<<<<<< HEAD
    const knowledgeModel = openai.createChatModel([
        "conversationManager",
        "knowledgeModel",
    ]);
    const answerModel = openai.createChatModel([
        "conversationManager",
        "answerModel",
    ]);
=======
    const chatModel = model ?? openai.createChatModel();
    const knowledgeModel = chatModel;
    const answerModel = chatModel;
>>>>>>> f8538884

    const folderSettings = defaultFolderSettings();

    const conversation =
        existingConversation === undefined
            ? await createConversation(
                  conversationSettings,
                  path.join(conversationPath, conversationName),
                  folderSettings,
              )
            : existingConversation;
    if (createNew) {
        await conversation.clear(true);
    }
    const knowledgeExtractor = createKnowledgeExtractor(
        knowledgeModel,
        createKnowledgeExtractorSettings(),
    );

    let topicMerger = await createMerger();

    const searchProcessor = createSearchProcessor(
        conversation,
        knowledgeModel,
        answerModel,
        KnowledgeSearchMode.WithActions,
    );
    const updateTaskQueue = collections.createTaskQueue(async (task) => {
        await handleUpdateTask(task);
    }, 64);
    await conversation.getMessageIndex();

    return {
        conversationName,
        conversation,
        get topicMerger() {
            return topicMerger!;
        },
        knowledgeExtractor,
        searchProcessor,
        updateTaskQueue,
        addMessage,
        addMessageBatch,
        queueAddMessage,
        search,
        getSearchResponse,
        generateAnswerForSearchResponse,
        clear,
    };

    function addMessage(
        message: string | TextBlock,
        knowledge?: ConcreteEntity[] | KnowledgeResponse | undefined,
        timestamp?: Date | undefined,
    ): Promise<void> {
        return addMessageToConversation(
            conversation,
            knowledgeExtractor,
            topicMerger,
            message,
            timestamp,
            knowledge,
        );
    }

    function addMessageBatch(messages: ConversationMessage[]): Promise<void> {
        if (messages.length === 1) {
            const message = messages[0];
            return addMessage(
                message.text,
                message.knowledge,
                message.timestamp,
            );
        }
        return addMessageBatchToConversation(
            conversation,
            knowledgeExtractor,
            topicMerger,
            messages,
        );
    }

    function queueAddMessage(
        message: string | TextBlock,
        knowledge?: ConcreteEntity[] | KnowledgeResponse | undefined,
        timestamp?: Date | undefined,
    ): boolean {
        return updateTaskQueue.push({
            type: "addMessage",
            message: {
                text: message,
                knowledge,
                timestamp,
            },
        });
    }

    async function handleUpdateTask(
        task: ConversationManagerTask,
    ): Promise<void> {
        let callback: ((error?: any | undefined) => void) | undefined;
        try {
            switch (task.type) {
                default:
                    break;
                case "addMessage":
                    const addTask: AddMessageTask = task;
                    callback = addTask.callback;
                    await addMessageToConversation(
                        conversation,
                        knowledgeExtractor,
                        topicMerger,
                        addTask.message.text,
                        addTask.message.timestamp,
                        addTask.message.knowledge,
                    );
                    break;
            }
            if (callback) {
                callback();
            }
        } catch (error: any) {
            logError(`${conversationName}:writeMessage\n${error}`);
            if (callback) {
                callback(error);
            }
        }
    }

    async function search(
        query: string,
        termFilters?: TermFilter[] | undefined,
        fuzzySearchOptions?: SearchOptions | undefined,
        maxMessages?: number | undefined,
        progress?: ((value: any) => void) | undefined,
    ): Promise<SearchTermsActionResponse | undefined> {
        return searchProcessor.searchTerms(
            query,
            termFilters,
            createSearchProcessingSettings(
                fuzzySearchOptions,
                maxMessages,
                progress,
            ),
        );
    }

    async function getSearchResponse(
        query: string,
        termFilters?: TermFilter[] | undefined,
        fuzzySearchOptions?: SearchOptions | undefined,
        maxMessages?: number | undefined,
        progress?: ((value: any) => void) | undefined,
    ): Promise<SearchTermsActionResponse | undefined> {
        const options = createSearchProcessingSettings(
            fuzzySearchOptions,
            maxMessages,
            progress,
        );
        options.skipAnswerGeneration = true;
        return searchProcessor.searchTerms(query, termFilters, options);
    }

    async function generateAnswerForSearchResponse(
        query: string,
        searchResponse: SearchTermsActionResponse,
        fuzzySearchOptions?: SearchOptions | undefined,
        maxMessages?: number | undefined,
    ): Promise<SearchTermsActionResponse> {
        const options = createSearchProcessingSettings(
            fuzzySearchOptions,
            maxMessages,
        );
        return searchProcessor.generateAnswer(query, searchResponse, options);
    }

    async function clear(removeMessages: boolean): Promise<void> {
        await conversation.clear(removeMessages);
        await topicMerger!.reset();
    }

    async function createMerger(): Promise<ConversationTopicMerger> {
        return await createConversationTopicMerger(
            knowledgeModel,
            conversation,
            1, // Merge base topic level 1 into a higher level
        );
    }

    function createConversationSettings(): ConversationSettings {
        if (existingConversation) {
            return existingConversation.settings;
        }
        const embeddingModel = createEmbeddingCache(
            openai.createEmbeddingModel(),
            64,
        );
        return {
            indexSettings: {
                caseSensitive: false,
                concurrency: 2,
                embeddingModel,
                semanticIndex: true,
            },
        };
    }

    function defaultFolderSettings(): ObjectFolderSettings {
        return {
            cacheNames: true,
            useWeakRefs: true,
        };
    }

    function createSearchProcessingSettings(
        fuzzySearchOptions?: SearchOptions,
        maxMessages?: number,
        progress?: (value: any) => void,
    ): SearchProcessingOptions {
        fuzzySearchOptions ??= {
            maxMatches: 2,
        };
        fuzzySearchOptions.minScore ??= 0.8;
        maxMessages ??= 10;
        return {
            maxMatches: fuzzySearchOptions.maxMatches,
            minScore: fuzzySearchOptions.minScore,
            maxMessages,
            progress,
            fallbackSearch: { maxMatches: maxMessages },
        };
    }
}

/**
 * Add a new message to the given conversation, extracting knowledge using the given knowledge extractor.
 * @param conversation
 * @param knowledgeExtractor
 * @param topicMerger (Optional)
 * @param message message text or message text block to add
 * @param knownKnowledge pre-extracted/known knowledge associated with this message
 * @param timestamp
 */
export async function addMessageToConversation(
    conversation: Conversation,
    knowledgeExtractor: KnowledgeExtractor,
    topicMerger: TopicMerger | undefined,
    message: string | TextBlock,
    timestamp: Date | undefined,
    knownKnowledge?: ConcreteEntity[] | KnowledgeResponse | undefined,
): Promise<void> {
    const messageBlock = await conversation.addMessage(message, timestamp);

    const messageIndex = await conversation.getMessageIndex();
    await messageIndex.put(messageBlock.value, messageBlock.blockId);

    let extractedKnowledge = await extractKnowledge(
        knowledgeExtractor,
        messageBlock,
        knownKnowledge,
    );
    if (extractedKnowledge) {
        await indexKnowledge(
            conversation,
            topicMerger,
            messageBlock,
            extractedKnowledge,
            timestamp,
        );
    }
}

export async function addMessageBatchToConversation(
    conversation: Conversation,
    knowledgeExtractor: KnowledgeExtractor,
    topicMerger: TopicMerger | undefined,
    messages: ConversationMessage[],
): Promise<void> {
    const messageBlocks = await asyncArray.mapAsync(messages, 1, (m) =>
        conversation.addMessage(m.text, m.timestamp),
    );
    assert.ok(messages.length === messageBlocks.length);

    const messageIndex = await conversation.getMessageIndex();
    await messageIndex.putMultiple(
        messageBlocks.map((m) => {
            return [m.value, m.blockId];
        }),
    );
    //
    // Knowledge extraction can be done in parallel
    // But we update the knowledge index sequentially
    //
    const concurrency = conversation.settings.indexSettings.concurrency;
    const extractedKnowledge = await asyncArray.mapAsync(
        messageBlocks,
        concurrency,
        (message, index) => {
            return extractKnowledge(
                knowledgeExtractor,
                message,
                messages[index].knowledge,
            );
        },
    );

    assert.ok(messageBlocks.length === extractedKnowledge.length);
    for (let i = 0; i < extractedKnowledge.length; ++i) {
        const knowledge = extractedKnowledge[i];
        if (knowledge) {
            await indexKnowledge(
                conversation,
                topicMerger,
                messageBlocks[i],
                knowledge,
                messages[i].timestamp,
            );
        }
    }
}

async function extractKnowledge(
    knowledgeExtractor: KnowledgeExtractor,
    message: SourceTextBlock,
    knowledge?: ConcreteEntity[] | KnowledgeResponse | undefined,
): Promise<ExtractedKnowledge | undefined> {
    let extractedKnowledge: ExtractedKnowledge | undefined;
    let knownKnowledge: ExtractedKnowledge | undefined;
    if (knowledge) {
        knownKnowledge = createExtractedKnowledge(message, knowledge);
    }
    const knowledgeResult = await extractKnowledgeFromBlock(
        knowledgeExtractor,
        message,
    );
    if (knowledgeResult) {
        extractedKnowledge = knowledgeResult[1];
    }
    if (extractedKnowledge) {
        if (knownKnowledge) {
            extractedKnowledge = mergeKnowledge(
                extractedKnowledge,
                knownKnowledge,
            );
        }
    } else {
        extractedKnowledge = knownKnowledge;
    }
    return extractedKnowledge;
}

async function indexKnowledge(
    conversation: Conversation,
    topicMerger: TopicMerger | undefined,
    message: SourceTextBlock,
    knowledge: ExtractedKnowledge,
    timestamp: Date | undefined,
): Promise<void> {
    // Add next message... this updates the "sequence"
    const knowledgeIds = await conversation.addKnowledgeForMessage(
        message,
        knowledge,
    );
    await conversation.addKnowledgeToIndex(knowledge, knowledgeIds);
    if (
        topicMerger &&
        knowledgeIds.topicIds &&
        knowledgeIds.topicIds.length > 0
    ) {
        await topicMerger.next(
            knowledge.topics!,
            knowledgeIds.topicIds,
            timestamp,
            true,
        );
    }
}

function mergeKnowledge(
    x: ExtractedKnowledge,
    y: ExtractedKnowledge,
): ExtractedKnowledge {
    const merged = new Map<string, ExtractedEntity>();
    if (x.entities && x.entities.length > 0) {
        mergeEntities(x.entities, merged);
    }
    if (y.entities && y.entities.length > 0) {
        mergeEntities(y.entities, merged);
    }

    let topics = collections.concatArrays(x.topics, y.topics);
    let actions = collections.concatArrays(x.actions, y.actions);
    return {
        entities: [...merged.values()],
        topics,
        actions,
    };
}

function mergeEntities(
    entities: ExtractedEntity[],
    merged: Map<string, ExtractedEntity>,
): void {
    for (const ee of entities) {
        const entity = ee.value;
        entity.name = entity.name.toLowerCase();
        collections.lowerAndSort(entity.type);
        const existing = merged.get(entity.name);
        if (existing) {
            existing.value.type = unionArrays(
                existing.value.type,
                entity.type,
            )!;
            if (entity.facets && entity.facets.length > 0) {
                for (const f of entity.facets) {
                    mergeEntityFacet(existing.value, f);
                }
            }
        } else {
            merged.set(entity.name, ee);
        }
    }
}<|MERGE_RESOLUTION|>--- conflicted
+++ resolved
@@ -168,20 +168,9 @@
     model?: ChatModel,
 ): Promise<ConversationManager<string, string>> {
     const conversationSettings = createConversationSettings();
-<<<<<<< HEAD
-    const knowledgeModel = openai.createChatModel([
-        "conversationManager",
-        "knowledgeModel",
-    ]);
-    const answerModel = openai.createChatModel([
-        "conversationManager",
-        "answerModel",
-    ]);
-=======
-    const chatModel = model ?? openai.createChatModel();
+    const chatModel = model ?? openai.createChatModel("conversationManager");
     const knowledgeModel = chatModel;
     const answerModel = chatModel;
->>>>>>> f8538884
 
     const folderSettings = defaultFolderSettings();
 
