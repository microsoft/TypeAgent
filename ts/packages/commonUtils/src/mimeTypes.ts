// Copyright (c) Microsoft Corporation.
// Licensed under the MIT License.

export function getFileExtensionForMimeType(mime: string): string {
    switch (mime.toLowerCase()) {
        case "image/png":
            return ".png";
        case "image/jpeg":
            return ".jpeg";
        case "image/gif":
            return ".gif";
    }

    throw "Unsupported MIME type"!;
}

export function getMimeTypeFromFileExtension(fileExtension: string): string {
<<<<<<< HEAD
    
=======
>>>>>>> 4a2d4535
    switch (fileExtension.toLowerCase()) {
        case ".css":
            return "text/css";
        case ".htm":
        case ".html":
            return "text/html";
        case ".js":
            return "text/javascript";
        case ".json":
        case ".map":
            return "application/json";
        case ".jpg":
        case ".jpeg":
            return "image/jpeg";
        case ".png":
            return "image/png";
        case ".gif":
            return "image/gif";
    }

    throw "Unsupported file extension.";
}

export function isImageMimeTypeSupported(mime: string): boolean {
    switch (mime.toLowerCase()) {
        case "image/png":
        case "image/jpg":
        case "image/jpeg":
            return true;
        default:
            return false;
    }
}

export function isImageFileType(fileExtension: string): boolean {
    if (fileExtension.startsWith(".")) {
        fileExtension = fileExtension.substring(1);
    }

    const imageFileTypes: Set<string> = new Set<string>(["png", "jpg", "jpeg"]);

    return imageFileTypes.has(fileExtension.toLowerCase());
}<|MERGE_RESOLUTION|>--- conflicted
+++ resolved
@@ -15,10 +15,6 @@
 }
 
 export function getMimeTypeFromFileExtension(fileExtension: string): string {
-<<<<<<< HEAD
-    
-=======
->>>>>>> 4a2d4535
     switch (fileExtension.toLowerCase()) {
         case ".css":
             return "text/css";
