--- conflicted
+++ resolved
@@ -37,11 +37,7 @@
         new DefaultAzureCredential(),
     );
 
-<<<<<<< HEAD
     const agent = await ensureResolverAgent(groundingConfig, project);
-=======
-    const agent = await agents.ensureAgent(groundingConfig, project);
->>>>>>> aac7c9e9
 
     if (!agent) {
         throw new Error(
@@ -108,7 +104,6 @@
 
     // return assistant messages
     return retVal;
-<<<<<<< HEAD
 }
 
 /*
@@ -274,6 +269,4 @@
     }
     
     return undefined;
-=======
->>>>>>> aac7c9e9
 }