// Copyright (c) Microsoft Corporation.
// Licensed under the MIT License.

export * from "./common";
export * from "./models";
export * as openai from "./openai";
export * as bing from "./bing";
export * from "./restClient";
export * from "./auth";
export * from "./tokenCounter";
<<<<<<< HEAD
export * as auth from "./auth";
=======
export { getChatModelNames, getChatModelMaxConcurrency } from "./modelResource";
>>>>>>> e955fb95
<|MERGE_RESOLUTION|>--- conflicted
+++ resolved
@@ -8,8 +8,5 @@
 export * from "./restClient";
 export * from "./auth";
 export * from "./tokenCounter";
-<<<<<<< HEAD
-export * as auth from "./auth";
-=======
 export { getChatModelNames, getChatModelMaxConcurrency } from "./modelResource";
->>>>>>> e955fb95
+export * as auth from "./auth";