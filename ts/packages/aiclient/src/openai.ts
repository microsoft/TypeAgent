--- conflicted
+++ resolved
@@ -24,9 +24,7 @@
 import { priorityQueue } from "async";
 import registerDebug from "debug";
 import { TokenCounter } from "./tokenCounter";
-<<<<<<< HEAD
 import { PromptLogger } from "./promptLogger";
-=======
 import {
     createOllamaChatModel,
     OllamaApiSettings,
@@ -34,7 +32,6 @@
 } from "./ollamaModels";
 import { OpenAIApiSettings, openAIApiSettingsFromEnv } from "./openaiSettings";
 import { AzureApiSettings, azureApiSettingsFromEnv } from "./azureSettings";
->>>>>>> 149bacf6
 
 export { azureApiSettingsFromEnv };
 
