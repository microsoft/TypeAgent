--- conflicted
+++ resolved
@@ -527,26 +527,6 @@
         if (!result.success) {
             return result;
         }
-<<<<<<< HEAD
-        // Stream chunks back
-        for await (const evt of readServerEventStream(result.data)) {
-            if (evt.data === "[DONE]") {
-                break;
-            }
-            const data = JSON.parse(evt.data) as {
-                choices: { delta: PromptSection }[];
-            };
-            if (data.choices && data.choices.length > 0) {
-                let delta: string = "";
-                if (typeof data.choices[0].delta?.content === "string") {
-                    delta = data.choices[0].delta?.content
-                } else {
-                    delta = "<multimodal content>";
-                }
-
-                if (delta) {
-                    yield delta;
-=======
         return {
             success: true,
             data: (async function* () {
@@ -558,12 +538,17 @@
                         choices: { delta: PromptSection }[];
                     };
                     if (data.choices && data.choices.length > 0) {
-                        const delta = data.choices[0].delta?.content ?? "";
+                        let delta: string = "";
+                        if (typeof data.choices[0].delta?.content === "string") {
+                            delta = data.choices[0].delta?.content
+                        } else {
+                            delta = "<multimodal content>";
+                        }
+
                         if (delta) {
                             yield delta;
                         }
                     }
->>>>>>> 621338d7
                 }
             })(),
         };
