--- conflicted
+++ resolved
@@ -215,6 +215,11 @@
     retries?: number | undefined,
     timeTaken?: number | undefined,
 ): Promise<string> {
+async function getErrorMessage(
+    response: Response,
+    retries?: number | undefined,
+    timeTaken?: number | undefined,
+): Promise<string> {
     let bodyMessage = "";
     try {
         const bodyText = await response.text();
@@ -284,7 +289,6 @@
             }
 
             // See if the service tells how long to wait to retry
-<<<<<<< HEAD
             const pauseMs = getRetryAfterMs(result, retryPauseMs);  
             
             // wait before retrying
@@ -293,11 +297,6 @@
             await sleep(pauseMs + retryCount * backOffFactor + getRandomDelay());
 
             retryCount++;
-=======
-            const pauseMs = getRetryAfterMs(result, retryPauseMs);
-            retryCount++; // use the retry count as a backoff multiplier
-            await sleep(pauseMs * retryCount * 2 + getRandomDelay());
->>>>>>> a2640912
         }
     } catch (e: any) {
         return error(`fetch error: ${e.cause?.message ?? e.message}`);
@@ -346,11 +345,7 @@
  * @param max - The maximum delay in milliseconds (default 10 seconds)
  * @returns A random delay between the min and max
  */
-<<<<<<< HEAD
 function getRandomDelay(min: number = 1_000, max: number = 10_000): number {
-=======
-function getRandomDelay(min: number = 1_000, max: number = 5_000): number {
->>>>>>> a2640912
     return Math.floor(Math.random() * (max - min + 1)) + min;
 }
 
