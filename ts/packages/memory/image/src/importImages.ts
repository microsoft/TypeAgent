--- conflicted
+++ resolved
@@ -499,6 +499,7 @@
  *
  * @param imagePath - The path to the image file or a folder containing images
  * @param cachePath - The root cache path, if not specified image path is used
+ * @param cachePath - The root cache path, if not specified image path is used
  * @param recursive - A flag indicating if the search should include subfolders
  * @returns - The imported images as an image collection.
  */
@@ -516,17 +517,12 @@
         );
     }
 
-<<<<<<< HEAD
-    if (cachePath === undefined) {
-        cachePath = path.dirname(imagePath);
-=======
     if (cachePath !== undefined) {
         if (!fs.existsSync(cachePath)) {
             fs.mkdirSync(cachePath);
         }
     } else {
         cachePath = imagePath;
->>>>>>> 21b2468a
     }
 
     // create a model used to extract data from the images
@@ -575,30 +571,20 @@
     // create the cache path if it doesn't exist
     if (!fs.existsSync(cachePath)) {
         fs.mkdirSync(cachePath);
-<<<<<<< HEAD
-    }    
-=======
-    }
->>>>>>> 21b2468a
+    }
 
     // index each image
     const retVal: Image[] = [];
     for (let i = 0; i < fileNames.length; i++) {
-<<<<<<< HEAD
-=======
         // ignore thumbnail images
         if (fileNames[i].toLocaleLowerCase().endsWith(".thumbnail.jpg")) {
             console.log(`ignoring '${fileNames[i]}'`);
             continue;
         }
->>>>>>> 21b2468a
 
         const fullFilePath: string = path.join(sourcePath, fileNames[i]);
 
         if (isDirectoryPath(fullFilePath)) {
-<<<<<<< HEAD
-            retVal.push(... await indexImages(fullFilePath, path.join(cachePath, fileNames[i]), true, chatModel, callback));
-=======
             retVal.push(
                 ...(await indexImages(
                     fullFilePath,
@@ -608,7 +594,6 @@
                     callback,
                 )),
             );
->>>>>>> 21b2468a
         } else {
             // index the image
             const img = await indexImage(fullFilePath, cachePath, chatModel);
