// Copyright (c) Microsoft Corporation.
// Licensed under the MIT License.

import { SemanticRef, createKnowledgeModel } from "knowpro";
import { conversation as kpLib, image } from "knowledge-processor";
import fs from "node:fs";
import path from "node:path";
import { isImageFileType } from "common-utils";
import { ChatModel } from "aiclient";
import { isDirectoryPath } from "typeagent";
import registerDebug from "debug";
import { Image, ImageMeta } from "./imageMeta.js";

const debug = registerDebug("typeagent:image-memory");

// Copyright (c) Microsoft Corporation.
// Licensed under the MIT License.

import {
    IConversation,
    IMessage,
    ConversationIndex,
    IndexingResults,
    ConversationSettings,
    createConversationSettings,
    addMessageKnowledgeToSemanticRefIndex,
    buildSecondaryIndexes,
    ConversationSecondaryIndexes,
    IndexingEventHandlers,
    IConversationDataWithIndexes,
    writeConversationDataToFile,
    readConversationDataFromFile,
    buildTransientSecondaryIndexes,
    readConversationDataFromBuffer,
<<<<<<< HEAD
    hybrid,
=======
    IMessageMetadata,
    MessageCollection,
    SemanticRefCollection,
    ISemanticRefCollection,
>>>>>>> 53f98b64
} from "knowpro";
import { createEmbeddingCache } from "knowledge-processor";
import { openai, TextEmbeddingModel } from "aiclient";
//import registerDebug from "debug";
import sqlite from "better-sqlite3";
import * as ms from "memory-storage";
import { ExposureTable, GeoTable } from "./tables.js";

import { hybrid, IKnowledgeSource, IMessage, IMessageMetadata } from "knowpro";
import { conversation as kpLib, image } from "knowledge-processor";
import path from "node:path";
import { AddressOutput } from "@azure-rest/maps-search";
//import registerDebug from "debug";

//const debug = registerDebug("typeagent:image-memory");

export class Image implements IMessage {
    public timestamp: string | undefined;
    constructor(
        public textChunks: string[],
        public metadata: ImageMeta,
        public tags: string[] = [],
    ) {
        this.timestamp = metadata.img.dateTaken;
    }
    getKnowledge(): kpLib.KnowledgeResponse {
        return this.metadata.getKnowledge();
    }
}

// metadata for images
export class ImageMeta implements IKnowledgeSource, IMessageMetadata {
    public imageEntity: kpLib.ConcreteEntity | undefined = undefined;
    public dataFrameValues: Record<string, hybrid.DataFrameValue> = {};

    constructor(
        public fileName: string,
        public img: image.Image,
    ) {}

    public get source() {
        return undefined;
    }
    public get dest() {
        return undefined;
    }

    getKnowledge() {
        this.imageEntity = {
            name: `${path.basename(this.img.fileName)} - ${this.img.title}`,
            type: ["file", "image"],
            facets: [
                { name: "File Name", value: this.img.fileName },
                //{ name: "Title", value: this.image.title },
                //{ name: "Caption", value: this.image.title },
            ],
        };

        // EXIF data are facets of this image
        for (let i = 0; i < this.img?.exifData.length; i++) {
            const exifPropertyName = this.img?.exifData[i][0];
            const exifPropertyValue = this.img?.exifData[i][1];

            if (exifPropertyName && exifPropertyValue) {
                this.imageEntity.facets!.push({
                    name: exifPropertyName,
                    value: exifPropertyValue,
                });

                // save the EXIF tag as a dataFrame record
                this.dataFrameValues[exifPropertyName] = exifPropertyValue;
            }
        }

        // create the return values
        let entities: kpLib.ConcreteEntity[] = [];
        let actions: kpLib.Action[] = [];
        let inverseActions: kpLib.Action[] = [];
        let topics: kpLib.Topic[] = [];
        const timestampParam = [];

        if (this.img.dateTaken) {
            timestampParam.push({
                name: "Timestamp",
                value: this.img.dateTaken,
            });
        }

        // add the image entity
        entities.push(this.imageEntity);

        // if we have POI those are also entities
        if (this.img.nearbyPOI) {
            for (let i = 0; i < this.img.nearbyPOI.length; i++) {
                const poiEntity: kpLib.ConcreteEntity = {
                    name: this.img.nearbyPOI[i].name!,
                    type: [
                        ...this.img.nearbyPOI[i].categories!,
                        "PointOfInterest",
                    ],
                    facets: [],
                };

                if (this.img.nearbyPOI[i].freeFormAddress) {
                    poiEntity.facets?.push({
                        name: "address",
                        value: this.img.nearbyPOI[i].freeFormAddress!,
                    });
                }

                if (
                    this.img.nearbyPOI[i].position != undefined &&
                    this.img.nearbyPOI[i].position?.latitude != undefined &&
                    this.img.nearbyPOI[i].position?.longitude != undefined
                ) {
                    poiEntity.facets?.push({
                        name: "position",
                        value: JSON.stringify(this.img.nearbyPOI[i].position),
                    });
                    poiEntity.facets?.push({
                        name: "longitude",
                        value: this.img.nearbyPOI[
                            i
                        ].position!.longitude!.toString(),
                    });
                    poiEntity.facets?.push({
                        name: "latitude",
                        value: this.img.nearbyPOI[
                            i
                        ].position!.latitude!.toString(),
                    });
                }

                if (
                    this.img.nearbyPOI[i].categories !== undefined &&
                    this.img.nearbyPOI[i].categories!.length > 0
                ) {
                    poiEntity.facets?.push({
                        name: "category",
                        value: this.img.nearbyPOI[i].categories!.join(","),
                    });
                }

                entities.push(poiEntity);

                actions.push({
                    verbs: ["near"],
                    verbTense: "present",
                    subjectEntityName: this.img.fileName,
                    objectEntityName: this.img.nearbyPOI[i].name!,
                    indirectObjectEntityName: "ME", // TODO: image taker name
                });
            }
        }

        // reverse lookup addresses are also entities
        if (this.img.reverseGeocode) {
            for (let i = 0; i < this.img.reverseGeocode.length; i++) {
                // only put in high confidence items or the first one
                if (
                    (i == 0 ||
                        this.img.reverseGeocode[i].confidence == "High") &&
                    this.img.reverseGeocode[i].address !== undefined
                ) {
                    const addrOutput: AddressOutput =
                        this.img.reverseGeocode[i].address!;
                    const addrEntity: kpLib.ConcreteEntity = {
                        name:
                            this.img.reverseGeocode[i].address!
                                .formattedAddress ?? "",
                        type: ["address"],
                        facets: [],
                    };

                    // Add the address of the image as a facet to it's entity
                    if (i == 0 && addrOutput.formattedAddress) {
                        this.imageEntity.facets?.push({
                            name: "address",
                            value: addrOutput.formattedAddress,
                        });
                    }

                    // make the address an entity
                    entities.push(addrEntity);

                    // now make an entity for all of the different parts of the address
                    // and add them as facets to the address
                    if (addrOutput.addressLine) {
                        addrEntity.facets?.push({
                            name: "addressLine",
                            value: addrOutput.addressLine,
                        });
                        entities.push({
                            name: addrOutput.locality ?? "",
                            type: ["locality", "place"],
                        });
                    }
                    if (addrOutput.locality) {
                        addrEntity.facets?.push({
                            name: "locality",
                            value: addrOutput.locality,
                        });
                    }
                    if (addrOutput.neighborhood) {
                        addrEntity.facets?.push({
                            name: "neighborhood",
                            value: addrOutput.neighborhood,
                        });
                        entities.push({
                            name: addrOutput.neighborhood ?? "",
                            type: ["neighborhood", "place"],
                        });
                    }
                    if (addrOutput.adminDistricts) {
                        addrEntity.facets?.push({
                            name: "district",
                            value: JSON.stringify(addrOutput.adminDistricts),
                        });
                        for (
                            let i = 0;
                            i < addrOutput.adminDistricts.length;
                            i++
                        ) {
                            const e: kpLib.ConcreteEntity = {
                                name: addrOutput.adminDistricts[i].name ?? "",
                                type: ["district", "place"],
                                facets: [],
                            };

                            if (addrOutput.adminDistricts[i].shortName) {
                                e.facets?.push({
                                    name: "shortName",
                                    value: addrOutput.adminDistricts[i]
                                        .shortName!,
                                });
                            }

                            entities.push(e);
                        }
                    }
                    if (addrOutput.postalCode) {
                        addrEntity.facets?.push({
                            name: "postalCode",
                            value: addrOutput.postalCode,
                        });
                        entities.push({
                            name: addrOutput.postalCode ?? "",
                            type: ["postalCode", "place"],
                        });
                    }
                    if (addrOutput.countryRegion) {
                        if (
                            addrOutput.countryRegion.name !== undefined &&
                            addrOutput.countryRegion.name.length > 0
                        ) {
                            addrEntity.facets?.push({
                                name: "countryName",
                                value: addrOutput.countryRegion?.name!,
                            });
                        }
                        if (
                            addrOutput.countryRegion.ISO !== undefined &&
                            addrOutput.countryRegion.ISO.length > 0
                        ) {
                            addrEntity.facets?.push({
                                name: "countryISO",
                                value: addrOutput.countryRegion?.ISO!,
                            });
                        }
                        entities.push({
                            name: addrOutput.countryRegion.name ?? "",
                            type: ["country", "place"],
                            //facets: [ { name: "ISO", value: addrOutput.countryRegion.ISO ?? "" } ]
                        });
                    }
                    if (addrOutput.intersection) {
                        addrEntity.facets?.push({
                            name: "intersection",
                            value: JSON.stringify(addrOutput.intersection),
                        });
                        entities.push({
                            name: addrOutput.intersection.displayName ?? "",
                            type: ["intersection", "place"],
                        });
                    }

                    actions.push({
                        verbs: ["captured at"],
                        verbTense: "present",
                        subjectEntityName: this.imageEntity.name,
                        objectEntityName: addrEntity.name,
                        params: timestampParam,
                        indirectObjectEntityName: "none",
                    });
                }
            }
        }

        // add knowledge response items from ImageMeta to knowledge
        if (this.img.knowledge?.entities) {
            entities = entities.concat(this.img.knowledge?.entities);

            // each extracted entity "is in" the image
            // and all such entities are "contained by" the image
            for (let i = 0; i < this.img.knowledge?.entities.length; i++) {
                actions.push({
                    verbs: ["within"],
                    verbTense: "present",
                    subjectEntityName: this.img.knowledge?.entities[i].name,
                    objectEntityName: this.imageEntity.name,
                    indirectObjectEntityName: "none",
                    params: timestampParam,
                    subjectEntityFacet: undefined,
                });

                actions.push({
                    verbs: ["contains"],
                    verbTense: "present",
                    subjectEntityName: this.imageEntity.name,
                    objectEntityName: this.img.knowledge.entities[i].name,
                    indirectObjectEntityName: "none",
                    params: timestampParam,
                    subjectEntityFacet: undefined,
                });
            }
        }
        if (this.img.knowledge?.actions) {
            actions = actions.concat(this.img.knowledge?.actions);
        }
        if (this.img.knowledge?.inverseActions) {
            inverseActions = actions.concat(this.img.knowledge?.inverseActions);
        }
        if (this.img.knowledge?.topics) {
            topics = topics.concat(this.img.knowledge.topics);
        }

        return {
            entities,
            actions,
            inverseActions: inverseActions,
            topics: topics,
        };
    }

    getGeo(): hybrid.DataFrameRecord | undefined {
        // no EXIF data, no geo
        if (
            !this.dataFrameValues["GPSLatitude"] ||
            //&& this.dataFrameValues["GPSLatitudeRef"]
            //&& this.dataFrameValues["GPSLongitudeRef"]
            !this.dataFrameValues["GPSLongitude"]
        ) {
            return undefined;
        }

        // TODO: Ensure localization
        const latlong: hybrid.DataFrameRecord = {};
        //        if (!this.dataFrameValues["latlong"]) {
        const latRef: hybrid.DataFrameValue =
            this.dataFrameValues["GPSLatitudeRef"];
        const longRef: hybrid.DataFrameValue =
            this.dataFrameValues["GPSLongitudeRef"];
        const lat: hybrid.DataFrameValue = this.dataFrameValues["GPSLatitude"];
        const long: hybrid.DataFrameValue =
            this.dataFrameValues["GPSLongitude"];

        //const latlong: hybrid.DataFrameValue = { ...lat, ...long };
        //const latlong2: hybrid.DataFrameValue = { lat: lat["lat"], long: long["long"] };
        if (latRef?.toString().startsWith("South")) {
            latlong.latitude = parseFloat(`-${lat}`);
        } else {
            latlong.latitude = lat;
        }

        if (longRef?.toString().startsWith("West")) {
            latlong.longitude = parseFloat(`-${long}`);
        } else {
            latlong.longitude = long;
        }

        //            this.dataFrameValues["latlong"] = latlong2;
        //        }

        return latlong;
    }
}
export interface ImageCollectionData
    extends IConversationDataWithIndexes<Image> {}

<<<<<<< HEAD
export class ImageCollection
    implements IConversation, hybrid.IConversationHybrid
{
=======
export class ImageCollection implements IConversation {
    public messages: MessageCollection<Image>;
    public semanticRefs: SemanticRefCollection;
>>>>>>> 53f98b64
    public settings: ConversationSettings;
    public semanticRefIndex: ConversationIndex;
    public secondaryIndexes: ConversationSecondaryIndexes;

    // Data frames for typed image meta data
    public dataFrames: hybrid.DataFrameCollection;
    public locations: hybrid.IDataFrame;
    public exposure: hybrid.IDataFrame;

    constructor(
        public nameTag: string = "",
        messages: Image[] = [],
        public tags: string[] = [],
<<<<<<< HEAD
        public semanticRefs: SemanticRef[] = [],
        public dbPath: string = "",
        private db: sqlite.Database | undefined = undefined,
=======
        semanticRefs: SemanticRef[] = [],
>>>>>>> 53f98b64
    ) {
        this.messages = new MessageCollection<Image>(messages);
        this.semanticRefs = new SemanticRefCollection(semanticRefs);
        const [model, embeddingSize] = this.createEmbeddingModel();
        this.settings = createConversationSettings(model, embeddingSize);
        this.semanticRefIndex = new ConversationIndex();
        this.secondaryIndexes = new ConversationSecondaryIndexes(this.settings);

        // create dataFrames (tables)
        if (!dbPath) {
            dbPath = ":memory:";
        }
        this.db = ms.sqlite.createDatabase(dbPath, true);
        this.locations = new GeoTable(this.db);
        this.exposure = new ExposureTable(this.db);

        // create dataFrames collection
        // TODO: select other Facets/meta data fields
        // TODO: put everything in a single table?
        this.dataFrames = new Map<string, hybrid.IDataFrame>([
            [this.locations.name, this.locations],
            [this.exposure.name, this.exposure],
        ]);
    }

    get conversation(): IConversation<IMessage> {
        return this;
    }

    public addMetadataToIndex() {
        if (this.semanticRefIndex) {
            addMessageKnowledgeToSemanticRefIndex(this, 0);
        }
    }

    /*
     * Enumerates the messages and adds them to the data frame.
     */
    public addMetadataToDataFrames() {
        if (this.semanticRefIndex) {
            this.messages.forEach((img: Image, index: number) => {
                const sourceRef: hybrid.RowSourceRef = {
                    range: {
                        start: {
                            messageOrdinal: index,
                            chunkOrdinal: 0,
                        },
                    },
                };

                // add image location to dataframe
                const latlong = img.metadata.getGeo();
                if (this.locations && latlong) {
                    this.locations.addRows({ sourceRef, record: latlong });
                }

                // add camera settings to dataframe
                if (this.exposure) {
                    // this.exposure.addRows({ sourceRef, record: {
                    //     ISO: img.metadata.dataFrameValues.ISO,
                    //     aperature: img.metadata.dataFrameValues.aperature,
                    //     shutter: img.metadata.dataFrameValues.shutter
                    // }})
                }

                // // add exposure to dataframe
                // const exposure = img.metadata.dataFrames[this.exposure.name];
                // if (this.exposure && exposure) {
                //     this.exposure.addRows(exposure);
                // }

                // TODO: add additional meta data tables
            });
        }
    }

    public async buildIndex(
        eventHandler?: IndexingEventHandlers,
    ): Promise<IndexingResults> {
        //const result = await buildConversationIndex(this, eventHandler);
        this.semanticRefIndex = new ConversationIndex();
        if (this.semanticRefs === undefined) {
            this.semanticRefs = new SemanticRefCollection();
        }

        this.addMetadataToIndex();
        this.addMetadataToDataFrames();
        const indexingResult: IndexingResults = {
            semanticRefs: {
                completedUpto: { messageOrdinal: this.messages.length - 1 },
            },
        };
        indexingResult.secondaryIndexResults = await buildSecondaryIndexes(
            this,
            this.settings,
            eventHandler,
        );

        return indexingResult;
    }

    public async serialize(): Promise<ImageCollectionData> {
        const conversationData: ImageCollectionData = {
            nameTag: this.nameTag,
            messages: this.messages.getAll(),
            tags: this.tags,
            semanticRefs: this.semanticRefs.getAll(),
            semanticIndexData: this.semanticRefIndex?.serialize(),
            relatedTermsIndexData:
                this.secondaryIndexes.termToRelatedTermsIndex.serialize(),
        };
        return conversationData;
    }

    public async deserialize(data: ImageCollectionData): Promise<void> {
        this.nameTag = data.nameTag;
        const messages = data.messages.map((m) => {
            const image = new Image(
                m.textChunks,
                new ImageMeta(m.metadata.fileName, m.metadata.img),
                m.tags,
            );
            image.timestamp = m.timestamp;
            return image;
        });
        this.messages = new MessageCollection<Image>(messages);
        this.semanticRefs = new SemanticRefCollection(data.semanticRefs);
        this.tags = data.tags;
        if (data.semanticIndexData) {
            this.semanticRefIndex = new ConversationIndex(
                data.semanticIndexData,
            );
        }
        if (data.relatedTermsIndexData) {
            this.secondaryIndexes.termToRelatedTermsIndex.deserialize(
                data.relatedTermsIndexData,
            );
        }
        await buildTransientSecondaryIndexes(this, this.settings);
    }

    /*
     * Writes the index & dataframes to disk
     */
    public async writeToFile(
        dirPath: string,
        baseFileName: string,
    ): Promise<void> {
        const data = await this.serialize();
        await writeConversationDataToFile(data, dirPath, baseFileName);

        // if we have an in-memory database we need to write it out to disk
        if (this.dbPath.length === 0 || this.dbPath === ":memory:") {
            this.db?.exec(
                `vacuum main into '${path.join(dirPath, baseFileName)}_dataFrames.sqlite'`,
            );
        }
    }

    public static async readFromFile(
        dirPath: string,
        baseFileName: string,
    ): Promise<ImageCollection | undefined> {
        const imageCollection = new ImageCollection();
        const data = await readConversationDataFromFile(
            dirPath,
            baseFileName,
            imageCollection.settings.relatedTermIndexSettings
                .embeddingIndexSettings?.embeddingSize,
        );
        if (data) {
            imageCollection.deserialize(data);
        }
        return imageCollection;
    }

    public static async fromBuffer(
        jsonData: string,
        embeddingsBuffer: Buffer,
    ): Promise<ImageCollection> {
        const imageCollection = new ImageCollection();

        const data = await readConversationDataFromBuffer(
            jsonData,
            embeddingsBuffer,
            imageCollection.settings.relatedTermIndexSettings
                .embeddingIndexSettings?.embeddingSize,
        );

        if (data) {
            imageCollection.deserialize(data);
        }

        return imageCollection;
    }

    /**
     * Our index already has embeddings for every term in the podcast
     * Create an embedding model that can just leverage those embeddings
     * @returns embedding model, size of embedding
     */
    private createEmbeddingModel(): [TextEmbeddingModel, number] {
        return [
            createEmbeddingCache(
                openai.createEmbeddingModel(),
                64,
                () => this.secondaryIndexes.termToRelatedTermsIndex.fuzzyIndex,
            ),
            1536,
        ];
    }
}

/**
 * Indexes the supplied image or images in the supplied folder.
 *
 * @param imagePath - The path to the image file or a folder containing images
 * @param cachePath - The root cache path, if not specified image path is used
 * @param cachePath - The root cache path, if not specified image path is used
 * @param recursive - A flag indicating if the search should include subfolders
 * @returns - The imported images as an image collection.
 */
export async function importImages(
    imagePath: string,
    cachePath: string | undefined,
    recursive: boolean = true,
    callback?: (text: string, count: number, max: number) => void,
): Promise<ImageCollection> {
    let isDir = isDirectoryPath(imagePath);

    if (!fs.existsSync(imagePath)) {
        throw Error(
            `The supplied file or folder '${imagePath}' does not exist.`,
        );
    }

    if (cachePath !== undefined) {
        if (!fs.existsSync(cachePath)) {
            fs.mkdirSync(cachePath);
        }
    } else {
        cachePath = imagePath;
    }

    // create a model used to extract data from the images
    const chatModel = createKnowledgeModel();

    // the image collection we are accumulating in
    const imgcol = new ImageCollection(path.dirname(imagePath), []);

    if (isDir) {
        await indexImages(
            imagePath,
            cachePath,
            recursive,
            chatModel,
            imgcol,
            callback,
        );
    } else {
        const img = await indexImage(imagePath, cachePath, chatModel);
        if (img !== undefined) {
            imgcol.messages.append(img);
        }
    }

    return imgcol;
}

/**
 * Imports images from the supplied folder.
 *
 * @param sourcePath - The folder to import.
 * @param cachePath - The folder to cache the knowledge responses in
 * @param recursive - A flag indicating whether or not subfolders are imported.
 * @param imageCollection - The image collection to add images to.
 * @param chatModel - The model used to extract data from the image.
 * @returns - The imported images from the supplied folder.
 */
async function indexImages(
    sourcePath: string,
    cachePath: string,
    recursive: boolean,
    chatModel: ChatModel,
    imageCollection: ImageCollection,
    callback?: (
        text: string,
        count: number,
        max: number,
        imgcol: ImageCollection,
    ) => void,
): Promise<Image[]> {
    // load files from the supplied directory
    try {
        const fileNames = await fs.promises.readdir(sourcePath, {
            recursive: true,
        });

        // create the cache path if it doesn't exist
        if (!fs.existsSync(cachePath)) {
            fs.mkdirSync(cachePath);
        }

        // index each image
        for (let i = 0; i < fileNames.length; i++) {
            // ignore thumbnail images
            if (fileNames[i].toLocaleLowerCase().endsWith(".thumbnail.jpg")) {
                console.log(`ignoring '${fileNames[i]}'`);
                continue;
            }

            const fullFilePath: string = path.join(sourcePath, fileNames[i]);

            if (isDirectoryPath(fullFilePath)) {
                imageCollection.messages.append(
                    ...(await indexImages(
                        fullFilePath,
                        path.join(cachePath, fileNames[i]),
                        true,
                        chatModel,
                        imageCollection,
                        callback,
                    )),
                );
            } else {
                // index the image
                const img = await indexImage(
                    fullFilePath,
                    cachePath,
                    chatModel,
                );

                if (img !== undefined) {
                    imageCollection.messages.append(img);
                }

                if (callback && img) {
                    callback(
                        fileNames[i],
                        i,
                        fileNames.length,
                        imageCollection,
                    );
                }
            }
        }
    } catch (error) {
        debug(error);
    }

    return imageCollection.messages.getAll();
}

/**
 * Imports the supplied image file (if it's an image)
 *
 * @param fileName - The file to import
 * @param cachePath - The folder to cache the knowledge response in.
 * @param chatModel - The model used to extract data from the image.
 * @returns - The imported image.
 */
async function indexImage(
    fileName: string,
    cachePath: string,
    chatModel: ChatModel,
): Promise<Image | undefined> {
    if (!fs.existsSync(fileName)) {
        console.log(`Could not find part of the file path '${fileName}'`);
        return;
    } else if (!isImageFileType(path.extname(fileName))) {
        //console.log(`Skipping '${fileName}', not a known image file.`);
        return;
    }

    const img: image.Image | undefined = await image.loadImageWithKnowledge(
        fileName,
        cachePath,
        chatModel,
    );

    if (img !== undefined) {
        return new Image([img.fileName], new ImageMeta(fileName, img!));
    }

    return undefined;
}

/**
 *
 * @param entity The entity to match
 * @param semanticRefs The semantic references in the index
 * @returns True if there's a duplicate, false otherwise
 */
export function isDuplicateEntity(
    entity: kpLib.ConcreteEntity,
    semanticRefs: ISemanticRefCollection,
) {
    for (let i = 0; i < semanticRefs.length; i++) {
        if (
            semanticRefs.get(i).knowledgeType == "entity" &&
            entity.name ==
                (semanticRefs.get(i).knowledge as kpLib.ConcreteEntity).name
        ) {
            if (
                JSON.stringify(entity) ===
                JSON.stringify(semanticRefs.get(i).knowledge)
            ) {
                return true;
            }
        }
    }

    return false;
}<|MERGE_RESOLUTION|>--- conflicted
+++ resolved
@@ -1,7 +1,7 @@
 // Copyright (c) Microsoft Corporation.
 // Licensed under the MIT License.
 
-import { SemanticRef, createKnowledgeModel } from "knowpro";
+import { createKnowledgeModel } from "knowpro";
 import { conversation as kpLib, image } from "knowledge-processor";
 import fs from "node:fs";
 import path from "node:path";
@@ -9,667 +9,11 @@
 import { ChatModel } from "aiclient";
 import { isDirectoryPath } from "typeagent";
 import registerDebug from "debug";
+import { ISemanticRefCollection } from "knowpro";
+import { ImageCollection } from "./imageCollection.js";
 import { Image, ImageMeta } from "./imageMeta.js";
 
 const debug = registerDebug("typeagent:image-memory");
-
-// Copyright (c) Microsoft Corporation.
-// Licensed under the MIT License.
-
-import {
-    IConversation,
-    IMessage,
-    ConversationIndex,
-    IndexingResults,
-    ConversationSettings,
-    createConversationSettings,
-    addMessageKnowledgeToSemanticRefIndex,
-    buildSecondaryIndexes,
-    ConversationSecondaryIndexes,
-    IndexingEventHandlers,
-    IConversationDataWithIndexes,
-    writeConversationDataToFile,
-    readConversationDataFromFile,
-    buildTransientSecondaryIndexes,
-    readConversationDataFromBuffer,
-<<<<<<< HEAD
-    hybrid,
-=======
-    IMessageMetadata,
-    MessageCollection,
-    SemanticRefCollection,
-    ISemanticRefCollection,
->>>>>>> 53f98b64
-} from "knowpro";
-import { createEmbeddingCache } from "knowledge-processor";
-import { openai, TextEmbeddingModel } from "aiclient";
-//import registerDebug from "debug";
-import sqlite from "better-sqlite3";
-import * as ms from "memory-storage";
-import { ExposureTable, GeoTable } from "./tables.js";
-
-import { hybrid, IKnowledgeSource, IMessage, IMessageMetadata } from "knowpro";
-import { conversation as kpLib, image } from "knowledge-processor";
-import path from "node:path";
-import { AddressOutput } from "@azure-rest/maps-search";
-//import registerDebug from "debug";
-
-//const debug = registerDebug("typeagent:image-memory");
-
-export class Image implements IMessage {
-    public timestamp: string | undefined;
-    constructor(
-        public textChunks: string[],
-        public metadata: ImageMeta,
-        public tags: string[] = [],
-    ) {
-        this.timestamp = metadata.img.dateTaken;
-    }
-    getKnowledge(): kpLib.KnowledgeResponse {
-        return this.metadata.getKnowledge();
-    }
-}
-
-// metadata for images
-export class ImageMeta implements IKnowledgeSource, IMessageMetadata {
-    public imageEntity: kpLib.ConcreteEntity | undefined = undefined;
-    public dataFrameValues: Record<string, hybrid.DataFrameValue> = {};
-
-    constructor(
-        public fileName: string,
-        public img: image.Image,
-    ) {}
-
-    public get source() {
-        return undefined;
-    }
-    public get dest() {
-        return undefined;
-    }
-
-    getKnowledge() {
-        this.imageEntity = {
-            name: `${path.basename(this.img.fileName)} - ${this.img.title}`,
-            type: ["file", "image"],
-            facets: [
-                { name: "File Name", value: this.img.fileName },
-                //{ name: "Title", value: this.image.title },
-                //{ name: "Caption", value: this.image.title },
-            ],
-        };
-
-        // EXIF data are facets of this image
-        for (let i = 0; i < this.img?.exifData.length; i++) {
-            const exifPropertyName = this.img?.exifData[i][0];
-            const exifPropertyValue = this.img?.exifData[i][1];
-
-            if (exifPropertyName && exifPropertyValue) {
-                this.imageEntity.facets!.push({
-                    name: exifPropertyName,
-                    value: exifPropertyValue,
-                });
-
-                // save the EXIF tag as a dataFrame record
-                this.dataFrameValues[exifPropertyName] = exifPropertyValue;
-            }
-        }
-
-        // create the return values
-        let entities: kpLib.ConcreteEntity[] = [];
-        let actions: kpLib.Action[] = [];
-        let inverseActions: kpLib.Action[] = [];
-        let topics: kpLib.Topic[] = [];
-        const timestampParam = [];
-
-        if (this.img.dateTaken) {
-            timestampParam.push({
-                name: "Timestamp",
-                value: this.img.dateTaken,
-            });
-        }
-
-        // add the image entity
-        entities.push(this.imageEntity);
-
-        // if we have POI those are also entities
-        if (this.img.nearbyPOI) {
-            for (let i = 0; i < this.img.nearbyPOI.length; i++) {
-                const poiEntity: kpLib.ConcreteEntity = {
-                    name: this.img.nearbyPOI[i].name!,
-                    type: [
-                        ...this.img.nearbyPOI[i].categories!,
-                        "PointOfInterest",
-                    ],
-                    facets: [],
-                };
-
-                if (this.img.nearbyPOI[i].freeFormAddress) {
-                    poiEntity.facets?.push({
-                        name: "address",
-                        value: this.img.nearbyPOI[i].freeFormAddress!,
-                    });
-                }
-
-                if (
-                    this.img.nearbyPOI[i].position != undefined &&
-                    this.img.nearbyPOI[i].position?.latitude != undefined &&
-                    this.img.nearbyPOI[i].position?.longitude != undefined
-                ) {
-                    poiEntity.facets?.push({
-                        name: "position",
-                        value: JSON.stringify(this.img.nearbyPOI[i].position),
-                    });
-                    poiEntity.facets?.push({
-                        name: "longitude",
-                        value: this.img.nearbyPOI[
-                            i
-                        ].position!.longitude!.toString(),
-                    });
-                    poiEntity.facets?.push({
-                        name: "latitude",
-                        value: this.img.nearbyPOI[
-                            i
-                        ].position!.latitude!.toString(),
-                    });
-                }
-
-                if (
-                    this.img.nearbyPOI[i].categories !== undefined &&
-                    this.img.nearbyPOI[i].categories!.length > 0
-                ) {
-                    poiEntity.facets?.push({
-                        name: "category",
-                        value: this.img.nearbyPOI[i].categories!.join(","),
-                    });
-                }
-
-                entities.push(poiEntity);
-
-                actions.push({
-                    verbs: ["near"],
-                    verbTense: "present",
-                    subjectEntityName: this.img.fileName,
-                    objectEntityName: this.img.nearbyPOI[i].name!,
-                    indirectObjectEntityName: "ME", // TODO: image taker name
-                });
-            }
-        }
-
-        // reverse lookup addresses are also entities
-        if (this.img.reverseGeocode) {
-            for (let i = 0; i < this.img.reverseGeocode.length; i++) {
-                // only put in high confidence items or the first one
-                if (
-                    (i == 0 ||
-                        this.img.reverseGeocode[i].confidence == "High") &&
-                    this.img.reverseGeocode[i].address !== undefined
-                ) {
-                    const addrOutput: AddressOutput =
-                        this.img.reverseGeocode[i].address!;
-                    const addrEntity: kpLib.ConcreteEntity = {
-                        name:
-                            this.img.reverseGeocode[i].address!
-                                .formattedAddress ?? "",
-                        type: ["address"],
-                        facets: [],
-                    };
-
-                    // Add the address of the image as a facet to it's entity
-                    if (i == 0 && addrOutput.formattedAddress) {
-                        this.imageEntity.facets?.push({
-                            name: "address",
-                            value: addrOutput.formattedAddress,
-                        });
-                    }
-
-                    // make the address an entity
-                    entities.push(addrEntity);
-
-                    // now make an entity for all of the different parts of the address
-                    // and add them as facets to the address
-                    if (addrOutput.addressLine) {
-                        addrEntity.facets?.push({
-                            name: "addressLine",
-                            value: addrOutput.addressLine,
-                        });
-                        entities.push({
-                            name: addrOutput.locality ?? "",
-                            type: ["locality", "place"],
-                        });
-                    }
-                    if (addrOutput.locality) {
-                        addrEntity.facets?.push({
-                            name: "locality",
-                            value: addrOutput.locality,
-                        });
-                    }
-                    if (addrOutput.neighborhood) {
-                        addrEntity.facets?.push({
-                            name: "neighborhood",
-                            value: addrOutput.neighborhood,
-                        });
-                        entities.push({
-                            name: addrOutput.neighborhood ?? "",
-                            type: ["neighborhood", "place"],
-                        });
-                    }
-                    if (addrOutput.adminDistricts) {
-                        addrEntity.facets?.push({
-                            name: "district",
-                            value: JSON.stringify(addrOutput.adminDistricts),
-                        });
-                        for (
-                            let i = 0;
-                            i < addrOutput.adminDistricts.length;
-                            i++
-                        ) {
-                            const e: kpLib.ConcreteEntity = {
-                                name: addrOutput.adminDistricts[i].name ?? "",
-                                type: ["district", "place"],
-                                facets: [],
-                            };
-
-                            if (addrOutput.adminDistricts[i].shortName) {
-                                e.facets?.push({
-                                    name: "shortName",
-                                    value: addrOutput.adminDistricts[i]
-                                        .shortName!,
-                                });
-                            }
-
-                            entities.push(e);
-                        }
-                    }
-                    if (addrOutput.postalCode) {
-                        addrEntity.facets?.push({
-                            name: "postalCode",
-                            value: addrOutput.postalCode,
-                        });
-                        entities.push({
-                            name: addrOutput.postalCode ?? "",
-                            type: ["postalCode", "place"],
-                        });
-                    }
-                    if (addrOutput.countryRegion) {
-                        if (
-                            addrOutput.countryRegion.name !== undefined &&
-                            addrOutput.countryRegion.name.length > 0
-                        ) {
-                            addrEntity.facets?.push({
-                                name: "countryName",
-                                value: addrOutput.countryRegion?.name!,
-                            });
-                        }
-                        if (
-                            addrOutput.countryRegion.ISO !== undefined &&
-                            addrOutput.countryRegion.ISO.length > 0
-                        ) {
-                            addrEntity.facets?.push({
-                                name: "countryISO",
-                                value: addrOutput.countryRegion?.ISO!,
-                            });
-                        }
-                        entities.push({
-                            name: addrOutput.countryRegion.name ?? "",
-                            type: ["country", "place"],
-                            //facets: [ { name: "ISO", value: addrOutput.countryRegion.ISO ?? "" } ]
-                        });
-                    }
-                    if (addrOutput.intersection) {
-                        addrEntity.facets?.push({
-                            name: "intersection",
-                            value: JSON.stringify(addrOutput.intersection),
-                        });
-                        entities.push({
-                            name: addrOutput.intersection.displayName ?? "",
-                            type: ["intersection", "place"],
-                        });
-                    }
-
-                    actions.push({
-                        verbs: ["captured at"],
-                        verbTense: "present",
-                        subjectEntityName: this.imageEntity.name,
-                        objectEntityName: addrEntity.name,
-                        params: timestampParam,
-                        indirectObjectEntityName: "none",
-                    });
-                }
-            }
-        }
-
-        // add knowledge response items from ImageMeta to knowledge
-        if (this.img.knowledge?.entities) {
-            entities = entities.concat(this.img.knowledge?.entities);
-
-            // each extracted entity "is in" the image
-            // and all such entities are "contained by" the image
-            for (let i = 0; i < this.img.knowledge?.entities.length; i++) {
-                actions.push({
-                    verbs: ["within"],
-                    verbTense: "present",
-                    subjectEntityName: this.img.knowledge?.entities[i].name,
-                    objectEntityName: this.imageEntity.name,
-                    indirectObjectEntityName: "none",
-                    params: timestampParam,
-                    subjectEntityFacet: undefined,
-                });
-
-                actions.push({
-                    verbs: ["contains"],
-                    verbTense: "present",
-                    subjectEntityName: this.imageEntity.name,
-                    objectEntityName: this.img.knowledge.entities[i].name,
-                    indirectObjectEntityName: "none",
-                    params: timestampParam,
-                    subjectEntityFacet: undefined,
-                });
-            }
-        }
-        if (this.img.knowledge?.actions) {
-            actions = actions.concat(this.img.knowledge?.actions);
-        }
-        if (this.img.knowledge?.inverseActions) {
-            inverseActions = actions.concat(this.img.knowledge?.inverseActions);
-        }
-        if (this.img.knowledge?.topics) {
-            topics = topics.concat(this.img.knowledge.topics);
-        }
-
-        return {
-            entities,
-            actions,
-            inverseActions: inverseActions,
-            topics: topics,
-        };
-    }
-
-    getGeo(): hybrid.DataFrameRecord | undefined {
-        // no EXIF data, no geo
-        if (
-            !this.dataFrameValues["GPSLatitude"] ||
-            //&& this.dataFrameValues["GPSLatitudeRef"]
-            //&& this.dataFrameValues["GPSLongitudeRef"]
-            !this.dataFrameValues["GPSLongitude"]
-        ) {
-            return undefined;
-        }
-
-        // TODO: Ensure localization
-        const latlong: hybrid.DataFrameRecord = {};
-        //        if (!this.dataFrameValues["latlong"]) {
-        const latRef: hybrid.DataFrameValue =
-            this.dataFrameValues["GPSLatitudeRef"];
-        const longRef: hybrid.DataFrameValue =
-            this.dataFrameValues["GPSLongitudeRef"];
-        const lat: hybrid.DataFrameValue = this.dataFrameValues["GPSLatitude"];
-        const long: hybrid.DataFrameValue =
-            this.dataFrameValues["GPSLongitude"];
-
-        //const latlong: hybrid.DataFrameValue = { ...lat, ...long };
-        //const latlong2: hybrid.DataFrameValue = { lat: lat["lat"], long: long["long"] };
-        if (latRef?.toString().startsWith("South")) {
-            latlong.latitude = parseFloat(`-${lat}`);
-        } else {
-            latlong.latitude = lat;
-        }
-
-        if (longRef?.toString().startsWith("West")) {
-            latlong.longitude = parseFloat(`-${long}`);
-        } else {
-            latlong.longitude = long;
-        }
-
-        //            this.dataFrameValues["latlong"] = latlong2;
-        //        }
-
-        return latlong;
-    }
-}
-export interface ImageCollectionData
-    extends IConversationDataWithIndexes<Image> {}
-
-<<<<<<< HEAD
-export class ImageCollection
-    implements IConversation, hybrid.IConversationHybrid
-{
-=======
-export class ImageCollection implements IConversation {
-    public messages: MessageCollection<Image>;
-    public semanticRefs: SemanticRefCollection;
->>>>>>> 53f98b64
-    public settings: ConversationSettings;
-    public semanticRefIndex: ConversationIndex;
-    public secondaryIndexes: ConversationSecondaryIndexes;
-
-    // Data frames for typed image meta data
-    public dataFrames: hybrid.DataFrameCollection;
-    public locations: hybrid.IDataFrame;
-    public exposure: hybrid.IDataFrame;
-
-    constructor(
-        public nameTag: string = "",
-        messages: Image[] = [],
-        public tags: string[] = [],
-<<<<<<< HEAD
-        public semanticRefs: SemanticRef[] = [],
-        public dbPath: string = "",
-        private db: sqlite.Database | undefined = undefined,
-=======
-        semanticRefs: SemanticRef[] = [],
->>>>>>> 53f98b64
-    ) {
-        this.messages = new MessageCollection<Image>(messages);
-        this.semanticRefs = new SemanticRefCollection(semanticRefs);
-        const [model, embeddingSize] = this.createEmbeddingModel();
-        this.settings = createConversationSettings(model, embeddingSize);
-        this.semanticRefIndex = new ConversationIndex();
-        this.secondaryIndexes = new ConversationSecondaryIndexes(this.settings);
-
-        // create dataFrames (tables)
-        if (!dbPath) {
-            dbPath = ":memory:";
-        }
-        this.db = ms.sqlite.createDatabase(dbPath, true);
-        this.locations = new GeoTable(this.db);
-        this.exposure = new ExposureTable(this.db);
-
-        // create dataFrames collection
-        // TODO: select other Facets/meta data fields
-        // TODO: put everything in a single table?
-        this.dataFrames = new Map<string, hybrid.IDataFrame>([
-            [this.locations.name, this.locations],
-            [this.exposure.name, this.exposure],
-        ]);
-    }
-
-    get conversation(): IConversation<IMessage> {
-        return this;
-    }
-
-    public addMetadataToIndex() {
-        if (this.semanticRefIndex) {
-            addMessageKnowledgeToSemanticRefIndex(this, 0);
-        }
-    }
-
-    /*
-     * Enumerates the messages and adds them to the data frame.
-     */
-    public addMetadataToDataFrames() {
-        if (this.semanticRefIndex) {
-            this.messages.forEach((img: Image, index: number) => {
-                const sourceRef: hybrid.RowSourceRef = {
-                    range: {
-                        start: {
-                            messageOrdinal: index,
-                            chunkOrdinal: 0,
-                        },
-                    },
-                };
-
-                // add image location to dataframe
-                const latlong = img.metadata.getGeo();
-                if (this.locations && latlong) {
-                    this.locations.addRows({ sourceRef, record: latlong });
-                }
-
-                // add camera settings to dataframe
-                if (this.exposure) {
-                    // this.exposure.addRows({ sourceRef, record: {
-                    //     ISO: img.metadata.dataFrameValues.ISO,
-                    //     aperature: img.metadata.dataFrameValues.aperature,
-                    //     shutter: img.metadata.dataFrameValues.shutter
-                    // }})
-                }
-
-                // // add exposure to dataframe
-                // const exposure = img.metadata.dataFrames[this.exposure.name];
-                // if (this.exposure && exposure) {
-                //     this.exposure.addRows(exposure);
-                // }
-
-                // TODO: add additional meta data tables
-            });
-        }
-    }
-
-    public async buildIndex(
-        eventHandler?: IndexingEventHandlers,
-    ): Promise<IndexingResults> {
-        //const result = await buildConversationIndex(this, eventHandler);
-        this.semanticRefIndex = new ConversationIndex();
-        if (this.semanticRefs === undefined) {
-            this.semanticRefs = new SemanticRefCollection();
-        }
-
-        this.addMetadataToIndex();
-        this.addMetadataToDataFrames();
-        const indexingResult: IndexingResults = {
-            semanticRefs: {
-                completedUpto: { messageOrdinal: this.messages.length - 1 },
-            },
-        };
-        indexingResult.secondaryIndexResults = await buildSecondaryIndexes(
-            this,
-            this.settings,
-            eventHandler,
-        );
-
-        return indexingResult;
-    }
-
-    public async serialize(): Promise<ImageCollectionData> {
-        const conversationData: ImageCollectionData = {
-            nameTag: this.nameTag,
-            messages: this.messages.getAll(),
-            tags: this.tags,
-            semanticRefs: this.semanticRefs.getAll(),
-            semanticIndexData: this.semanticRefIndex?.serialize(),
-            relatedTermsIndexData:
-                this.secondaryIndexes.termToRelatedTermsIndex.serialize(),
-        };
-        return conversationData;
-    }
-
-    public async deserialize(data: ImageCollectionData): Promise<void> {
-        this.nameTag = data.nameTag;
-        const messages = data.messages.map((m) => {
-            const image = new Image(
-                m.textChunks,
-                new ImageMeta(m.metadata.fileName, m.metadata.img),
-                m.tags,
-            );
-            image.timestamp = m.timestamp;
-            return image;
-        });
-        this.messages = new MessageCollection<Image>(messages);
-        this.semanticRefs = new SemanticRefCollection(data.semanticRefs);
-        this.tags = data.tags;
-        if (data.semanticIndexData) {
-            this.semanticRefIndex = new ConversationIndex(
-                data.semanticIndexData,
-            );
-        }
-        if (data.relatedTermsIndexData) {
-            this.secondaryIndexes.termToRelatedTermsIndex.deserialize(
-                data.relatedTermsIndexData,
-            );
-        }
-        await buildTransientSecondaryIndexes(this, this.settings);
-    }
-
-    /*
-     * Writes the index & dataframes to disk
-     */
-    public async writeToFile(
-        dirPath: string,
-        baseFileName: string,
-    ): Promise<void> {
-        const data = await this.serialize();
-        await writeConversationDataToFile(data, dirPath, baseFileName);
-
-        // if we have an in-memory database we need to write it out to disk
-        if (this.dbPath.length === 0 || this.dbPath === ":memory:") {
-            this.db?.exec(
-                `vacuum main into '${path.join(dirPath, baseFileName)}_dataFrames.sqlite'`,
-            );
-        }
-    }
-
-    public static async readFromFile(
-        dirPath: string,
-        baseFileName: string,
-    ): Promise<ImageCollection | undefined> {
-        const imageCollection = new ImageCollection();
-        const data = await readConversationDataFromFile(
-            dirPath,
-            baseFileName,
-            imageCollection.settings.relatedTermIndexSettings
-                .embeddingIndexSettings?.embeddingSize,
-        );
-        if (data) {
-            imageCollection.deserialize(data);
-        }
-        return imageCollection;
-    }
-
-    public static async fromBuffer(
-        jsonData: string,
-        embeddingsBuffer: Buffer,
-    ): Promise<ImageCollection> {
-        const imageCollection = new ImageCollection();
-
-        const data = await readConversationDataFromBuffer(
-            jsonData,
-            embeddingsBuffer,
-            imageCollection.settings.relatedTermIndexSettings
-                .embeddingIndexSettings?.embeddingSize,
-        );
-
-        if (data) {
-            imageCollection.deserialize(data);
-        }
-
-        return imageCollection;
-    }
-
-    /**
-     * Our index already has embeddings for every term in the podcast
-     * Create an embedding model that can just leverage those embeddings
-     * @returns embedding model, size of embedding
-     */
-    private createEmbeddingModel(): [TextEmbeddingModel, number] {
-        return [
-            createEmbeddingCache(
-                openai.createEmbeddingModel(),
-                64,
-                () => this.secondaryIndexes.termToRelatedTermsIndex.fuzzyIndex,
-            ),
-            1536,
-        ];
-    }
-}
 
 /**
  * Indexes the supplied image or images in the supplied folder.
