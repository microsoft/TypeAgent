// Copyright (c) Microsoft Corporation.
// Licensed under the MIT License.

import {
    SemanticRef,
    createKnowledgeModel,
<<<<<<< HEAD
=======
    ConversationSettings,
    createConversationSettings,
    addMessageKnowledgeToSemanticRefIndex,
    buildSecondaryIndexes,
    ConversationSecondaryIndexes,
    IndexingEventHandlers,
    IConversationDataWithIndexes,
    writeConversationDataToFile,
    readConversationDataFromFile,
    buildTransientSecondaryIndexes,
    readConversationDataFromBuffer,
    IMessageMetadata,
    MessageCollection,
    SemanticRefCollection,
    ISemanticRefCollection,
>>>>>>> 7d206c2b
} from "knowpro";
import {
    conversation as kpLib,
    image,
} from "knowledge-processor";
import fs from "node:fs";
import path from "node:path";
import { isImageFileType } from "common-utils";
import { ChatModel } from "aiclient";
import { isDirectoryPath } from "typeagent";
import registerDebug from "debug";
import { ImageCollection } from "./imageCollection.js";
import { Image, ImageMeta } from "./imageMeta.js";

const debug = registerDebug("typeagent:image-memory");

<<<<<<< HEAD
=======
export interface ImageCollectionData
    extends IConversationDataWithIndexes<Image> {}

export class Image implements IMessage {
    public timestamp: string | undefined;
    constructor(
        public textChunks: string[],
        public metadata: ImageMeta,
        public tags: string[] = [],
    ) {
        this.timestamp = metadata.img.dateTaken;
    }
    getKnowledge(): kpLib.KnowledgeResponse {
        return this.metadata.getKnowledge();
    }
}

// metadata for images
export class ImageMeta implements IKnowledgeSource, IMessageMetadata {
    constructor(
        public fileName: string,
        public img: image.Image,
    ) {}

    public get source() {
        return undefined;
    }
    public get dest() {
        return undefined;
    }

    getKnowledge() {
        const imageEntity: kpLib.ConcreteEntity = {
            name: `${path.basename(this.img.fileName)} - ${this.img.title}`,
            type: ["file", "image"],
            facets: [
                { name: "File Name", value: this.img.fileName },
                //{ name: "Title", value: this.image.title },
                //{ name: "Caption", value: this.image.title },
            ],
        };

        // EXIF data are facets of this image
        for (let i = 0; i < this.img?.exifData.length; i++) {
            if (
                this.img?.exifData[i] !== undefined &&
                this.img?.exifData[i][1] !== undefined &&
                this.img?.exifData[i][1] !== null &&
                this.img?.exifData[i][1].length > 0
            ) {
                imageEntity.facets!.push({
                    name: this.img?.exifData[i][0],
                    value: this.img?.exifData[i][1],
                });
            }
        }

        // create the return values
        let entities: kpLib.ConcreteEntity[] = [];
        let actions: kpLib.Action[] = [];
        let inverseActions: kpLib.Action[] = [];
        let topics: kpLib.Topic[] = [];
        const timestampParam = [];

        if (this.img.dateTaken) {
            timestampParam.push({
                name: "Timestamp",
                value: this.img.dateTaken,
            });
        }

        // add the image entity
        entities.push(imageEntity);

        // if we have POI those are also entities
        if (this.img.nearbyPOI) {
            for (let i = 0; i < this.img.nearbyPOI.length; i++) {
                const poiEntity: kpLib.ConcreteEntity = {
                    name: this.img.nearbyPOI[i].name!,
                    type: [
                        ...this.img.nearbyPOI[i].categories!,
                        "PointOfInterest",
                    ],
                    facets: [],
                };

                if (this.img.nearbyPOI[i].freeFormAddress) {
                    poiEntity.facets?.push({
                        name: "address",
                        value: this.img.nearbyPOI[i].freeFormAddress!,
                    });
                }

                if (
                    this.img.nearbyPOI[i].position != undefined &&
                    this.img.nearbyPOI[i].position?.latitude != undefined &&
                    this.img.nearbyPOI[i].position?.longitude != undefined
                ) {
                    poiEntity.facets?.push({
                        name: "position",
                        value: JSON.stringify(this.img.nearbyPOI[i].position),
                    });
                    poiEntity.facets?.push({
                        name: "longitude",
                        value: this.img.nearbyPOI[
                            i
                        ].position!.longitude!.toString(),
                    });
                    poiEntity.facets?.push({
                        name: "latitude",
                        value: this.img.nearbyPOI[
                            i
                        ].position!.latitude!.toString(),
                    });
                }

                if (
                    this.img.nearbyPOI[i].categories !== undefined &&
                    this.img.nearbyPOI[i].categories!.length > 0
                ) {
                    poiEntity.facets?.push({
                        name: "category",
                        value: this.img.nearbyPOI[i].categories!.join(","),
                    });
                }

                entities.push(poiEntity);

                actions.push({
                    verbs: ["near"],
                    verbTense: "present",
                    subjectEntityName: this.img.fileName,
                    objectEntityName: this.img.nearbyPOI[i].name!,
                    indirectObjectEntityName: "ME", // TODO: image taker name
                });
            }
        }

        // reverse lookup addresses are also entities
        if (this.img.reverseGeocode) {
            for (let i = 0; i < this.img.reverseGeocode.length; i++) {
                // only put in high confidence items or the first one
                if (
                    (i == 0 ||
                        this.img.reverseGeocode[i].confidence == "High") &&
                    this.img.reverseGeocode[i].address !== undefined
                ) {
                    const addrOutput: AddressOutput =
                        this.img.reverseGeocode[i].address!;
                    const addrEntity: kpLib.ConcreteEntity = {
                        name:
                            this.img.reverseGeocode[i].address!
                                .formattedAddress ?? "",
                        type: ["address"],
                        facets: [],
                    };

                    // Add the address of the image as a facet to it's entity
                    if (i == 0 && addrOutput.formattedAddress) {
                        imageEntity.facets?.push({
                            name: "address",
                            value: addrOutput.formattedAddress,
                        });
                    }

                    // make the address an entity
                    entities.push(addrEntity);

                    // now make an entity for all of the different parts of the address
                    // and add them as facets to the address
                    if (addrOutput.addressLine) {
                        addrEntity.facets?.push({
                            name: "addressLine",
                            value: addrOutput.addressLine,
                        });
                        entities.push({
                            name: addrOutput.locality ?? "",
                            type: ["locality", "place"],
                        });
                    }
                    if (addrOutput.locality) {
                        addrEntity.facets?.push({
                            name: "locality",
                            value: addrOutput.locality,
                        });
                    }
                    if (addrOutput.neighborhood) {
                        addrEntity.facets?.push({
                            name: "neighborhood",
                            value: addrOutput.neighborhood,
                        });
                        entities.push({
                            name: addrOutput.neighborhood ?? "",
                            type: ["neighborhood", "place"],
                        });
                    }
                    if (addrOutput.adminDistricts) {
                        addrEntity.facets?.push({
                            name: "district",
                            value: JSON.stringify(addrOutput.adminDistricts),
                        });
                        for (
                            let i = 0;
                            i < addrOutput.adminDistricts.length;
                            i++
                        ) {
                            const e: kpLib.ConcreteEntity = {
                                name: addrOutput.adminDistricts[i].name ?? "",
                                type: ["district", "place"],
                                facets: [],
                            };

                            if (addrOutput.adminDistricts[i].shortName) {
                                e.facets?.push({
                                    name: "shortName",
                                    value: addrOutput.adminDistricts[i]
                                        .shortName!,
                                });
                            }

                            entities.push(e);
                        }
                    }
                    if (addrOutput.postalCode) {
                        addrEntity.facets?.push({
                            name: "postalCode",
                            value: addrOutput.postalCode,
                        });
                        entities.push({
                            name: addrOutput.postalCode ?? "",
                            type: ["postalCode", "place"],
                        });
                    }
                    if (addrOutput.countryRegion) {
                        if (
                            addrOutput.countryRegion.name !== undefined &&
                            addrOutput.countryRegion.name.length > 0
                        ) {
                            addrEntity.facets?.push({
                                name: "countryName",
                                value: addrOutput.countryRegion?.name!,
                            });
                        }
                        if (
                            addrOutput.countryRegion.ISO !== undefined &&
                            addrOutput.countryRegion.ISO.length > 0
                        ) {
                            addrEntity.facets?.push({
                                name: "countryISO",
                                value: addrOutput.countryRegion?.ISO!,
                            });
                        }
                        entities.push({
                            name: addrOutput.countryRegion.name ?? "",
                            type: ["country", "place"],
                            //facets: [ { name: "ISO", value: addrOutput.countryRegion.ISO ?? "" } ]
                        });
                    }
                    if (addrOutput.intersection) {
                        addrEntity.facets?.push({
                            name: "intersection",
                            value: JSON.stringify(addrOutput.intersection),
                        });
                        entities.push({
                            name: addrOutput.intersection.displayName ?? "",
                            type: ["intersection", "place"],
                        });
                    }

                    actions.push({
                        verbs: ["captured at"],
                        verbTense: "present",
                        subjectEntityName: imageEntity.name,
                        objectEntityName: addrEntity.name,
                        params: timestampParam,
                        indirectObjectEntityName: "none",
                    });
                }
            }
        }

        // add knowledge response items from ImageMeta to knowledge
        if (this.img.knowledge?.entities) {
            entities = entities.concat(this.img.knowledge?.entities);

            // each extracted entity "is in" the image
            // and all such entities are "contained by" the image
            for (let i = 0; i < this.img.knowledge?.entities.length; i++) {
                actions.push({
                    verbs: ["within"],
                    verbTense: "present",
                    subjectEntityName: this.img.knowledge?.entities[i].name,
                    objectEntityName: imageEntity.name,
                    indirectObjectEntityName: "none",
                    params: timestampParam,
                    subjectEntityFacet: undefined,
                });

                actions.push({
                    verbs: ["contains"],
                    verbTense: "present",
                    subjectEntityName: imageEntity.name,
                    objectEntityName: this.img.knowledge.entities[i].name,
                    indirectObjectEntityName: "none",
                    params: timestampParam,
                    subjectEntityFacet: undefined,
                });
            }
        }
        if (this.img.knowledge?.actions) {
            actions = actions.concat(this.img.knowledge?.actions);
        }
        if (this.img.knowledge?.inverseActions) {
            inverseActions = actions.concat(this.img.knowledge?.inverseActions);
        }
        if (this.img.knowledge?.topics) {
            topics = topics.concat(this.img.knowledge.topics);
        }

        return {
            entities,
            actions,
            inverseActions: inverseActions,
            topics: topics,
        };
    }
}

export class ImageCollection implements IConversation {
    public messages: MessageCollection<Image>;
    public semanticRefs: SemanticRefCollection;
    public settings: ConversationSettings;
    public semanticRefIndex: ConversationIndex;
    public secondaryIndexes: ConversationSecondaryIndexes;
    constructor(
        public nameTag: string = "",
        messages: Image[] = [],
        public tags: string[] = [],
        semanticRefs: SemanticRef[] = [],
    ) {
        this.messages = new MessageCollection<Image>(messages);
        this.semanticRefs = new SemanticRefCollection(semanticRefs);
        const [model, embeddingSize] = this.createEmbeddingModel();
        this.settings = createConversationSettings(model, embeddingSize);
        this.semanticRefIndex = new ConversationIndex();
        this.secondaryIndexes = new ConversationSecondaryIndexes(this.settings);
    }

    public addMetadataToIndex() {
        if (this.semanticRefIndex) {
            addMessageKnowledgeToSemanticRefIndex(
                this,
                0,
                (type, knowledge) => {
                    if (type === "entity") {
                        return !isDuplicateEntity(
                            knowledge as kpLib.ConcreteEntity,
                            this.semanticRefs,
                        );
                    }
                    return true;
                },
            );
        }
    }

    public async buildIndex(
        eventHandler?: IndexingEventHandlers,
    ): Promise<IndexingResults> {
        //const result = await buildConversationIndex(this, eventHandler);
        this.semanticRefIndex = new ConversationIndex();
        if (this.semanticRefs === undefined) {
            this.semanticRefs = new SemanticRefCollection();
        }

        this.addMetadataToIndex();
        const indexingResult: IndexingResults = {
            semanticRefs: {
                completedUpto: { messageOrdinal: this.messages.length - 1 },
            },
        };
        indexingResult.secondaryIndexResults = await buildSecondaryIndexes(
            this,
            this.settings,
            eventHandler,
        );

        return indexingResult;
    }

    public async serialize(): Promise<ImageCollectionData> {
        const conversationData: ImageCollectionData = {
            nameTag: this.nameTag,
            messages: this.messages.getAll(),
            tags: this.tags,
            semanticRefs: this.semanticRefs.getAll(),
            semanticIndexData: this.semanticRefIndex?.serialize(),
            relatedTermsIndexData:
                this.secondaryIndexes.termToRelatedTermsIndex.serialize(),
        };
        return conversationData;
    }

    public async deserialize(data: ImageCollectionData): Promise<void> {
        this.nameTag = data.nameTag;
        const messages = data.messages.map((m) => {
            const image = new Image(
                m.textChunks,
                new ImageMeta(m.metadata.fileName, m.metadata.img),
                m.tags,
            );
            image.timestamp = m.timestamp;
            return image;
        });
        this.messages = new MessageCollection<Image>(messages);
        this.semanticRefs = new SemanticRefCollection(data.semanticRefs);
        this.tags = data.tags;
        if (data.semanticIndexData) {
            this.semanticRefIndex = new ConversationIndex(
                data.semanticIndexData,
            );
        }
        if (data.relatedTermsIndexData) {
            this.secondaryIndexes.termToRelatedTermsIndex.deserialize(
                data.relatedTermsIndexData,
            );
        }
        await buildTransientSecondaryIndexes(this, this.settings);
    }

    public async writeToFile(
        dirPath: string,
        baseFileName: string,
    ): Promise<void> {
        const data = await this.serialize();
        await writeConversationDataToFile(data, dirPath, baseFileName);
    }

    public static async readFromFile(
        dirPath: string,
        baseFileName: string,
    ): Promise<ImageCollection | undefined> {
        const imageCollection = new ImageCollection();
        const data = await readConversationDataFromFile(
            dirPath,
            baseFileName,
            imageCollection.settings.relatedTermIndexSettings
                .embeddingIndexSettings?.embeddingSize,
        );
        if (data) {
            imageCollection.deserialize(data);
        }
        return imageCollection;
    }

    public static async fromBuffer(
        jsonData: string,
        embeddingsBuffer: Buffer,
    ): Promise<ImageCollection> {
        const imageCollection = new ImageCollection();

        const data = await readConversationDataFromBuffer(
            jsonData,
            embeddingsBuffer,
            imageCollection.settings.relatedTermIndexSettings
                .embeddingIndexSettings?.embeddingSize,
        );

        if (data) {
            imageCollection.deserialize(data);
        }

        return imageCollection;
    }

    /**
     * Our index already has embeddings for every term in the podcast
     * Create an embedding model that can just leverage those embeddings
     * @returns embedding model, size of embedding
     */
    private createEmbeddingModel(): [TextEmbeddingModel, number] {
        return [
            createEmbeddingCache(
                openai.createEmbeddingModel(),
                64,
                () => this.secondaryIndexes.termToRelatedTermsIndex.fuzzyIndex,
            ),
            1536,
        ];
    }
}

>>>>>>> 7d206c2b
/**
 * Indexes the supplied image or images in the supplied folder.
 *
 * @param imagePath - The path to the image file or a folder containing images
 * @param cachePath - The root cache path, if not specified image path is used
 * @param cachePath - The root cache path, if not specified image path is used
 * @param recursive - A flag indicating if the search should include subfolders
 * @returns - The imported images as an image collection.
 */
export async function importImages(
    imagePath: string,
    cachePath: string | undefined,
    recursive: boolean = true,
    callback?: (text: string, count: number, max: number) => void,
): Promise<ImageCollection> {
    let isDir = isDirectoryPath(imagePath);

    if (!fs.existsSync(imagePath)) {
        throw Error(
            `The supplied file or folder '${imagePath}' does not exist.`,
        );
    }

    if (cachePath !== undefined) {
        if (!fs.existsSync(cachePath)) {
            fs.mkdirSync(cachePath);
        }
    } else {
        cachePath = imagePath;
    }

    // create a model used to extract data from the images
    const chatModel = createKnowledgeModel();

    // the image collection we are accumulating in
    const imgcol = new ImageCollection(path.dirname(imagePath), []);

    if (isDir) {
        await indexImages(
            imagePath,
            cachePath,
            recursive,
            chatModel,
            imgcol,
            callback,
        );
    } else {
        const img = await indexImage(imagePath, cachePath, chatModel);
        if (img !== undefined) {
            imgcol.messages.append(img);
        }
    }

    return imgcol;
}

/**
 * Imports images from the supplied folder.
 *
 * @param sourcePath - The folder to import.
 * @param cachePath - The folder to cache the knowledge responses in
 * @param recursive - A flag indicating whether or not subfolders are imported.
 * @param imageCollection - The image collection to add images to.
 * @param chatModel - The model used to extract data from the image.
 * @returns - The imported images from the supplied folder.
 */
async function indexImages(
    sourcePath: string,
    cachePath: string,
    recursive: boolean,
    chatModel: ChatModel,
    imageCollection: ImageCollection,
    callback?: (
        text: string,
        count: number,
        max: number,
        imgcol: ImageCollection,
    ) => void,
): Promise<Image[]> {
    // load files from the supplied directory
    try {
        const fileNames = await fs.promises.readdir(sourcePath, {
            recursive: true,
        });

        // create the cache path if it doesn't exist
        if (!fs.existsSync(cachePath)) {
            fs.mkdirSync(cachePath);
        }

        // index each image
        for (let i = 0; i < fileNames.length; i++) {
            // ignore thumbnail images
            if (fileNames[i].toLocaleLowerCase().endsWith(".thumbnail.jpg")) {
                console.log(`ignoring '${fileNames[i]}'`);
                continue;
            }

            const fullFilePath: string = path.join(sourcePath, fileNames[i]);

            if (isDirectoryPath(fullFilePath)) {
                imageCollection.messages.append(
                    ...(await indexImages(
                        fullFilePath,
                        path.join(cachePath, fileNames[i]),
                        true,
                        chatModel,
                        imageCollection,
                        callback,
                    )),
                );
            } else {
                // index the image
                const img = await indexImage(
                    fullFilePath,
                    cachePath,
                    chatModel,
                );

                if (img !== undefined) {
                    imageCollection.messages.append(img);
                }

                if (callback && img) {
                    callback(
                        fileNames[i],
                        i,
                        fileNames.length,
                        imageCollection,
                    );
                }
            }
        }
    } catch (error) {
        debug(error);
    }

    return imageCollection.messages.getAll();
}

/**
 * Imports the supplied image file (if it's an image)
 *
 * @param fileName - The file to import
 * @param cachePath - The folder to cache the knowledge response in.
 * @param chatModel - The model used to extract data from the image.
 * @returns - The imported image.
 */
async function indexImage(
    fileName: string,
    cachePath: string,
    chatModel: ChatModel,
): Promise<Image | undefined> {
    if (!fs.existsSync(fileName)) {
        console.log(`Could not find part of the file path '${fileName}'`);
        return;
    } else if (!isImageFileType(path.extname(fileName))) {
        //console.log(`Skipping '${fileName}', not a known image file.`);
        return;
    }

    const img: image.Image | undefined = await image.loadImageWithKnowledge(
        fileName,
        cachePath,
        chatModel,
    );

    if (img !== undefined) {
        return new Image([img.fileName], new ImageMeta(fileName, img!));
    }

    return undefined;
}

/**
 *
 * @param entity The entity to match
 * @param semanticRefs The semantic references in the index
 * @returns True if there's a duplicate, false otherwise
 */
export function isDuplicateEntity(
    entity: kpLib.ConcreteEntity,
    semanticRefs: ISemanticRefCollection,
) {
    for (let i = 0; i < semanticRefs.length; i++) {
        if (
            semanticRefs.get(i).knowledgeType == "entity" &&
            entity.name ==
                (semanticRefs.get(i).knowledge as kpLib.ConcreteEntity).name
        ) {
            if (
                JSON.stringify(entity) ===
                JSON.stringify(semanticRefs.get(i).knowledge)
            ) {
                return true;
            }
        }
    }

    return false;
}<|MERGE_RESOLUTION|>--- conflicted
+++ resolved
@@ -4,8 +4,6 @@
 import {
     SemanticRef,
     createKnowledgeModel,
-<<<<<<< HEAD
-=======
     ConversationSettings,
     createConversationSettings,
     addMessageKnowledgeToSemanticRefIndex,
@@ -21,7 +19,6 @@
     MessageCollection,
     SemanticRefCollection,
     ISemanticRefCollection,
->>>>>>> 7d206c2b
 } from "knowpro";
 import {
     conversation as kpLib,
@@ -38,8 +35,6 @@
 
 const debug = registerDebug("typeagent:image-memory");
 
-<<<<<<< HEAD
-=======
 export interface ImageCollectionData
     extends IConversationDataWithIndexes<Image> {}
 
@@ -532,7 +527,6 @@
     }
 }
 
->>>>>>> 7d206c2b
 /**
  * Indexes the supplied image or images in the supplied folder.
  *
