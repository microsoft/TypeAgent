--- conflicted
+++ resolved
@@ -3,19 +3,11 @@
 
 import * as kp from "knowpro";
 import { conversation as kpLib } from "knowledge-processor";
-<<<<<<< HEAD
-import { 
-    PageContent, 
-    MetaTagCollection, 
-    StructuredDataCollection,
-    ActionInfo 
-=======
 import {
     PageContent,
     MetaTagCollection,
     StructuredDataCollection,
     ActionInfo,
->>>>>>> 7bf795cf
 } from "./contentExtractor.js";
 import { ContentAnalysis } from "./schemas/contentAnalysisSchema.js";
 import { DetectedAction, ActionSummary } from "./actionExtractor.js";
@@ -35,11 +27,7 @@
     visitCount?: number;
     lastVisitTime?: string;
     typedCount?: number;
-<<<<<<< HEAD
-    
-=======
-
->>>>>>> 7bf795cf
+
     // NEW: Enhanced content fields
     pageContent?: PageContent;
     metaTags?: MetaTagCollection;
@@ -47,11 +35,7 @@
     extractedActions?: ActionInfo[];
     contentSummary?: string;
     intelligentAnalysis?: ContentAnalysis;
-<<<<<<< HEAD
-    
-=======
-
->>>>>>> 7bf795cf
+
     // NEW: Action detection fields
     detectedActions?: DetectedAction[];
     actionSummary?: ActionSummary;
@@ -72,18 +56,6 @@
     public visitCount?: number;
     public lastVisitTime?: string;
     public typedCount?: number;
-    
-    // NEW: Enhanced content properties
-    public pageContent?: PageContent;
-    public metaTags?: MetaTagCollection;
-    public structuredData?: StructuredDataCollection;
-    public extractedActions?: ActionInfo[];
-    public contentSummary?: string;
-    public intelligentAnalysis?: ContentAnalysis;
-    
-    // NEW: Action detection properties
-    public detectedActions?: DetectedAction[];
-    public actionSummary?: ActionSummary;
 
     // NEW: Enhanced content properties
     public pageContent?: PageContent;
@@ -121,11 +93,7 @@
             this.lastVisitTime = visitInfo.lastVisitTime;
         if (visitInfo.typedCount !== undefined)
             this.typedCount = visitInfo.typedCount;
-<<<<<<< HEAD
-            
-=======
-
->>>>>>> 7bf795cf
+
         // NEW: Enhanced content properties
         if (visitInfo.pageContent !== undefined)
             this.pageContent = visitInfo.pageContent;
@@ -139,11 +107,7 @@
             this.contentSummary = visitInfo.contentSummary;
         if (visitInfo.intelligentAnalysis !== undefined)
             this.intelligentAnalysis = visitInfo.intelligentAnalysis;
-<<<<<<< HEAD
-            
-=======
-
->>>>>>> 7bf795cf
+
         // NEW: Action detection properties
         if (visitInfo.detectedActions !== undefined)
             this.detectedActions = visitInfo.detectedActions;
@@ -187,20 +151,12 @@
             const domainEntity: any = {
                 name: this.domain,
                 type: ["website", "domain"],
-<<<<<<< HEAD
-                facets: []
-=======
                 facets: [],
->>>>>>> 7bf795cf
             };
 
             // Temporal facets for ordering queries
             if (this.bookmarkDate) {
                 const bookmarkDate = new Date(this.bookmarkDate);
-<<<<<<< HEAD
-                domainEntity.facets.push({name: "bookmarkDate", value: this.bookmarkDate});
-                domainEntity.facets.push({name: "bookmarkYear", value: bookmarkDate.getFullYear().toString()});
-=======
                 domainEntity.facets.push({
                     name: "bookmarkDate",
                     value: this.bookmarkDate,
@@ -209,15 +165,10 @@
                     name: "bookmarkYear",
                     value: bookmarkDate.getFullYear().toString(),
                 });
->>>>>>> 7bf795cf
             }
 
             if (this.visitDate) {
                 const visitDate = new Date(this.visitDate);
-<<<<<<< HEAD
-                domainEntity.facets.push({name: "visitDate", value: this.visitDate});
-                domainEntity.facets.push({name: "visitYear", value: visitDate.getFullYear().toString()});
-=======
                 domainEntity.facets.push({
                     name: "visitDate",
                     value: this.visitDate,
@@ -226,16 +177,10 @@
                     name: "visitYear",
                     value: visitDate.getFullYear().toString(),
                 });
->>>>>>> 7bf795cf
             }
 
             // Frequency facets for popularity queries
             if (this.visitCount !== undefined) {
-<<<<<<< HEAD
-                domainEntity.facets.push({name: "visitCount", value: this.visitCount.toString()});
-                const frequency = this.calculateVisitFrequency();
-                domainEntity.facets.push({name: "visitFrequency", value: frequency});
-=======
                 domainEntity.facets.push({
                     name: "visitCount",
                     value: this.visitCount.toString(),
@@ -245,20 +190,10 @@
                     name: "visitFrequency",
                     value: frequency,
                 });
->>>>>>> 7bf795cf
             }
 
             // Category and source facets for filtering
             if (this.pageType) {
-<<<<<<< HEAD
-                domainEntity.facets.push({name: "category", value: this.pageType});
-                const confidence = this.calculatePageTypeConfidence();
-                domainEntity.facets.push({name: "categoryConfidence", value: confidence.toString()});
-            }
-
-            if (this.websiteSource) {
-                domainEntity.facets.push({name: "source", value: this.websiteSource});
-=======
                 domainEntity.facets.push({
                     name: "category",
                     value: this.pageType,
@@ -275,19 +210,14 @@
                     name: "source",
                     value: this.websiteSource,
                 });
->>>>>>> 7bf795cf
             }
 
             // Folder context for bookmarks
             if (this.folder && this.websiteSource === "bookmark") {
-<<<<<<< HEAD
-                domainEntity.facets.push({name: "folder", value: this.folder});
-=======
                 domainEntity.facets.push({
                     name: "folder",
                     value: this.folder,
                 });
->>>>>>> 7bf795cf
             }
 
             entities.push(domainEntity);
@@ -298,17 +228,10 @@
             const bookmarkDate = new Date(this.bookmarkDate);
             const year = bookmarkDate.getFullYear();
             const currentYear = new Date().getFullYear();
-<<<<<<< HEAD
-            
+
             topics.push(`bookmarked in ${year}`);
             topics.push(`${this.domain} bookmark from ${year}`);
-            
-=======
-
-            topics.push(`bookmarked in ${year}`);
-            topics.push(`${this.domain} bookmark from ${year}`);
-
->>>>>>> 7bf795cf
+
             // Relative temporal topics
             const yearsAgo = currentYear - year;
             if (yearsAgo === 0) {
@@ -342,11 +265,7 @@
             topics.push(this.pageType);
             topics.push(`${this.pageType} site`);
             topics.push(`${this.pageType} website`);
-<<<<<<< HEAD
-            
-=======
-
->>>>>>> 7bf795cf
+
             // Category-specific temporal topics
             if (this.bookmarkDate) {
                 const year = new Date(this.bookmarkDate).getFullYear();
@@ -374,51 +293,34 @@
         }
 
         // Enhanced action with temporal and frequency context
-<<<<<<< HEAD
-        const actionVerb = this.websiteSource === "bookmark" ? "bookmarked" : "visited";
-=======
         const actionVerb =
             this.websiteSource === "bookmark" ? "bookmarked" : "visited";
->>>>>>> 7bf795cf
         const action: any = {
             verbs: [actionVerb],
             verbTense: "past",
             subjectEntityName: "user",
             objectEntityName: this.domain || this.url,
             indirectObjectEntityName: "none",
-<<<<<<< HEAD
-            params: []
-=======
             params: [],
->>>>>>> 7bf795cf
         };
 
         // Add temporal context to actions as parameters
         const relevantDate = this.bookmarkDate || this.visitDate;
         if (relevantDate) {
             const date = new Date(relevantDate);
-<<<<<<< HEAD
-            action.params.push({name: "actionDate", value: relevantDate});
-            action.params.push({name: "actionYear", value: date.getFullYear().toString()});
-=======
             action.params.push({ name: "actionDate", value: relevantDate });
             action.params.push({
                 name: "actionYear",
                 value: date.getFullYear().toString(),
             });
->>>>>>> 7bf795cf
         }
 
         // Add frequency context to actions as parameters
         if (this.visitCount !== undefined) {
-<<<<<<< HEAD
-            action.params.push({name: "actionFrequency", value: this.visitCount.toString()});
-=======
             action.params.push({
                 name: "actionFrequency",
                 value: this.visitCount.toString(),
             });
->>>>>>> 7bf795cf
         }
 
         actions.push(action);
@@ -456,53 +358,21 @@
     private calculatePageTypeConfidence(): number {
         // Simple confidence scoring - can be enhanced later
         if (!this.pageType) return 0.5;
-<<<<<<< HEAD
-        
-=======
-
->>>>>>> 7bf795cf
+
         // Higher confidence for URL-based detection
         if (this.url.toLowerCase().includes(this.pageType.toLowerCase())) {
             return 0.9;
         }
-<<<<<<< HEAD
-        
-=======
-
->>>>>>> 7bf795cf
+
         // Medium confidence for title-based detection
         if (this.title?.toLowerCase().includes(this.pageType.toLowerCase())) {
             return 0.8;
         }
-<<<<<<< HEAD
-        
-=======
-
->>>>>>> 7bf795cf
+
         // Default confidence
         return 0.7;
     }
 
-<<<<<<< HEAD
-    private addIntelligentTopics(topics: string[], analysis: ContentAnalysis): void {
-        // Content type and classification
-        topics.push(analysis.contentType);
-        topics.push(`${analysis.contentType} content`);
-        
-        // Technical level
-        topics.push(`${analysis.technicalLevel} level`);
-        topics.push(`for ${analysis.technicalLevel} users`);
-        
-        // Content length
-        topics.push(analysis.contentLength.replace('_', ' '));
-        if (analysis.contentLength === 'comprehensive') {
-            topics.push("detailed content");
-            topics.push("in-depth coverage");
-        }
-        
-        // Technologies (high-value search terms)
-        analysis.technologies.forEach(tech => {
-=======
     private addIntelligentTopics(
         topics: string[],
         analysis: ContentAnalysis,
@@ -524,35 +394,10 @@
 
         // Technologies (high-value search terms)
         analysis.technologies.forEach((tech) => {
->>>>>>> 7bf795cf
             topics.push(tech);
             topics.push(`${tech} content`);
             topics.push(`${tech} ${analysis.contentType}`);
         });
-<<<<<<< HEAD
-        
-        // Domains and concepts
-        analysis.domains.forEach(domain => {
-            topics.push(domain);
-            topics.push(`${domain} content`);
-        });
-        
-        analysis.concepts.forEach(concept => {
-            topics.push(concept);
-            topics.push(`${concept} topic`);
-        });
-        
-        // Main and secondary topics
-        analysis.mainTopics.forEach(topic => {
-            topics.push(topic);
-            topics.push(`primary: ${topic}`);
-        });
-        
-        analysis.secondaryTopics.forEach(topic => {
-            topics.push(topic);
-        });
-        
-=======
 
         // Domains and concepts
         analysis.domains.forEach((domain) => {
@@ -575,77 +420,43 @@
             topics.push(topic);
         });
 
->>>>>>> 7bf795cf
         // Content characteristics
         if (analysis.hasProgrammingCode) {
             topics.push("programming code");
             topics.push("code examples");
             topics.push("technical tutorial");
         }
-<<<<<<< HEAD
-        
-=======
-
->>>>>>> 7bf795cf
+
         if (analysis.hasVisualContent) {
             topics.push("visual content");
             topics.push("diagrams and images");
         }
-<<<<<<< HEAD
-        
-=======
-
->>>>>>> 7bf795cf
+
         if (analysis.hasDownloadableContent) {
             topics.push("downloadable resources");
             topics.push("files available");
         }
-<<<<<<< HEAD
-        
-=======
-
->>>>>>> 7bf795cf
+
         if (analysis.requiresSignup) {
             topics.push("requires registration");
             topics.push("gated content");
         }
-<<<<<<< HEAD
-        
-=======
-
->>>>>>> 7bf795cf
+
         // Educational value
         if (analysis.isEducational) {
             topics.push("educational content");
             topics.push("learning material");
         }
-<<<<<<< HEAD
-        
-=======
-
->>>>>>> 7bf795cf
+
         if (analysis.isReference) {
             topics.push("reference material");
             topics.push("documentation");
         }
-<<<<<<< HEAD
-        
-=======
-
->>>>>>> 7bf795cf
+
         if (analysis.isPracticalExample) {
             topics.push("practical examples");
             topics.push("hands-on content");
         }
-<<<<<<< HEAD
-        
-        // Target audience
-        analysis.targetAudience.forEach(audience => {
-            topics.push(`for ${audience}`);
-            topics.push(`${audience} focused`);
-        });
-        
-=======
 
         // Target audience
         analysis.targetAudience.forEach((audience) => {
@@ -653,49 +464,26 @@
             topics.push(`${audience} focused`);
         });
 
->>>>>>> 7bf795cf
         // Primary purpose as searchable topic
         if (analysis.primaryPurpose) {
             topics.push(analysis.primaryPurpose);
         }
-<<<<<<< HEAD
-        
-=======
-
->>>>>>> 7bf795cf
+
         // Quality indicators
         if (analysis.isComprehensive) {
             topics.push("comprehensive coverage");
             topics.push("thorough content");
         }
-<<<<<<< HEAD
-        
-=======
-
->>>>>>> 7bf795cf
+
         if (analysis.isUpToDate) {
             topics.push("current content");
             topics.push("up to date");
         }
-<<<<<<< HEAD
-        
-=======
-
->>>>>>> 7bf795cf
+
         if (analysis.isWellStructured) {
             topics.push("well organized");
             topics.push("structured content");
         }
-<<<<<<< HEAD
-        
-        // Interactivity level
-        switch (analysis.interactivityLevel) {
-            case 'interactive':
-                topics.push("interactive content");
-                topics.push("hands-on experience");
-                break;
-            case 'highly_interactive':
-=======
 
         // Interactivity level
         switch (analysis.interactivityLevel) {
@@ -704,7 +492,6 @@
                 topics.push("hands-on experience");
                 break;
             case "highly_interactive":
->>>>>>> 7bf795cf
                 topics.push("highly interactive");
                 topics.push("immersive experience");
                 break;
@@ -715,15 +502,6 @@
         // Fallback to basic content analysis when LLM analysis is not available
         if (this.pageContent) {
             // Add headings as topics
-<<<<<<< HEAD
-            this.pageContent.headings.forEach(heading => {
-                topics.push(heading);
-                topics.push(`topic: ${heading}`);
-            });
-            
-            // Content characteristics
-            if (this.pageContent.codeBlocks && this.pageContent.codeBlocks.length > 0) {
-=======
             this.pageContent.headings.forEach((heading) => {
                 topics.push(heading);
                 topics.push(`topic: ${heading}`);
@@ -734,16 +512,11 @@
                 this.pageContent.codeBlocks &&
                 this.pageContent.codeBlocks.length > 0
             ) {
->>>>>>> 7bf795cf
                 topics.push("contains code examples");
                 topics.push("programming tutorial");
                 topics.push("technical documentation");
             }
-<<<<<<< HEAD
-            
-=======
-
->>>>>>> 7bf795cf
+
             // Reading time context
             if (this.pageContent.readingTime > 10) {
                 topics.push("long form content");
@@ -753,35 +526,16 @@
                 topics.push("short content");
             }
         }
-<<<<<<< HEAD
-        
-        // Meta tag derived knowledge
-        if (this.metaTags?.keywords) {
-            this.metaTags.keywords.forEach(keyword => {
-=======
 
         // Meta tag derived knowledge
         if (this.metaTags?.keywords) {
             this.metaTags.keywords.forEach((keyword) => {
->>>>>>> 7bf795cf
                 topics.push(keyword);
                 topics.push(`keyword: ${keyword}`);
             });
         }
     }
 
-<<<<<<< HEAD
-    private addActionTopics(topics: string[], detectedActions: DetectedAction[]): void {
-        // Add action type topics
-        const actionTypes = new Set(detectedActions.map(a => a.actionType));
-        actionTypes.forEach(actionType => {
-            topics.push(`supports ${actionType}`);
-            topics.push(`${actionType.replace('Action', '').toLowerCase()} available`);
-            
-            // Action type specific topics
-            switch (actionType) {
-                case 'BuyAction':
-=======
     private addActionTopics(
         topics: string[],
         detectedActions: DetectedAction[],
@@ -797,96 +551,57 @@
             // Action type specific topics
             switch (actionType) {
                 case "BuyAction":
->>>>>>> 7bf795cf
                     topics.push("commerce site");
                     topics.push("shopping available");
                     topics.push("purchase options");
                     break;
-<<<<<<< HEAD
-                case 'DownloadAction':
-=======
                 case "DownloadAction":
->>>>>>> 7bf795cf
                     topics.push("downloads available");
                     topics.push("resource site");
                     topics.push("file downloads");
                     break;
-<<<<<<< HEAD
-                case 'ShareAction':
-=======
                 case "ShareAction":
->>>>>>> 7bf795cf
                     topics.push("social sharing");
                     topics.push("shareable content");
                     topics.push("social features");
                     break;
-<<<<<<< HEAD
-                case 'SearchAction':
-=======
                 case "SearchAction":
->>>>>>> 7bf795cf
                     topics.push("searchable site");
                     topics.push("search functionality");
                     topics.push("search interface");
                     break;
-<<<<<<< HEAD
-                case 'SubscribeAction':
-=======
                 case "SubscribeAction":
->>>>>>> 7bf795cf
                     topics.push("subscription available");
                     topics.push("newsletter signup");
                     topics.push("email notifications");
                     break;
-<<<<<<< HEAD
-                case 'WatchAction':
-=======
                 case "WatchAction":
->>>>>>> 7bf795cf
                     topics.push("video content");
                     topics.push("playable media");
                     topics.push("multimedia site");
                     break;
-<<<<<<< HEAD
-                case 'CommunicateAction':
-=======
                 case "CommunicateAction":
->>>>>>> 7bf795cf
                     topics.push("contact available");
                     topics.push("communication forms");
                     topics.push("customer support");
                     break;
-<<<<<<< HEAD
-                case 'LoginAction':
-=======
                 case "LoginAction":
->>>>>>> 7bf795cf
                     topics.push("user accounts");
                     topics.push("authentication required");
                     topics.push("member login");
                     break;
             }
         });
-<<<<<<< HEAD
-        
-        // High-confidence action topics
-        const highConfidenceActions = detectedActions.filter(a => a.confidence > 0.8);
-=======
 
         // High-confidence action topics
         const highConfidenceActions = detectedActions.filter(
             (a) => a.confidence > 0.8,
         );
->>>>>>> 7bf795cf
         if (highConfidenceActions.length > 0) {
             topics.push("high-confidence actions");
             topics.push("reliable action detection");
         }
-<<<<<<< HEAD
-        
-=======
-
->>>>>>> 7bf795cf
+
         // Action quantity topics
         if (detectedActions.length > 5) {
             topics.push("action-rich site");
@@ -896,17 +611,6 @@
             topics.push("focused functionality");
             topics.push("single primary action");
         }
-<<<<<<< HEAD
-        
-        // Target type topics
-        detectedActions.forEach(action => {
-            if (action.target?.type) {
-                topics.push(`operates on ${action.target.type}`);
-                if (action.target.type === 'Product') {
-                    topics.push("product-focused");
-                    topics.push("e-commerce");
-                } else if (action.target.type === 'DigitalDocument') {
-=======
 
         // Target type topics
         detectedActions.forEach((action) => {
@@ -916,7 +620,6 @@
                     topics.push("product-focused");
                     topics.push("e-commerce");
                 } else if (action.target.type === "DigitalDocument") {
->>>>>>> 7bf795cf
                     topics.push("document-focused");
                     topics.push("resource library");
                 }
@@ -924,40 +627,15 @@
         });
     }
 
-<<<<<<< HEAD
-    private addActionEntities(entities: any[], detectedActions: DetectedAction[]): void {
-=======
     private addActionEntities(
         entities: any[],
         detectedActions: DetectedAction[],
     ): void {
->>>>>>> 7bf795cf
         // Create action entities for high-confidence actions
         detectedActions.forEach((action, index) => {
             if (action.confidence > 0.7) {
                 const actionEntity: any = {
                     name: `${this.domain}_action_${index}`,
-<<<<<<< HEAD
-                    type: ["action", action.actionType.toLowerCase().replace('action', '')],
-                    facets: [
-                        { name: "actionType", value: action.actionType },
-                        { name: "actionName", value: action.name },
-                        { name: "confidence", value: action.confidence.toString() },
-                        { name: "domain", value: this.domain || "unknown" },
-                        { name: "url", value: this.url }
-                    ]
-                };
-                
-                // Add target information
-                if (action.target) {
-                    actionEntity.facets.push(
-                        { name: "targetType", value: action.target.type }
-                    );
-                    if (action.target.name) {
-                        actionEntity.facets.push(
-                            { name: "targetName", value: action.target.name }
-                        );
-=======
                     type: [
                         "action",
                         action.actionType.toLowerCase().replace("action", ""),
@@ -985,37 +663,10 @@
                             name: "targetName",
                             value: action.target.name,
                         });
->>>>>>> 7bf795cf
                     }
                     if (action.target.price) {
                         actionEntity.facets.push(
                             { name: "hasPrice", value: "true" },
-<<<<<<< HEAD
-                            { name: "priceText", value: action.target.price.text || "" }
-                        );
-                    }
-                    if (action.target.fileFormat) {
-                        actionEntity.facets.push(
-                            { name: "fileFormat", value: action.target.fileFormat }
-                        );
-                    }
-                }
-                
-                // Add method information for forms
-                if (action.method) {
-                    actionEntity.facets.push(
-                        { name: "httpMethod", value: action.method }
-                    );
-                }
-                
-                // Add source information
-                if (action.metadata?.source) {
-                    actionEntity.facets.push(
-                        { name: "detectionSource", value: action.metadata.source }
-                    );
-                }
-                
-=======
                             {
                                 name: "priceText",
                                 value: action.target.price.text || "",
@@ -1046,24 +697,11 @@
                     });
                 }
 
->>>>>>> 7bf795cf
                 entities.push(actionEntity);
             }
         });
     }
 
-<<<<<<< HEAD
-    private addActionCapabilities(actions: any[], detectedActions: DetectedAction[]): void {
-        // Add primary action capability
-        if (detectedActions.length > 0) {
-            const primaryAction = detectedActions
-                .sort((a, b) => b.confidence - a.confidence)[0];
-                
-            const actionVerb = primaryAction.actionType
-                .replace('Action', '')
-                .toLowerCase();
-                
-=======
     private addActionCapabilities(
         actions: any[],
         detectedActions: DetectedAction[],
@@ -1078,7 +716,6 @@
                 .replace("Action", "")
                 .toLowerCase();
 
->>>>>>> 7bf795cf
             actions.push({
                 verbs: ["can", actionVerb],
                 verbTense: "present",
@@ -1087,17 +724,6 @@
                 indirectObjectEntityName: "none",
                 params: [
                     { name: "actionType", value: primaryAction.actionType },
-<<<<<<< HEAD
-                    { name: "actionConfidence", value: primaryAction.confidence.toString() },
-                    { name: "actionName", value: primaryAction.name }
-                ]
-            });
-        }
-        
-        // Add specific high-value actions
-        const buyActions = detectedActions.filter(a => 
-            a.actionType === 'BuyAction' && a.confidence > 0.8
-=======
                     {
                         name: "actionConfidence",
                         value: primaryAction.confidence.toString(),
@@ -1110,7 +736,6 @@
         // Add specific high-value actions
         const buyActions = detectedActions.filter(
             (a) => a.actionType === "BuyAction" && a.confidence > 0.8,
->>>>>>> 7bf795cf
         );
         if (buyActions.length > 0) {
             actions.push({
@@ -1121,15 +746,6 @@
                 indirectObjectEntityName: "none",
                 params: [
                     { name: "actionType", value: "BuyAction" },
-<<<<<<< HEAD
-                    { name: "actionCount", value: buyActions.length.toString() }
-                ]
-            });
-        }
-        
-        const downloadActions = detectedActions.filter(a => 
-            a.actionType === 'DownloadAction' && a.confidence > 0.8
-=======
                     {
                         name: "actionCount",
                         value: buyActions.length.toString(),
@@ -1140,7 +756,6 @@
 
         const downloadActions = detectedActions.filter(
             (a) => a.actionType === "DownloadAction" && a.confidence > 0.8,
->>>>>>> 7bf795cf
         );
         if (downloadActions.length > 0) {
             actions.push({
@@ -1151,16 +766,11 @@
                 indirectObjectEntityName: "none",
                 params: [
                     { name: "actionType", value: "DownloadAction" },
-<<<<<<< HEAD
-                    { name: "actionCount", value: downloadActions.length.toString() }
-                ]
-=======
                     {
                         name: "actionCount",
                         value: downloadActions.length.toString(),
                     },
                 ],
->>>>>>> 7bf795cf
             });
         }
     }
