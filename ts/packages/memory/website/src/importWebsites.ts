--- conflicted
+++ resolved
@@ -6,21 +6,12 @@
     Website,
     importWebsiteVisit,
 } from "./websiteMeta.js";
-<<<<<<< HEAD
-import { 
-    ContentExtractor, 
-    ExtractionMode, 
-    EnhancedContent 
-} from "./contentExtractor.js";
-import { IntelligentContentAnalyzer } from "./intelligentContentAnalyzer.js";
-=======
 import {
     ContentExtractor,
     ExtractionMode,
     EnhancedContent,
 } from "./contentExtractor.js";
 import { ContentAnalyzer } from "./contentAnalyzer.js";
->>>>>>> 7bf795cf
 import { ChatModel } from "aiclient";
 import path from "path";
 import fs from "fs";
@@ -36,29 +27,15 @@
     folder?: string;
     limit?: number;
     days?: number;
-<<<<<<< HEAD
-    
-    // NEW: Content extraction options
-=======
-
->>>>>>> 7bf795cf
+
     extractContent?: boolean;
     extractionMode?: ExtractionMode;
     contentTimeout?: number;
     maxConcurrent?: number;
-<<<<<<< HEAD
-    
-    // NEW: Intelligent analysis options
+
     enableIntelligentAnalysis?: boolean;
     model?: ChatModel;
-    
-    // NEW: Action detection options
-=======
-
-    enableIntelligentAnalysis?: boolean;
-    model?: ChatModel;
-
->>>>>>> 7bf795cf
+
     enableActionDetection?: boolean;
     actionTimeout?: number;
     actionConfidence?: number;
@@ -363,11 +340,7 @@
 
                 const domain = extractDomain(row.url);
                 const visitDate = chromeTimeToISOString(row.last_visit_time);
-<<<<<<< HEAD
-                // Note: Using fallback pageType determination here. 
-=======
                 // Note: Using fallback pageType determination here.
->>>>>>> 7bf795cf
                 // LLM-based classification happens later during content enhancement
                 const pageType = determinePageType(row.url, row.title);
 
@@ -493,11 +466,7 @@
  */
 export async function importWebsitesWithContent(
     source: "chrome" | "edge",
-<<<<<<< HEAD
-    type: "bookmarks" | "history", 
-=======
     type: "bookmarks" | "history",
->>>>>>> 7bf795cf
     filePath: string,
     options?: Partial<ImportOptions> & {
         extractContent?: boolean;
@@ -507,17 +476,6 @@
     },
     progressCallback?: ImportProgressCallback,
 ): Promise<Website[]> {
-<<<<<<< HEAD
-    
-    // Get basic websites using existing import
-    const basicWebsites = await importWebsites(source, type, filePath, options, progressCallback);
-    
-    // Enhance with content extraction if requested
-    if (options?.extractContent) {
-        return await enhanceWithContent(basicWebsites, options, progressCallback);
-    }
-    
-=======
     // Get basic websites using existing import
     const basicWebsites = await importWebsites(
         source,
@@ -536,40 +494,17 @@
         );
     }
 
->>>>>>> 7bf795cf
     return basicWebsites;
 }
 
 async function enhanceWithContent(
     websites: Website[],
     options: any,
-<<<<<<< HEAD
-    progressCallback?: ImportProgressCallback
-=======
     progressCallback?: ImportProgressCallback,
->>>>>>> 7bf795cf
 ): Promise<Website[]> {
     const extractor = new ContentExtractor({
         timeout: options.contentTimeout || 10000,
         maxContentLength: 20000,
-<<<<<<< HEAD
-        enableActionDetection: options.enableActionDetection
-    });
-    
-    // Initialize intelligent analyzer if enabled and model is provided
-    let analyzer: IntelligentContentAnalyzer | undefined;
-    if (options.enableIntelligentAnalysis && options.model) {
-        analyzer = new IntelligentContentAnalyzer(options.model);
-    }
-    
-    const maxConcurrent = options.maxConcurrent || 3;
-    const enhanced: Website[] = [];
-    
-    // Process in batches to avoid overwhelming networks
-    for (let i = 0; i < websites.length; i += maxConcurrent) {
-        const batch = websites.slice(i, i + maxConcurrent);
-        
-=======
         enableActionDetection: options.enableActionDetection,
     });
 
@@ -586,20 +521,13 @@
     for (let i = 0; i < websites.length; i += maxConcurrent) {
         const batch = websites.slice(i, i + maxConcurrent);
 
->>>>>>> 7bf795cf
         const batchPromises = batch.map(async (website) => {
             try {
                 const contentData = await extractor.extractFromUrl(
                     website.metadata.url,
-<<<<<<< HEAD
-                    options.extractionMode || 'content'
-                );
-                
-=======
                     options.extractionMode || "content",
                 );
 
->>>>>>> 7bf795cf
                 if (contentData.success) {
                     // Run intelligent analysis if available
                     let intelligentAnalysis;
@@ -608,52 +536,6 @@
                             website.metadata.url,
                             contentData.pageContent,
                             contentData.metaTags,
-<<<<<<< HEAD
-                            contentData.structuredData
-                        );
-                    }
-                    
-                    // Create enhanced website with content and analysis
-                    return createEnhancedWebsite(website, contentData, intelligentAnalysis);
-                } else {
-                    console.warn(`Content extraction failed for ${website.metadata.url}: ${contentData.error}`);
-                    return website; // Return original on failure
-                }
-                
-            } catch (error) {
-                console.warn(`Content extraction failed for ${website.metadata.url}:`, error);
-                return website; // Return original on failure
-            }
-        });
-        
-        const batchResults = await Promise.allSettled(batchPromises);
-        batchResults.forEach(result => {
-            if (result.status === 'fulfilled') {
-                enhanced.push(result.value);
-            }
-        });
-        
-        // Progress reporting
-        if (progressCallback) {
-            const message = analyzer ? 
-                `Processing content + AI analysis batch ${Math.floor(i / maxConcurrent) + 1}` :
-                `Processing content batch ${Math.floor(i / maxConcurrent) + 1}`;
-            progressCallback(
-                Math.min(i + maxConcurrent, websites.length),
-                websites.length,
-                message
-            );
-        }
-        
-        // Brief pause between batches to be respectful
-        await new Promise(resolve => setTimeout(() => resolve(undefined), 200));
-    }
-    
-    return enhanced;
-}
-
-function createEnhancedWebsite(originalWebsite: Website, contentData: EnhancedContent, intelligentAnalysis?: any): Website {
-=======
                             contentData.structuredData,
                         );
                     }
@@ -712,46 +594,11 @@
     contentData: EnhancedContent,
     intelligentAnalysis?: any,
 ): Website {
->>>>>>> 7bf795cf
     // Create enhanced visit info with content
     const enhancedVisitInfo: WebsiteVisitInfo = {
         url: originalWebsite.metadata.url,
         source: originalWebsite.metadata.websiteSource,
     };
-<<<<<<< HEAD
-    
-    // Add optional properties only if they exist
-    const titleValue = contentData.pageContent?.title || originalWebsite.metadata.title;
-    if (titleValue) {
-        enhancedVisitInfo.title = titleValue;
-    }
-    if (originalWebsite.metadata.domain) enhancedVisitInfo.domain = originalWebsite.metadata.domain;
-    if (originalWebsite.metadata.visitDate) enhancedVisitInfo.visitDate = originalWebsite.metadata.visitDate;
-    if (originalWebsite.metadata.bookmarkDate) enhancedVisitInfo.bookmarkDate = originalWebsite.metadata.bookmarkDate;
-    if (originalWebsite.metadata.folder) enhancedVisitInfo.folder = originalWebsite.metadata.folder;
-    if (originalWebsite.metadata.pageType) enhancedVisitInfo.pageType = originalWebsite.metadata.pageType;
-    if (originalWebsite.metadata.keywords) enhancedVisitInfo.keywords = originalWebsite.metadata.keywords;
-    if (originalWebsite.metadata.description) enhancedVisitInfo.description = originalWebsite.metadata.description;
-    if (originalWebsite.metadata.favicon) enhancedVisitInfo.favicon = originalWebsite.metadata.favicon;
-    if (originalWebsite.metadata.visitCount !== undefined) enhancedVisitInfo.visitCount = originalWebsite.metadata.visitCount;
-    if (originalWebsite.metadata.lastVisitTime) enhancedVisitInfo.lastVisitTime = originalWebsite.metadata.lastVisitTime;
-    if (originalWebsite.metadata.typedCount !== undefined) enhancedVisitInfo.typedCount = originalWebsite.metadata.typedCount;
-    
-    // Enhanced content
-    if (contentData.pageContent) enhancedVisitInfo.pageContent = contentData.pageContent;
-    if (contentData.metaTags) enhancedVisitInfo.metaTags = contentData.metaTags;
-    if (contentData.structuredData) enhancedVisitInfo.structuredData = contentData.structuredData;
-    if (contentData.actions) enhancedVisitInfo.extractedActions = contentData.actions;
-    
-    // NEW: Action detection data
-    if (contentData.detectedActions) enhancedVisitInfo.detectedActions = contentData.detectedActions;
-    if (contentData.actionSummary) enhancedVisitInfo.actionSummary = contentData.actionSummary;
-    
-    // Add intelligent analysis if available
-    if (intelligentAnalysis) {
-        enhancedVisitInfo.intelligentAnalysis = intelligentAnalysis;
-        
-=======
 
     // Add optional properties only if they exist
     const titleValue =
@@ -802,23 +649,15 @@
     if (intelligentAnalysis) {
         enhancedVisitInfo.intelligentAnalysis = intelligentAnalysis;
 
->>>>>>> 7bf795cf
         // Update page type based on LLM analysis (more accurate than hardcoded rules)
         if (intelligentAnalysis.contentType) {
             enhancedVisitInfo.pageType = intelligentAnalysis.contentType;
         }
     }
-<<<<<<< HEAD
-    
-    // Use page content as the main text if available, otherwise use existing text
-    const mainText = contentData.pageContent?.mainContent || '';
-    
-=======
 
     // Use page content as the main text if available, otherwise use existing text
     const mainText = contentData.pageContent?.mainContent || "";
 
->>>>>>> 7bf795cf
     return importWebsiteVisit(enhancedVisitInfo, mainText);
 }
 
@@ -989,11 +828,7 @@
     url: string,
     title?: string,
     description?: string,
-<<<<<<< HEAD
-    model?: ChatModel
-=======
     model?: ChatModel,
->>>>>>> 7bf795cf
 ): Promise<string> {
     // If no model provided, fall back to hardcoded classification
     if (!model) {
@@ -1002,14 +837,6 @@
 
     try {
         // Load page type schema for accurate classification
-<<<<<<< HEAD
-        const pageTypeSchemaPath = path.join(__dirname, 'schemas', 'pageTypeSchema.ts');
-        const pageTypeSchema = fs.readFileSync(pageTypeSchemaPath, 'utf-8');
-        
-        // Extract page type definitions from schema
-        const pageTypeDefinitions = extractPageTypeDefinitionsFromSchema(pageTypeSchema);
-        
-=======
         const pageTypeSchemaPath = path.join(
             __dirname,
             "schemas",
@@ -1021,7 +848,6 @@
         const pageTypeDefinitions =
             extractPageTypeDefinitionsFromSchema(pageTypeSchema);
 
->>>>>>> 7bf795cf
         // Create a lightweight analysis prompt focused just on content type
         const prompt = `Analyze this web page and determine its primary content type:
 
@@ -1039,29 +865,6 @@
         const response = await model.complete([
             {
                 role: "system",
-<<<<<<< HEAD
-                content: "You are a web content classifier. Analyze the URL, title, and description to determine the primary content type. Respond with only the content type name from the provided list, no additional text or explanation."
-            },
-            {
-                role: "user",
-                content: prompt
-            }
-        ]);
-
-        if (!response.success) {
-            throw new Error(response.message || 'LLM request failed');
-        }
-
-        const contentType = response.data.trim().toLowerCase();
-        
-        // Validate the response
-        const validTypes = [
-            "tutorial", "documentation", "article", "guide", "reference", 
-            "blog_post", "news", "product_page", "landing_page", 
-            "interactive_demo", "code_example", "api_docs", "other"
-        ];
-        
-=======
                 content:
                     "You are a web content classifier. Analyze the URL, title, and description to determine the primary content type. Respond with only the content type name from the provided list, no additional text or explanation.",
             },
@@ -1094,7 +897,6 @@
             "other",
         ];
 
->>>>>>> 7bf795cf
         if (validTypes.includes(contentType)) {
             return contentType;
         }
@@ -1111,20 +913,12 @@
         if (contentType.includes("demo")) return "interactive_demo";
         if (contentType.includes("example")) return "code_example";
         if (contentType.includes("reference")) return "reference";
-<<<<<<< HEAD
-        
-        // Fallback to hardcoded if LLM response doesn't match expected format
-        console.warn(`LLM returned unexpected content type "${contentType}" for ${url}, falling back to hardcoded classification`);
-        return determinePageType(url, title);
-        
-=======
 
         // Fallback to hardcoded if LLM response doesn't match expected format
         console.warn(
             `LLM returned unexpected content type "${contentType}" for ${url}, falling back to hardcoded classification`,
         );
         return determinePageType(url, title);
->>>>>>> 7bf795cf
     } catch (error) {
         console.warn(`LLM page type determination failed for ${url}:`, error);
         return determinePageType(url, title);
@@ -1135,19 +929,6 @@
  * Extract page type definitions from the schema file
  */
 function extractPageTypeDefinitionsFromSchema(schemaContent: string): string {
-<<<<<<< HEAD
-    const lines = schemaContent.split('\n');
-    let definitions = 'Available page types and their definitions:\n';
-    let inTypeDefinition = false;
-    let currentType = '';
-    
-    for (const line of lines) {
-        if (line.includes('export type PageType =')) {
-            inTypeDefinition = true;
-            continue;
-        }
-        
-=======
     const lines = schemaContent.split("\n");
     let definitions = "Available page types and their definitions:\n";
     let inTypeDefinition = false;
@@ -1159,7 +940,6 @@
             continue;
         }
 
->>>>>>> 7bf795cf
         if (inTypeDefinition) {
             // Look for type definitions with comments
             const typeMatch = line.match(/\|\s*"([^"]+)"/);
@@ -1167,37 +947,21 @@
                 currentType = typeMatch[1];
                 continue;
             }
-<<<<<<< HEAD
-            
-=======
-
->>>>>>> 7bf795cf
+
             // Look for description comments
             const commentMatch = line.match(/\/\*\*\s*(.+?)\s*\*\//);
             if (commentMatch && currentType) {
                 definitions += `- ${currentType}: ${commentMatch[1]}\n`;
-<<<<<<< HEAD
-                currentType = '';
-            }
-            
-            // End of type definition
-            if (line.includes(';')) {
-=======
                 currentType = "";
             }
 
             // End of type definition
             if (line.includes(";")) {
->>>>>>> 7bf795cf
                 inTypeDefinition = false;
                 break;
             }
         }
     }
-<<<<<<< HEAD
-    
-=======
-
->>>>>>> 7bf795cf
+
     return definitions;
 }