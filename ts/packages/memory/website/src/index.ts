--- conflicted
+++ resolved
@@ -1,10 +1,7 @@
 // Copyright (c) Microsoft Corporation.
 // Licensed under the MIT License.
 
-<<<<<<< HEAD
-=======
 export * from "./actionExtractor.js";
->>>>>>> 7bf795cf
 export * from "./contentExtractor.js";
 export * from "./importWebsites.js";
 export * from "./indexingService.js";
