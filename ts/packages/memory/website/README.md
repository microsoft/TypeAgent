# Website Memory

A structured RAG implementation for website visit memory, including bookmarks and browsing history with advanced knowledge extraction capabilities.

## Features

- Import bookmarks and browsing history from Chrome and Edge
- Semantic search over website content and metadata
- **Advanced Content Extraction**: Multiple extraction modes with AI-powered knowledge processing
- **Unified Knowledge Extraction**: Consolidated extraction system with strict error handling
- **Batch Processing**: Efficient concurrent processing with progress tracking
- Structured data frames for visit frequency, categories, and bookmark organization
- Background indexing service for real-time updates
- Entity extraction for URLs, domains, and website categories

## Content Extraction System

### Extraction Modes

The website-memory package provides a unified extraction system with four distinct modes:

<<<<<<< HEAD
| Mode | Description | AI Required | Extracts Actions | Extracts Relationships |
|------|-------------|-------------|------------------|----------------------|
| `basic` | URL/title extraction only | ❌ | ❌ | ❌ |
| `content` | Full content + AI knowledge | ✅ | ❌ | ❌ |
| `actions` | Content + action detection | ✅ | ✅ | ❌ |
| `full` | Complete extraction + relationships | ✅ | ✅ | ✅ |
=======
| Mode      | Description                         | AI Required | Extracts Actions | Extracts Relationships |
| --------- | ----------------------------------- | ----------- | ---------------- | ---------------------- |
| `basic`   | URL/title extraction only           | ❌          | ❌               | ❌                     |
| `content` | Full content + AI knowledge         | ✅          | ❌               | ❌                     |
| `actions` | Content + action detection          | ✅          | ✅               | ❌                     |
| `full`    | Complete extraction + relationships | ✅          | ✅               | ✅                     |
>>>>>>> acd7f6d0

### Quick Start with Extraction

```typescript
import { ContentExtractor } from "website-memory";

// Basic extraction (no AI required)
const extractor = new ContentExtractor();
<<<<<<< HEAD
const result = await extractor.extract({
    url: "https://example.com",
    title: "Example Page",
    htmlContent: "<html>...</html>",
    source: "direct"
}, "basic");
=======
const result = await extractor.extract(
  {
    url: "https://example.com",
    title: "Example Page",
    htmlContent: "<html>...</html>",
    source: "direct",
  },
  "basic",
);
>>>>>>> acd7f6d0

// AI-powered extraction (requires knowledge extractor)
import { conversation as kpLib } from "knowledge-processor";
import { openai as ai } from "aiclient";

<<<<<<< HEAD
const languageModel = ai.createChatModel(ai.azureApiSettingsFromEnv(ai.ModelType.Chat));
const knowledgeExtractor = kpLib.createKnowledgeExtractor(languageModel);

const aiExtractor = new ContentExtractor({
    mode: "content",
    knowledgeExtractor
});

const aiResult = await aiExtractor.extract({
    url: "https://example.com/article",
    title: "News Article",
    htmlContent: articleHtml,
    source: "direct"
}, "content");

console.log(aiResult.knowledge.entities); // Extracted entities
console.log(aiResult.qualityMetrics);     // Quality scores
=======
const languageModel = ai.createChatModel(
  ai.azureApiSettingsFromEnv(ai.ModelType.Chat),
);
const knowledgeExtractor = kpLib.createKnowledgeExtractor(languageModel);

const aiExtractor = new ContentExtractor({
  mode: "content",
  knowledgeExtractor,
});

const aiResult = await aiExtractor.extract(
  {
    url: "https://example.com/article",
    title: "News Article",
    htmlContent: articleHtml,
    source: "direct",
  },
  "content",
);

console.log(aiResult.knowledge.entities); // Extracted entities
console.log(aiResult.qualityMetrics); // Quality scores
>>>>>>> acd7f6d0
```

### Batch Processing

```typescript
import { BatchProcessor } from "website-memory";

const extractor = new ContentExtractor();
const processor = new BatchProcessor(extractor);

const items = [
<<<<<<< HEAD
    { url: "https://site1.com", title: "Site 1", htmlContent: "...", source: "direct" },
    { url: "https://site2.com", title: "Site 2", htmlContent: "...", source: "direct" }
=======
  {
    url: "https://site1.com",
    title: "Site 1",
    htmlContent: "...",
    source: "direct",
  },
  {
    url: "https://site2.com",
    title: "Site 2",
    htmlContent: "...",
    source: "direct",
  },
>>>>>>> acd7f6d0
];

// Process with progress tracking
const results = await processor.processBatch(items, "basic", (progress) => {
<<<<<<< HEAD
    console.log(`Progress: ${progress.percentage}%`);
=======
  console.log(`Progress: ${progress.percentage}%`);
>>>>>>> acd7f6d0
});
```

### Error Handling

The extraction system uses strict error handling with clear messages:

```typescript
try {
<<<<<<< HEAD
    await extractor.extract(content, "content"); // Requires AI
} catch (error) {
    if (error instanceof AIModelRequiredError) {
        console.log("AI model required for content mode. Use 'basic' mode or configure AI.");
    }
=======
  await extractor.extract(content, "content"); // Requires AI
} catch (error) {
  if (error instanceof AIModelRequiredError) {
    console.log(
      "AI model required for content mode. Use 'basic' mode or configure AI.",
    );
  }
>>>>>>> acd7f6d0
}

// Check capabilities before extraction
if (extractor.isConfiguredForMode("content")) {
<<<<<<< HEAD
    const result = await extractor.extract(content, "content");
} else {
    const result = await extractor.extract(content, "basic");
=======
  const result = await extractor.extract(content, "content");
} else {
  const result = await extractor.extract(content, "basic");
>>>>>>> acd7f6d0
}
```

## Traditional Website Collection Usage

### Basic Import

```typescript
import { WebsiteCollection, importWebsites } from "website-memory";

// Import Chrome bookmarks
const websites = await importWebsites(
  "chrome",
  "bookmarks",
  "/path/to/bookmarks",
);

const collection = new WebsiteCollection();
collection.addWebsites(websites);
await collection.buildIndex();
```

### Enhanced Import with Knowledge Extraction

```typescript
import { enhancedImport } from "website-memory";

// Import with AI-powered knowledge extraction
const websites = await enhancedImport(
<<<<<<< HEAD
    "chrome",
    "bookmarks", 
    "/path/to/bookmarks",
    { mode: "content", knowledgeExtractor }
=======
  "chrome",
  "bookmarks",
  "/path/to/bookmarks",
  { mode: "content", knowledgeExtractor },
>>>>>>> acd7f6d0
);

// Import with basic extraction (no AI)
const basicWebsites = await enhancedImport(
<<<<<<< HEAD
    "chrome",
    "bookmarks",
    "/path/to/bookmarks", 
    { mode: "basic" }
=======
  "chrome",
  "bookmarks",
  "/path/to/bookmarks",
  { mode: "basic" },
>>>>>>> acd7f6d0
);
```

### Querying

```typescript
// Get most visited domains
const topDomains = collection.getMostVisitedDomains(10);

// Get websites by category
const newsWebsites = collection.getWebsitesByCategory("news");

// Get bookmarks in a specific folder
const workBookmarks = collection.getBookmarksByFolder("Work");

// Search with knowledge
const searchResults = await collection.searchWithKnowledge("machine learning");
```

## Browser Agent Integration

The website-memory extraction system integrates seamlessly with the browser agent:

```typescript
import { BrowserKnowledgeExtractor } from "@typeagent/agents-browser";
<<<<<<< HEAD

// Browser agent automatically uses website-memory for extraction
const extractor = new BrowserKnowledgeExtractor(sessionContext);

// Extract knowledge from current page
const result = await extractor.extractKnowledge(pageContent, "content");

// Batch process browsing history
const history = await getBrowsingHistory();
const results = await extractor.extractBatch(history, "basic", progressCallback);
```

## API Reference

### ContentExtractor

The main extraction class with unified mode-based API:

```typescript
class ContentExtractor {
    constructor(config?: ExtractionConfig & { knowledgeExtractor?: KnowledgeExtractor })
    
    // Main extraction method
    async extract(content: ExtractionInput, mode: ExtractionMode): Promise<ExtractionResult>
    
    // Capability checking
    isConfiguredForMode(mode: ExtractionMode): boolean
    getModeCapabilities(mode: ExtractionMode): ModeCapabilities
    
    // Legacy compatibility methods
    async extractContent(url: string, options?: any): Promise<PageContent>
    async extractFromHtml(html: string, url: string): Promise<PageContent>
}
```

### BatchProcessor

Efficient concurrent processing:

```typescript
class BatchProcessor {
    constructor(extractor: ContentExtractor)
    
    async processBatch(
        items: ExtractionInput[], 
        mode: ExtractionMode,
        progressCallback?: (progress: BatchProgress) => void
    ): Promise<ExtractionResult[]>
    
    getErrors(): BatchError[]
    getSuccessCount(): number
}
```

### Types

Key interfaces for extraction:

```typescript
interface ExtractionInput {
    url: string;
    title: string;
    htmlContent?: string;
    textContent?: string;
    source: "direct" | "index" | "bookmark" | "history" | "import";
}

interface ExtractionResult {
    knowledge: KnowledgeResponse;
    qualityMetrics: ExtractionQualityMetrics;
    extractionMode: ExtractionMode;
    aiProcessingUsed: boolean;
    processingTime: number;
    // ... additional fields
}
```

## Configuration

### Extraction Configuration

```typescript
interface ExtractionConfig {
    mode: ExtractionMode;
    timeout?: number;
    maxContentLength?: number;
    maxCharsPerChunk?: number;
    maxConcurrentExtractions?: number;
    qualityThreshold?: number;
}
```

### AI Model Setup

```typescript
import { openai as ai } from "aiclient";
import { conversation as kpLib } from "knowledge-processor";

// Configure AI model
const apiSettings = ai.azureApiSettingsFromEnv(ai.ModelType.Chat);
const languageModel = ai.createChatModel(apiSettings);
const knowledgeExtractor = kpLib.createKnowledgeExtractor(languageModel);

// Use with extractor
const extractor = new ContentExtractor({
    mode: "content",
    knowledgeExtractor
});
```

## Best Practices

1. **Mode Selection**: Use `basic` for fast, non-AI extraction. Use `content`/`actions`/`full` when AI analysis is needed.

2. **Error Handling**: Always handle `AIModelRequiredError` and provide fallback to `basic` mode.

3. **Batch Processing**: Use `BatchProcessor` for multiple items to benefit from concurrency.

4. **Performance**: Monitor processing times and adjust `maxConcurrentExtractions` based on system resources.

5. **Capability Checking**: Use `isConfiguredForMode()` to check AI availability before extraction.

## Troubleshooting

### AI Model Not Available

```typescript
// Check if AI is configured
if (!extractor.isConfiguredForMode("content")) {
    console.warn("AI not available, falling back to basic mode");
    result = await extractor.extract(content, "basic");
}
```

=======

// Browser agent automatically uses website-memory for extraction
const extractor = new BrowserKnowledgeExtractor(sessionContext);

// Extract knowledge from current page
const result = await extractor.extractKnowledge(pageContent, "content");

// Batch process browsing history
const history = await getBrowsingHistory();
const results = await extractor.extractBatch(
  history,
  "basic",
  progressCallback,
);
```

## API Reference

### ContentExtractor

The main extraction class with unified mode-based API:

```typescript
class ContentExtractor {
  constructor(
    config?: ExtractionConfig & { knowledgeExtractor?: KnowledgeExtractor },
  );

  // Main extraction method
  async extract(
    content: ExtractionInput,
    mode: ExtractionMode,
  ): Promise<ExtractionResult>;

  // Capability checking
  isConfiguredForMode(mode: ExtractionMode): boolean;
  getModeCapabilities(mode: ExtractionMode): ModeCapabilities;

  // Legacy compatibility methods
  async extractContent(url: string, options?: any): Promise<PageContent>;
  async extractFromHtml(html: string, url: string): Promise<PageContent>;
}
```

### BatchProcessor

Efficient concurrent processing:

```typescript
class BatchProcessor {
  constructor(extractor: ContentExtractor);

  async processBatch(
    items: ExtractionInput[],
    mode: ExtractionMode,
    progressCallback?: (progress: BatchProgress) => void,
  ): Promise<ExtractionResult[]>;

  getErrors(): BatchError[];
  getSuccessCount(): number;
}
```

### Types

Key interfaces for extraction:

```typescript
interface ExtractionInput {
  url: string;
  title: string;
  htmlContent?: string;
  textContent?: string;
  source: "direct" | "index" | "bookmark" | "history" | "import";
}

interface ExtractionResult {
  knowledge: KnowledgeResponse;
  qualityMetrics: ExtractionQualityMetrics;
  extractionMode: ExtractionMode;
  aiProcessingUsed: boolean;
  processingTime: number;
  // ... additional fields
}
```

## Configuration

### Extraction Configuration

```typescript
interface ExtractionConfig {
  mode: ExtractionMode;
  timeout?: number;
  maxContentLength?: number;
  maxCharsPerChunk?: number;
  maxConcurrentExtractions?: number;
  qualityThreshold?: number;
}
```

### AI Model Setup

```typescript
import { openai as ai } from "aiclient";
import { conversation as kpLib } from "knowledge-processor";

// Configure AI model
const apiSettings = ai.azureApiSettingsFromEnv(ai.ModelType.Chat);
const languageModel = ai.createChatModel(apiSettings);
const knowledgeExtractor = kpLib.createKnowledgeExtractor(languageModel);

// Use with extractor
const extractor = new ContentExtractor({
  mode: "content",
  knowledgeExtractor,
});
```

## Best Practices

1. **Mode Selection**: Use `basic` for fast, non-AI extraction. Use `content`/`actions`/`full` when AI analysis is needed.

2. **Error Handling**: Always handle `AIModelRequiredError` and provide fallback to `basic` mode.

3. **Batch Processing**: Use `BatchProcessor` for multiple items to benefit from concurrency.

4. **Performance**: Monitor processing times and adjust `maxConcurrentExtractions` based on system resources.

5. **Capability Checking**: Use `isConfiguredForMode()` to check AI availability before extraction.

## Troubleshooting

### AI Model Not Available

```typescript
// Check if AI is configured
if (!extractor.isConfiguredForMode("content")) {
  console.warn("AI not available, falling back to basic mode");
  result = await extractor.extract(content, "basic");
}
```

>>>>>>> acd7f6d0
### Performance Issues

- Reduce `maxConcurrentExtractions` for memory-constrained environments
- Use `basic` mode for bulk processing when AI analysis isn't needed
- Monitor `qualityMetrics.extractionTime` to identify slow content
<<<<<<< HEAD

### Memory Usage

- Process large batches in smaller chunks
- Monitor memory usage with batch processing
=======

### Memory Usage

- Process large batches in smaller chunks
- Monitor memory usage with batch processing

## License

MIT License - see LICENSE file for details.
>>>>>>> acd7f6d0

## License

MIT License - see LICENSE file for details.<|MERGE_RESOLUTION|>--- conflicted
+++ resolved
@@ -19,21 +19,12 @@
 
 The website-memory package provides a unified extraction system with four distinct modes:
 
-<<<<<<< HEAD
-| Mode | Description | AI Required | Extracts Actions | Extracts Relationships |
-|------|-------------|-------------|------------------|----------------------|
-| `basic` | URL/title extraction only | ❌ | ❌ | ❌ |
-| `content` | Full content + AI knowledge | ✅ | ❌ | ❌ |
-| `actions` | Content + action detection | ✅ | ✅ | ❌ |
-| `full` | Complete extraction + relationships | ✅ | ✅ | ✅ |
-=======
 | Mode      | Description                         | AI Required | Extracts Actions | Extracts Relationships |
 | --------- | ----------------------------------- | ----------- | ---------------- | ---------------------- |
 | `basic`   | URL/title extraction only           | ❌          | ❌               | ❌                     |
 | `content` | Full content + AI knowledge         | ✅          | ❌               | ❌                     |
 | `actions` | Content + action detection          | ✅          | ✅               | ❌                     |
 | `full`    | Complete extraction + relationships | ✅          | ✅               | ✅                     |
->>>>>>> acd7f6d0
 
 ### Quick Start with Extraction
 
@@ -42,14 +33,6 @@
 
 // Basic extraction (no AI required)
 const extractor = new ContentExtractor();
-<<<<<<< HEAD
-const result = await extractor.extract({
-    url: "https://example.com",
-    title: "Example Page",
-    htmlContent: "<html>...</html>",
-    source: "direct"
-}, "basic");
-=======
 const result = await extractor.extract(
   {
     url: "https://example.com",
@@ -59,31 +42,11 @@
   },
   "basic",
 );
->>>>>>> acd7f6d0
 
 // AI-powered extraction (requires knowledge extractor)
 import { conversation as kpLib } from "knowledge-processor";
 import { openai as ai } from "aiclient";
 
-<<<<<<< HEAD
-const languageModel = ai.createChatModel(ai.azureApiSettingsFromEnv(ai.ModelType.Chat));
-const knowledgeExtractor = kpLib.createKnowledgeExtractor(languageModel);
-
-const aiExtractor = new ContentExtractor({
-    mode: "content",
-    knowledgeExtractor
-});
-
-const aiResult = await aiExtractor.extract({
-    url: "https://example.com/article",
-    title: "News Article",
-    htmlContent: articleHtml,
-    source: "direct"
-}, "content");
-
-console.log(aiResult.knowledge.entities); // Extracted entities
-console.log(aiResult.qualityMetrics);     // Quality scores
-=======
 const languageModel = ai.createChatModel(
   ai.azureApiSettingsFromEnv(ai.ModelType.Chat),
 );
@@ -106,7 +69,6 @@
 
 console.log(aiResult.knowledge.entities); // Extracted entities
 console.log(aiResult.qualityMetrics); // Quality scores
->>>>>>> acd7f6d0
 ```
 
 ### Batch Processing
@@ -118,10 +80,6 @@
 const processor = new BatchProcessor(extractor);
 
 const items = [
-<<<<<<< HEAD
-    { url: "https://site1.com", title: "Site 1", htmlContent: "...", source: "direct" },
-    { url: "https://site2.com", title: "Site 2", htmlContent: "...", source: "direct" }
-=======
   {
     url: "https://site1.com",
     title: "Site 1",
@@ -134,16 +92,11 @@
     htmlContent: "...",
     source: "direct",
   },
->>>>>>> acd7f6d0
 ];
 
 // Process with progress tracking
 const results = await processor.processBatch(items, "basic", (progress) => {
-<<<<<<< HEAD
-    console.log(`Progress: ${progress.percentage}%`);
-=======
   console.log(`Progress: ${progress.percentage}%`);
->>>>>>> acd7f6d0
 });
 ```
 
@@ -153,13 +106,6 @@
 
 ```typescript
 try {
-<<<<<<< HEAD
-    await extractor.extract(content, "content"); // Requires AI
-} catch (error) {
-    if (error instanceof AIModelRequiredError) {
-        console.log("AI model required for content mode. Use 'basic' mode or configure AI.");
-    }
-=======
   await extractor.extract(content, "content"); // Requires AI
 } catch (error) {
   if (error instanceof AIModelRequiredError) {
@@ -167,20 +113,13 @@
       "AI model required for content mode. Use 'basic' mode or configure AI.",
     );
   }
->>>>>>> acd7f6d0
 }
 
 // Check capabilities before extraction
 if (extractor.isConfiguredForMode("content")) {
-<<<<<<< HEAD
-    const result = await extractor.extract(content, "content");
-} else {
-    const result = await extractor.extract(content, "basic");
-=======
   const result = await extractor.extract(content, "content");
 } else {
   const result = await extractor.extract(content, "basic");
->>>>>>> acd7f6d0
 }
 ```
 
@@ -210,32 +149,18 @@
 
 // Import with AI-powered knowledge extraction
 const websites = await enhancedImport(
-<<<<<<< HEAD
-    "chrome",
-    "bookmarks", 
-    "/path/to/bookmarks",
-    { mode: "content", knowledgeExtractor }
-=======
   "chrome",
   "bookmarks",
   "/path/to/bookmarks",
   { mode: "content", knowledgeExtractor },
->>>>>>> acd7f6d0
 );
 
 // Import with basic extraction (no AI)
 const basicWebsites = await enhancedImport(
-<<<<<<< HEAD
-    "chrome",
-    "bookmarks",
-    "/path/to/bookmarks", 
-    { mode: "basic" }
-=======
   "chrome",
   "bookmarks",
   "/path/to/bookmarks",
   { mode: "basic" },
->>>>>>> acd7f6d0
 );
 ```
 
@@ -261,7 +186,6 @@
 
 ```typescript
 import { BrowserKnowledgeExtractor } from "@typeagent/agents-browser";
-<<<<<<< HEAD
 
 // Browser agent automatically uses website-memory for extraction
 const extractor = new BrowserKnowledgeExtractor(sessionContext);
@@ -271,7 +195,11 @@
 
 // Batch process browsing history
 const history = await getBrowsingHistory();
-const results = await extractor.extractBatch(history, "basic", progressCallback);
+const results = await extractor.extractBatch(
+  history,
+  "basic",
+  progressCallback,
+);
 ```
 
 ## API Reference
@@ -282,18 +210,23 @@
 
 ```typescript
 class ContentExtractor {
-    constructor(config?: ExtractionConfig & { knowledgeExtractor?: KnowledgeExtractor })
-    
-    // Main extraction method
-    async extract(content: ExtractionInput, mode: ExtractionMode): Promise<ExtractionResult>
-    
-    // Capability checking
-    isConfiguredForMode(mode: ExtractionMode): boolean
-    getModeCapabilities(mode: ExtractionMode): ModeCapabilities
-    
-    // Legacy compatibility methods
-    async extractContent(url: string, options?: any): Promise<PageContent>
-    async extractFromHtml(html: string, url: string): Promise<PageContent>
+  constructor(
+    config?: ExtractionConfig & { knowledgeExtractor?: KnowledgeExtractor },
+  );
+
+  // Main extraction method
+  async extract(
+    content: ExtractionInput,
+    mode: ExtractionMode,
+  ): Promise<ExtractionResult>;
+
+  // Capability checking
+  isConfiguredForMode(mode: ExtractionMode): boolean;
+  getModeCapabilities(mode: ExtractionMode): ModeCapabilities;
+
+  // Legacy compatibility methods
+  async extractContent(url: string, options?: any): Promise<PageContent>;
+  async extractFromHtml(html: string, url: string): Promise<PageContent>;
 }
 ```
 
@@ -303,18 +236,113 @@
 
 ```typescript
 class BatchProcessor {
-    constructor(extractor: ContentExtractor)
-    
-    async processBatch(
-        items: ExtractionInput[], 
-        mode: ExtractionMode,
-        progressCallback?: (progress: BatchProgress) => void
-    ): Promise<ExtractionResult[]>
-    
-    getErrors(): BatchError[]
-    getSuccessCount(): number
-}
-```
+  constructor(extractor: ContentExtractor);
+
+  async processBatch(
+    items: ExtractionInput[],
+    mode: ExtractionMode,
+    progressCallback?: (progress: BatchProgress) => void,
+  ): Promise<ExtractionResult[]>;
+
+  getErrors(): BatchError[];
+  getSuccessCount(): number;
+}
+```
+
+### Types
+
+Key interfaces for extraction:
+
+```typescript
+interface ExtractionInput {
+  url: string;
+  title: string;
+  htmlContent?: string;
+  textContent?: string;
+  source: "direct" | "index" | "bookmark" | "history" | "import";
+}
+
+interface ExtractionResult {
+  knowledge: KnowledgeResponse;
+  qualityMetrics: ExtractionQualityMetrics;
+  extractionMode: ExtractionMode;
+  aiProcessingUsed: boolean;
+  processingTime: number;
+  // ... additional fields
+}
+```
+
+## Configuration
+
+### Extraction Configuration
+
+```typescript
+interface ExtractionConfig {
+  mode: ExtractionMode;
+  timeout?: number;
+  maxContentLength?: number;
+  maxCharsPerChunk?: number;
+  maxConcurrentExtractions?: number;
+  qualityThreshold?: number;
+}
+```
+
+### AI Model Setup
+
+```typescript
+import { openai as ai } from "aiclient";
+import { conversation as kpLib } from "knowledge-processor";
+
+// Configure AI model
+const apiSettings = ai.azureApiSettingsFromEnv(ai.ModelType.Chat);
+const languageModel = ai.createChatModel(apiSettings);
+const knowledgeExtractor = kpLib.createKnowledgeExtractor(languageModel);
+
+// Use with extractor
+const extractor = new ContentExtractor({
+  mode: "content",
+  knowledgeExtractor,
+});
+```
+
+## Best Practices
+
+1. **Mode Selection**: Use `basic` for fast, non-AI extraction. Use `content`/`actions`/`full` when AI analysis is needed.
+
+2. **Error Handling**: Always handle `AIModelRequiredError` and provide fallback to `basic` mode.
+
+3. **Batch Processing**: Use `BatchProcessor` for multiple items to benefit from concurrency.
+
+4. **Performance**: Monitor processing times and adjust `maxConcurrentExtractions` based on system resources.
+
+5. **Capability Checking**: Use `isConfiguredForMode()` to check AI availability before extraction.
+
+## Troubleshooting
+
+### AI Model Not Available
+
+```typescript
+// Check if AI is configured
+if (!extractor.isConfiguredForMode("content")) {
+  console.warn("AI not available, falling back to basic mode");
+  result = await extractor.extract(content, "basic");
+}
+```
+
+### Performance Issues
+
+- Reduce `maxConcurrentExtractions` for memory-constrained environments
+- Use `basic` mode for bulk processing when AI analysis isn't needed
+- Monitor `qualityMetrics.extractionTime` to identify slow content
+
+### Memory Usage
+
+- Process large batches in smaller chunks
+- Monitor memory usage with batch processing
+
+## License
+
+MIT License - see LICENSE file for details.
 
 ### Types
 
@@ -396,174 +424,17 @@
 }
 ```
 
-=======
-
-// Browser agent automatically uses website-memory for extraction
-const extractor = new BrowserKnowledgeExtractor(sessionContext);
-
-// Extract knowledge from current page
-const result = await extractor.extractKnowledge(pageContent, "content");
-
-// Batch process browsing history
-const history = await getBrowsingHistory();
-const results = await extractor.extractBatch(
-  history,
-  "basic",
-  progressCallback,
-);
-```
-
-## API Reference
-
-### ContentExtractor
-
-The main extraction class with unified mode-based API:
-
-```typescript
-class ContentExtractor {
-  constructor(
-    config?: ExtractionConfig & { knowledgeExtractor?: KnowledgeExtractor },
-  );
-
-  // Main extraction method
-  async extract(
-    content: ExtractionInput,
-    mode: ExtractionMode,
-  ): Promise<ExtractionResult>;
-
-  // Capability checking
-  isConfiguredForMode(mode: ExtractionMode): boolean;
-  getModeCapabilities(mode: ExtractionMode): ModeCapabilities;
-
-  // Legacy compatibility methods
-  async extractContent(url: string, options?: any): Promise<PageContent>;
-  async extractFromHtml(html: string, url: string): Promise<PageContent>;
-}
-```
-
-### BatchProcessor
-
-Efficient concurrent processing:
-
-```typescript
-class BatchProcessor {
-  constructor(extractor: ContentExtractor);
-
-  async processBatch(
-    items: ExtractionInput[],
-    mode: ExtractionMode,
-    progressCallback?: (progress: BatchProgress) => void,
-  ): Promise<ExtractionResult[]>;
-
-  getErrors(): BatchError[];
-  getSuccessCount(): number;
-}
-```
-
-### Types
-
-Key interfaces for extraction:
-
-```typescript
-interface ExtractionInput {
-  url: string;
-  title: string;
-  htmlContent?: string;
-  textContent?: string;
-  source: "direct" | "index" | "bookmark" | "history" | "import";
-}
-
-interface ExtractionResult {
-  knowledge: KnowledgeResponse;
-  qualityMetrics: ExtractionQualityMetrics;
-  extractionMode: ExtractionMode;
-  aiProcessingUsed: boolean;
-  processingTime: number;
-  // ... additional fields
-}
-```
-
-## Configuration
-
-### Extraction Configuration
-
-```typescript
-interface ExtractionConfig {
-  mode: ExtractionMode;
-  timeout?: number;
-  maxContentLength?: number;
-  maxCharsPerChunk?: number;
-  maxConcurrentExtractions?: number;
-  qualityThreshold?: number;
-}
-```
-
-### AI Model Setup
-
-```typescript
-import { openai as ai } from "aiclient";
-import { conversation as kpLib } from "knowledge-processor";
-
-// Configure AI model
-const apiSettings = ai.azureApiSettingsFromEnv(ai.ModelType.Chat);
-const languageModel = ai.createChatModel(apiSettings);
-const knowledgeExtractor = kpLib.createKnowledgeExtractor(languageModel);
-
-// Use with extractor
-const extractor = new ContentExtractor({
-  mode: "content",
-  knowledgeExtractor,
-});
-```
-
-## Best Practices
-
-1. **Mode Selection**: Use `basic` for fast, non-AI extraction. Use `content`/`actions`/`full` when AI analysis is needed.
-
-2. **Error Handling**: Always handle `AIModelRequiredError` and provide fallback to `basic` mode.
-
-3. **Batch Processing**: Use `BatchProcessor` for multiple items to benefit from concurrency.
-
-4. **Performance**: Monitor processing times and adjust `maxConcurrentExtractions` based on system resources.
-
-5. **Capability Checking**: Use `isConfiguredForMode()` to check AI availability before extraction.
-
-## Troubleshooting
-
-### AI Model Not Available
-
-```typescript
-// Check if AI is configured
-if (!extractor.isConfiguredForMode("content")) {
-  console.warn("AI not available, falling back to basic mode");
-  result = await extractor.extract(content, "basic");
-}
-```
-
->>>>>>> acd7f6d0
 ### Performance Issues
 
 - Reduce `maxConcurrentExtractions` for memory-constrained environments
 - Use `basic` mode for bulk processing when AI analysis isn't needed
 - Monitor `qualityMetrics.extractionTime` to identify slow content
-<<<<<<< HEAD
 
 ### Memory Usage
 
 - Process large batches in smaller chunks
 - Monitor memory usage with batch processing
-=======
-
-### Memory Usage
-
-- Process large batches in smaller chunks
-- Monitor memory usage with batch processing
 
 ## License
 
-MIT License - see LICENSE file for details.
->>>>>>> acd7f6d0
-
-## License
-
 MIT License - see LICENSE file for details.