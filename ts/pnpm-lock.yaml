--- conflicted
+++ resolved
@@ -1518,7 +1518,6 @@
       '@types/node':
         specifier: ^18.18.7
         version: 18.18.7
-<<<<<<< HEAD
       concurrently:
         specifier: ^8.2.2
         version: 8.2.2
@@ -1537,7 +1536,6 @@
       less:
         specifier: ^4.2.0
         version: 4.2.0
-=======
       copy-webpack-plugin:
         specifier: ^12.0.1
         version: 12.0.2(webpack@5.94.0(webpack-cli@5.1.4))
@@ -1547,7 +1545,6 @@
       prettier:
         specifier: ^3.2.5
         version: 3.2.5
->>>>>>> 1bbcdeec
       rimraf:
         specifier: ^5.0.5
         version: 5.0.5
