--- conflicted
+++ resolved
@@ -294,7 +294,7 @@
         version: 18.18.7
       copy-webpack-plugin:
         specifier: ^12.0.1
-        version: 12.0.2(webpack@5.94.0)
+        version: 12.0.2(webpack@5.94.0(webpack-cli@5.1.4))
       jest:
         specifier: ^29.7.0
         version: 29.7.0(@types/node@18.18.7)(ts-node@10.9.1(@types/node@18.18.7)(typescript@5.4.3))
@@ -306,7 +306,7 @@
         version: 5.0.5
       ts-loader:
         specifier: ^9.5.1
-        version: 9.5.1(typescript@5.4.3)(webpack@5.94.0)
+        version: 9.5.1(typescript@5.4.3)(webpack@5.94.0(webpack-cli@5.1.4))
       typescript:
         specifier: ^5.4.2
         version: 5.4.3
@@ -1637,42 +1637,21 @@
       '@types/node':
         specifier: ^18.18.7
         version: 18.18.7
-<<<<<<< HEAD
-      concurrently:
-        specifier: ^8.2.2
-        version: 8.2.2
-      cross-env:
-        specifier: ^7.0.3
-        version: 7.0.3
-      electron:
-        specifier: ^30.0.1
-        version: 30.0.1
-      electron-builder:
-        specifier: ^24.13.2
-        version: 24.13.3(electron-builder-squirrel-windows@24.13.3(dmg-builder@24.13.3))
-      electron-vite:
-        specifier: ^2.1.0
-        version: 2.1.0(vite@5.4.8(@types/node@18.18.7)(less@4.2.0)(terser@5.27.0))
-      less:
-        specifier: ^4.2.0
-        version: 4.2.0
-=======
       copy-webpack-plugin:
         specifier: ^12.0.1
-        version: 12.0.2(webpack@5.94.0)
+        version: 12.0.2(webpack@5.94.0(webpack-cli@5.1.4))
       jest:
         specifier: ^29.7.0
         version: 29.7.0(@types/node@18.18.7)(ts-node@10.9.1(@types/node@18.18.7)(typescript@5.4.3))
       prettier:
         specifier: ^3.2.5
         version: 3.2.5
->>>>>>> f98a523d
       rimraf:
         specifier: ^5.0.5
         version: 5.0.5
       ts-loader:
         specifier: ^9.5.1
-        version: 9.5.1(typescript@5.4.3)(webpack@5.94.0)
+        version: 9.5.1(typescript@5.4.3)(webpack@5.94.0(webpack-cli@5.1.4))
       typescript:
         specifier: ^5.4.2
         version: 5.4.3
