--- conflicted
+++ resolved
@@ -279,7 +279,6 @@
       copy-webpack-plugin:
         specifier: ^12.0.1
         version: 12.0.2(webpack@5.94.0(webpack-cli@5.1.4))
-<<<<<<< HEAD
       jest:
         specifier: ^29.7.0
         version: 29.7.0(@types/node@18.18.7)(ts-node@10.9.1(@types/node@18.18.7)(typescript@5.4.3))
@@ -305,77 +304,11 @@
         specifier: ^5.0.4
         version: 5.0.4(debug@4.3.4)(webpack-cli@5.1.4)(webpack@5.94.0)
 
-  examples/viewMarkdown:
-    dependencies:
-      agent-dispatcher:
+  examples/vscodeSchemaGen:
+    dependencies:
+      action-schema:
         specifier: workspace:*
-        version: link:../../packages/dispatcher
-      chalk:
-        specifier: ^5.3.0
-        version: 5.3.0
-      debug:
-        specifier: ^4.3.4
-        version: 4.3.4(supports-color@8.1.1)
-      express:
-        specifier: ^4.21.1
-        version: 4.21.1
-      katex:
-        specifier: ^0.16.11
-        version: 0.16.11
-      markdown-it:
-        specifier: ^14.1.0
-        version: 14.1.0
-      markdown-it-texmath:
-        specifier: ^1.0.0
-        version: 1.0.0
-    devDependencies:
-      '@types/debug':
-        specifier: ^4.1.10
-        version: 4.1.10
-      '@types/jest':
-        specifier: ^29.5.7
-        version: 29.5.7
-      '@types/katex':
-        specifier: ^0.16.7
-        version: 0.16.7
-      '@types/markdown-it':
-        specifier: ^14.1.2
-        version: 14.1.2
-      '@types/node':
-        specifier: ^18.18.7
-        version: 18.18.7
-      copy-webpack-plugin:
-        specifier: ^12.0.1
-        version: 12.0.2(webpack@5.94.0(webpack-cli@5.1.4))
-=======
->>>>>>> b505e7b9
-      jest:
-        specifier: ^29.7.0
-        version: 29.7.0(@types/node@18.18.7)(ts-node@10.9.1(@types/node@18.18.7)(typescript@5.4.3))
-      prettier:
-        specifier: ^3.2.5
-        version: 3.2.5
-      rimraf:
-        specifier: ^5.0.5
-        version: 5.0.5
-      ts-loader:
-        specifier: ^9.5.1
-        version: 9.5.1(typescript@5.4.3)(webpack@5.94.0(webpack-cli@5.1.4))
-      typescript:
-        specifier: ^5.4.2
-        version: 5.4.3
-      webpack:
-        specifier: ^5.94.0
-        version: 5.94.0(webpack-cli@5.1.4)
-      webpack-cli:
-        specifier: ^5.1.4
-        version: 5.1.4(webpack-dev-server@5.0.4)(webpack@5.94.0)
-      webpack-dev-server:
-        specifier: ^5.0.4
-        version: 5.0.4(debug@4.3.4)(webpack-cli@5.1.4)(webpack@5.94.0)
-
-  examples/vscodeSchemaGen:
-    dependencies:
+        version: link:../../packages/actionSchema
       aiclient:
         specifier: workspace:*
         version: link:../../packages/aiclient
@@ -391,9 +324,6 @@
       dotenv:
         specifier: ^16.3.1
         version: 16.3.1
-      schema-parser:
-        specifier: workspace:*
-        version: link:../../packages/schemaParser
       typeagent:
         specifier: workspace:*
         version: link:../../packages/typeagent
