--- conflicted
+++ resolved
@@ -199,11 +199,7 @@
         version: 18.18.7
       copy-webpack-plugin:
         specifier: ^12.0.1
-<<<<<<< HEAD
-        version: 12.0.2(webpack@5.95.0)
-=======
         version: 12.0.2(webpack@5.94.0)
->>>>>>> e8633520
       jest:
         specifier: ^29.7.0
         version: 29.7.0(@types/node@18.18.7)(ts-node@10.9.1(@types/node@18.18.7)(typescript@5.4.3))
@@ -215,11 +211,7 @@
         version: 5.0.5
       ts-loader:
         specifier: ^9.5.1
-<<<<<<< HEAD
-        version: 9.5.1(typescript@5.4.3)(webpack@5.95.0)
-=======
         version: 9.5.1(typescript@5.4.3)(webpack@5.94.0)
->>>>>>> e8633520
       typescript:
         specifier: ^5.4.2
         version: 5.4.3
@@ -349,11 +341,7 @@
         version: 1.1.1
       node-polyfill-webpack-plugin:
         specifier: ^3.0.0
-<<<<<<< HEAD
-        version: 3.0.0(webpack@5.95.0)
-=======
         version: 3.0.0(webpack@5.94.0)
->>>>>>> e8633520
       readline:
         specifier: ^1.3.0
         version: 1.3.0
@@ -387,21 +375,13 @@
         version: 8.5.10
       copy-webpack-plugin:
         specifier: ^12.0.1
-<<<<<<< HEAD
-        version: 12.0.2(webpack@5.95.0)
-=======
         version: 12.0.2(webpack@5.94.0)
->>>>>>> e8633520
       rimraf:
         specifier: ^5.0.5
         version: 5.0.5
       ts-loader:
         specifier: ^9.5.1
-<<<<<<< HEAD
-        version: 9.5.1(typescript@5.4.3)(webpack@5.95.0)
-=======
         version: 9.5.1(typescript@5.4.3)(webpack@5.94.0)
->>>>>>> e8633520
       typescript:
         specifier: ^5.4.2
         version: 5.4.3
@@ -925,11 +905,7 @@
         version: 18.18.7
       html-webpack-plugin:
         specifier: ^5.6.0
-<<<<<<< HEAD
-        version: 5.6.0(webpack@5.95.0)
-=======
         version: 5.6.0(webpack@5.94.0)
->>>>>>> e8633520
       jest:
         specifier: ^29.7.0
         version: 29.7.0(@types/node@18.18.7)(ts-node@10.9.1(@types/node@18.18.7)(typescript@5.4.3))
@@ -941,11 +917,7 @@
         version: 5.0.5
       ts-loader:
         specifier: ^9.5.1
-<<<<<<< HEAD
-        version: 9.5.1(typescript@5.4.3)(webpack@5.95.0)
-=======
         version: 9.5.1(typescript@5.4.3)(webpack@5.94.0)
->>>>>>> e8633520
       typescript:
         specifier: ^5.4.2
         version: 5.4.3
@@ -4494,17 +4466,8 @@
     resolution: {integrity: sha512-2Zks0hf1VLFYI1kbh0I5jP3KHHyCHpkfyHBzsSXRFgl/Bg9mWYfMW8oD+PdMPlEwy5HNsR9JutYy6pMeOh61nw==}
     engines: {node: ^14.15.0 || ^16.10.0 || >=18.0.0}
 
-<<<<<<< HEAD
-  express@4.19.2:
-    resolution: {integrity: sha512-5T6nhjsT+EOMzuck8JjBHARTHfMht0POzlA60WV2pMD3gyXw2LZnZ+ueGdNxG+0calOJcWKbpFcuzLZ91YWq9Q==}
-    engines: {node: '>= 0.10.0'}
-
-  express@4.21.0:
-    resolution: {integrity: sha512-VqcNGcj/Id5ZT1LZ/cfihi3ttTn+NJmkli2eZADigjq29qTlWi/hAQ43t/VLPq8+UX06FCEx3ByOYet6ZFblng==}
-=======
   express@4.21.1:
     resolution: {integrity: sha512-YSFlK1Ee0/GC8QaO91tHcDxJiE/X4FbpAyQWkxAvG6AXCuR65YzK8ua6D9hvi/TzUfZMpc+BwuM1IPw8fmQBiQ==}
->>>>>>> e8633520
     engines: {node: '>= 0.10.0'}
 
   extend-shallow@2.0.1:
@@ -8183,11 +8146,7 @@
       msgpack-lite: 0.1.26
       pako: 2.1.0
       typescript: 5.1.6
-<<<<<<< HEAD
-      webpack: 5.95.0(webpack-cli@5.1.4)
-=======
       webpack: 5.94.0(webpack-cli@5.1.4)
->>>>>>> e8633520
     transitivePeerDependencies:
       - '@swc/core'
       - esbuild
@@ -9373,41 +9332,24 @@
       '@webassemblyjs/ast': 1.12.1
       '@xtuc/long': 4.2.2
 
-<<<<<<< HEAD
-  '@webpack-cli/configtest@2.1.1(webpack-cli@5.1.4)(webpack@5.95.0)':
-=======
   '@webpack-cli/configtest@2.1.1(webpack-cli@5.1.4)(webpack@5.94.0)':
+    dependencies:
+      webpack: 5.95.0(webpack-cli@5.1.4)
+      webpack-cli: 5.1.4(webpack-dev-server@5.0.4)(webpack@5.95.0)
+
+  '@webpack-cli/info@2.0.2(webpack-cli@5.1.4)(webpack@5.94.0)':
     dependencies:
       webpack: 5.94.0(webpack-cli@5.1.4)
       webpack-cli: 5.1.4(webpack-dev-server@5.0.4)(webpack@5.94.0)
 
-  '@webpack-cli/info@2.0.2(webpack-cli@5.1.4)(webpack@5.94.0)':
->>>>>>> e8633520
-    dependencies:
-      webpack: 5.95.0(webpack-cli@5.1.4)
-      webpack-cli: 5.1.4(webpack-dev-server@5.0.4)(webpack@5.95.0)
-
-<<<<<<< HEAD
-  '@webpack-cli/info@2.0.2(webpack-cli@5.1.4)(webpack@5.95.0)':
-    dependencies:
-      webpack: 5.95.0(webpack-cli@5.1.4)
-      webpack-cli: 5.1.4(webpack-dev-server@5.0.4)(webpack@5.95.0)
-
-  '@webpack-cli/serve@2.0.5(webpack-cli@5.1.4)(webpack-dev-server@5.0.4)(webpack@5.95.0)':
-=======
   '@webpack-cli/serve@2.0.5(webpack-cli@5.1.4)(webpack-dev-server@5.0.4)(webpack@5.94.0)':
->>>>>>> e8633520
-    dependencies:
-      webpack: 5.95.0(webpack-cli@5.1.4)
-      webpack-cli: 5.1.4(webpack-dev-server@5.0.4)(webpack@5.95.0)
+    dependencies:
+      webpack: 5.94.0(webpack-cli@5.1.4)
+      webpack-cli: 5.1.4(webpack-dev-server@5.0.4)(webpack@5.94.0)
     optionalDependencies:
       webpack-dev-server: 5.0.4(debug@4.3.4)(webpack-cli@5.1.4)(webpack@5.95.0)
 
-<<<<<<< HEAD
-  '@webpack-cli/serve@2.0.5(webpack-cli@5.1.4)(webpack@5.95.0)':
-=======
   '@webpack-cli/serve@2.0.5(webpack-cli@5.1.4)(webpack@5.94.0)':
->>>>>>> e8633520
     dependencies:
       webpack: 5.95.0(webpack-cli@5.1.4)
       webpack-cli: 5.1.4(webpack@5.95.0)
@@ -10225,11 +10167,7 @@
     dependencies:
       is-what: 3.14.1
 
-<<<<<<< HEAD
-  copy-webpack-plugin@12.0.2(webpack@5.95.0):
-=======
   copy-webpack-plugin@12.0.2(webpack@5.94.0):
->>>>>>> e8633520
     dependencies:
       fast-glob: 3.3.2
       glob-parent: 6.0.2
@@ -11121,47 +11059,7 @@
       jest-message-util: 29.7.0
       jest-util: 29.7.0
 
-<<<<<<< HEAD
-  express@4.19.2:
-    dependencies:
-      accepts: 1.3.8
-      array-flatten: 1.1.1
-      body-parser: 1.20.2
-      content-disposition: 0.5.4
-      content-type: 1.0.5
-      cookie: 0.6.0
-      cookie-signature: 1.0.6
-      debug: 2.6.9
-      depd: 2.0.0
-      encodeurl: 1.0.2
-      escape-html: 1.0.3
-      etag: 1.8.1
-      finalhandler: 1.2.0
-      fresh: 0.5.2
-      http-errors: 2.0.0
-      merge-descriptors: 1.0.1
-      methods: 1.1.2
-      on-finished: 2.4.1
-      parseurl: 1.3.3
-      path-to-regexp: 0.1.7
-      proxy-addr: 2.0.7
-      qs: 6.11.0
-      range-parser: 1.2.1
-      safe-buffer: 5.2.1
-      send: 0.18.0
-      serve-static: 1.15.0
-      setprototypeof: 1.2.0
-      statuses: 2.0.1
-      type-is: 1.6.18
-      utils-merge: 1.0.1
-      vary: 1.1.2
-    transitivePeerDependencies:
-      - supports-color
-
-  express@4.21.0:
-=======
   express@4.21.1:
->>>>>>> e8633520
     dependencies:
       accepts: 1.3.8
       array-flatten: 1.1.1
@@ -11625,11 +11523,7 @@
       htmlparser2: 8.0.2
       selderee: 0.11.0
 
-<<<<<<< HEAD
-  html-webpack-plugin@5.6.0(webpack@5.95.0):
-=======
   html-webpack-plugin@5.6.0(webpack@5.94.0):
->>>>>>> e8633520
     dependencies:
       '@types/html-minifier-terser': 6.1.0
       html-minifier-terser: 6.1.0
@@ -12944,11 +12838,7 @@
 
   node-int64@0.4.0: {}
 
-<<<<<<< HEAD
-  node-polyfill-webpack-plugin@3.0.0(webpack@5.95.0):
-=======
   node-polyfill-webpack-plugin@3.0.0(webpack@5.94.0):
->>>>>>> e8633520
     dependencies:
       assert: 2.1.0
       browserify-zlib: 0.2.0
@@ -14055,22 +13945,14 @@
       async-exit-hook: 2.0.1
       fs-extra: 10.1.0
 
-<<<<<<< HEAD
-  terser-webpack-plugin@5.3.10(webpack@5.95.0):
-=======
   terser-webpack-plugin@5.3.10(webpack@5.94.0):
->>>>>>> e8633520
     dependencies:
       '@jridgewell/trace-mapping': 0.3.25
       jest-worker: 27.5.1
       schema-utils: 3.3.0
       serialize-javascript: 6.0.2
       terser: 5.27.0
-<<<<<<< HEAD
-      webpack: 5.95.0(webpack-cli@5.1.4)
-=======
       webpack: 5.94.0(webpack-cli@5.1.4)
->>>>>>> e8633520
 
   terser@5.27.0:
     dependencies:
@@ -14136,11 +14018,7 @@
     dependencies:
       utf8-byte-length: 1.0.4
 
-<<<<<<< HEAD
-  ts-loader@9.5.1(typescript@5.4.3)(webpack@5.95.0):
-=======
   ts-loader@9.5.1(typescript@5.4.3)(webpack@5.94.0):
->>>>>>> e8633520
     dependencies:
       chalk: 4.1.2
       enhanced-resolve: 5.15.0
@@ -14378,15 +14256,9 @@
   webpack-cli@5.1.4(webpack-dev-server@5.0.4)(webpack@5.95.0):
     dependencies:
       '@discoveryjs/json-ext': 0.5.7
-<<<<<<< HEAD
-      '@webpack-cli/configtest': 2.1.1(webpack-cli@5.1.4)(webpack@5.95.0)
-      '@webpack-cli/info': 2.0.2(webpack-cli@5.1.4)(webpack@5.95.0)
-      '@webpack-cli/serve': 2.0.5(webpack-cli@5.1.4)(webpack-dev-server@5.0.4)(webpack@5.95.0)
-=======
       '@webpack-cli/configtest': 2.1.1(webpack-cli@5.1.4)(webpack@5.94.0)
       '@webpack-cli/info': 2.0.2(webpack-cli@5.1.4)(webpack@5.94.0)
       '@webpack-cli/serve': 2.0.5(webpack-cli@5.1.4)(webpack-dev-server@5.0.4)(webpack@5.94.0)
->>>>>>> e8633520
       colorette: 2.0.20
       commander: 10.0.1
       cross-spawn: 7.0.3
@@ -14403,15 +14275,9 @@
   webpack-cli@5.1.4(webpack@5.95.0):
     dependencies:
       '@discoveryjs/json-ext': 0.5.7
-<<<<<<< HEAD
-      '@webpack-cli/configtest': 2.1.1(webpack-cli@5.1.4)(webpack@5.95.0)
-      '@webpack-cli/info': 2.0.2(webpack-cli@5.1.4)(webpack@5.95.0)
-      '@webpack-cli/serve': 2.0.5(webpack-cli@5.1.4)(webpack@5.95.0)
-=======
       '@webpack-cli/configtest': 2.1.1(webpack-cli@5.1.4)(webpack@5.94.0)
       '@webpack-cli/info': 2.0.2(webpack-cli@5.1.4)(webpack@5.94.0)
       '@webpack-cli/serve': 2.0.5(webpack-cli@5.1.4)(webpack@5.94.0)
->>>>>>> e8633520
       colorette: 2.0.20
       commander: 10.0.1
       cross-spawn: 7.0.3
@@ -14423,11 +14289,7 @@
       webpack: 5.95.0(webpack-cli@5.1.4)
       webpack-merge: 5.10.0
 
-<<<<<<< HEAD
-  webpack-dev-middleware@7.2.1(webpack@5.95.0):
-=======
   webpack-dev-middleware@7.2.1(webpack@5.94.0):
->>>>>>> e8633520
     dependencies:
       colorette: 2.0.20
       memfs: 4.9.3
@@ -14454,11 +14316,7 @@
       compression: 1.7.4
       connect-history-api-fallback: 2.0.0
       default-gateway: 6.0.3
-<<<<<<< HEAD
-      express: 4.19.2
-=======
       express: 4.21.1
->>>>>>> e8633520
       graceful-fs: 4.2.11
       html-entities: 2.5.2
       http-proxy-middleware: 2.0.6(@types/express@4.17.21)(debug@4.3.4)
@@ -14472,11 +14330,7 @@
       serve-index: 1.9.1
       sockjs: 0.3.24
       spdy: 4.0.2
-<<<<<<< HEAD
-      webpack-dev-middleware: 7.2.1(webpack@5.95.0)
-=======
       webpack-dev-middleware: 7.2.1(webpack@5.94.0)
->>>>>>> e8633520
       ws: 8.17.1
     optionalDependencies:
       webpack: 5.95.0(webpack-cli@5.1.4)
@@ -14495,11 +14349,7 @@
 
   webpack-sources@3.2.3: {}
 
-<<<<<<< HEAD
-  webpack@5.95.0(webpack-cli@5.1.4):
-=======
   webpack@5.94.0(webpack-cli@5.1.4):
->>>>>>> e8633520
     dependencies:
       '@types/estree': 1.0.5
       '@webassemblyjs/ast': 1.12.1
@@ -14521,11 +14371,7 @@
       neo-async: 2.6.2
       schema-utils: 3.3.0
       tapable: 2.2.1
-<<<<<<< HEAD
-      terser-webpack-plugin: 5.3.10(webpack@5.95.0)
-=======
       terser-webpack-plugin: 5.3.10(webpack@5.94.0)
->>>>>>> e8633520
       watchpack: 2.4.2
       webpack-sources: 3.2.3
     optionalDependencies:
