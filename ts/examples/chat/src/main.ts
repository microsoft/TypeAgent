// Copyright (c) Microsoft Corporation.
// Licensed under the MIT License.

import dotenv from "dotenv";
import { runTests } from "./tests/test.js";
import { runCodeChat } from "./codeChat/codeChat.js";
import { runChatMemory } from "./memory/chatMemory.js";

const envPath = new URL("../../../.env", import.meta.url);
dotenv.config({ path: envPath });

let chatName = process.argv[2];
<<<<<<< HEAD
if (!chatName) {
    chatName = "tests";
=======
if (chatName) {
    process.argv.splice(2, 1);
} else {
    chatName = "memory";
>>>>>>> ee948abe
}
switch (chatName) {
    default:
        console.log("Unknown chat type: " + chatName);
        break;
    case "code":
        await runCodeChat();
        break;
    case "memory":
        await runChatMemory();
        break;
    case "tests":
        await runTests();
        break;
}<|MERGE_RESOLUTION|>--- conflicted
+++ resolved
@@ -10,15 +10,10 @@
 dotenv.config({ path: envPath });
 
 let chatName = process.argv[2];
-<<<<<<< HEAD
-if (!chatName) {
-    chatName = "tests";
-=======
 if (chatName) {
     process.argv.splice(2, 1);
 } else {
     chatName = "memory";
->>>>>>> ee948abe
 }
 switch (chatName) {
     default:
