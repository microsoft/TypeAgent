--- conflicted
+++ resolved
@@ -45,11 +45,8 @@
 import { createImageMemory } from "./imageMemory.js";
 import { pathToFileURL } from "url";
 import { createPodcastCommands, createPodcastMemory } from "./podcastMemory.js";
-<<<<<<< HEAD
 import { createImageCommands } from "./imageMemory.js";
-=======
 import { createKnowproCommands } from "./knowproMemory.js";
->>>>>>> 5f84b745
 
 export type Models = {
     chatModel: ChatModel;
@@ -344,11 +341,8 @@
     };
     createEmailCommands(context, commands);
     createPodcastCommands(context, commands);
-<<<<<<< HEAD
     createImageCommands(context, commands);
-=======
     await createKnowproCommands(context, commands);
->>>>>>> 5f84b745
     addStandardHandlers(commands);
 
     function onStart(io: InteractiveIo): void {
