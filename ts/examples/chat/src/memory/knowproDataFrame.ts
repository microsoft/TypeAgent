// Copyright (c) Microsoft Corporation.
// Licensed under the MIT License.

import { fetchWithRetry, openai } from "aiclient";
import {
    arg,
    argNum,
    CommandHandler,
    CommandMetadata,
    NamedArgs,
    parseNamedArguments,
    ProgressBar,
    StopWatch,
} from "interactive-app";
import { KnowProPrinter } from "./knowproPrinter.js";
import { Result, success } from "typechat";
import { ensureDir, getFileName, readAllText } from "typeagent";
import * as kp from "knowpro";
import { createIndexingEventHandler } from "./knowproCommon.js";
import chalk from "chalk";
import { conversation as kpLib } from "knowledge-processor";
import { RestaurantDb } from "./restaurantDb.js";
import { argDestFile, argSourceFile } from "./common.js";
import path from "path";

export async function createKnowproDataFrameCommands(
    commands: Record<string, CommandHandler>,
    printer: KnowProPrinter,
): Promise<void> {
    //commands.kpGetSchema = getSchema;
    commands.kpDataFrameImport = importDataFrame;
    commands.kpDataFrameIndex = indexDataFrame;
    commands.kpDataFrameSearch = searchDataFrame;
    commands.kpDataFrameList = listFrames;
    commands.kpDataFrameSave = saveDataFrame;
    commands.kpDataFrameLoad = loadDataFrame;
    //commands.kpDataFrameTest = testDb;

<<<<<<< HEAD
    await ensureDir("/data/testChat/knowpro/restaurants");
    let db: RestaurantDb | undefined;
    let restaurantIndex: RestaurantIndex | undefined;

    const filePath = "/data/testChat/knowpro/restaurants/all/split_011.json";
=======
    const basePath = "/data/testChat/knowpro/restaurants";
    const filePath =
        "/data/testChat/knowpro/restaurants/all_restaurants/part_12.json";
>>>>>>> ece71bf5
    let query = "Punjabi restaurant with Rating 3.0 in Eisenhüttenstadt";

    let db: RestaurantDb | undefined;
    let restaurantIndex: RestaurantIndex | undefined;

    await ensureDir(basePath);

    function importDataFrameDef(): CommandMetadata {
        return {
            description: "Import a data frame",
            options: {
                filePath: arg("filePath", undefined),
                count: argNum("Number of import"),
            },
        };
    }
    commands.kpDataFrameImport.metadata = importDataFrameDef();
    async function importDataFrame(args: string[]) {
        const namedArgs = parseNamedArguments(args, importDataFrameDef());
        const dataFramePath = namedArgs.filePath ?? filePath;
        try {
            ensureIndex(true);
            //
            // Load some restaurants into a collection
            //
            let numRestaurants = namedArgs.count ?? 16;
            const restaurantData: Restaurant[] =
                await loadThings<Restaurant>(dataFramePath);

            importRestaurants(restaurantIndex!, restaurantData, numRestaurants);
        } catch (ex) {
            printer.writeError(`${ex}`);
        }
    }

    function indexDataFrameDef(): CommandMetadata {
        return {
            description:
                "Import a data frame, index it and optionally save the index",
            options: {
                filePath: arg("filePath", undefined),
                indexFilePath: arg("Output path for index file"),
                count: argNum("Number of import"),
            },
        };
    }
    commands.kpDataFrameIndex.metadata = indexDataFrameDef();
    async function indexDataFrame(args: string[]) {
        const namedArgs = parseNamedArguments(args, indexDataFrameDef());
        const dataFramePath = namedArgs.filePath ?? filePath;
        try {
            await importDataFrame(args);
            //
            // Build index
            //
            printer.writeHeading("Building index");
            await buildIndex(restaurantIndex!);
            // Save the index
            namedArgs.filePath = sourcePathToIndexPath(
                dataFramePath,
                namedArgs.indexFilePath,
            );
            await saveDataFrame(namedArgs);
        } catch (ex) {
            printer.writeError(`${ex}`);
        }
    }

    function saveDataFrameDef(): CommandMetadata {
        return {
<<<<<<< HEAD
            description: "Save data frame",
=======
            description: "Save Podcast",
>>>>>>> ece71bf5
            args: {
                filePath: argDestFile(),
            },
        };
    }
    commands.kpDataFrameSave.metadata = saveDataFrameDef();
    async function saveDataFrame(args: string[] | NamedArgs): Promise<void> {
        const namedArgs = parseNamedArguments(args, saveDataFrameDef());
        if (!restaurantIndex) {
            printer.writeLine("No restaurant index");
            return;
        }

        printer.writeLine("Saving index");
        printer.writeLine(namedArgs.filePath);
        const dirName = path.dirname(namedArgs.filePath);
        await ensureDir(dirName);

        const clock = new StopWatch();
        clock.start();
        await restaurantIndex.textIndex.writeToFile(
            dirName,
            getFileName(namedArgs.filePath),
        );
        clock.stop();
        printer.writeTiming(chalk.gray, clock, "Write to file");
    }

    function loadDataFrameDef(): CommandMetadata {
        return {
            description: "Load data frame",
            options: {
                filePath: argSourceFile(),
                name: arg("Data frame name"),
            },
        };
    }
    commands.kpDataFrameLoad.metadata = loadDataFrameDef();
    async function loadDataFrame(args: string[]): Promise<void> {
        const namedArgs = parseNamedArguments(args, loadDataFrameDef());
        let dfFilePath = namedArgs.filePath;
        dfFilePath ??= namedArgs.name
            ? dfNameToFilePath(namedArgs.name)
            : undefined;
        if (!dfFilePath) {
            printer.writeError("No filepath or name provided");
            return;
        }
        await ensureIndex(false);
        const clock = new StopWatch();
        clock.start();
        await restaurantIndex!.loadTextIndex(
            path.dirname(dfFilePath),
            getFileName(dfFilePath),
        );
        clock.stop();
        printer.writeTiming(chalk.gray, clock, "Read file");
    }

<<<<<<< HEAD
    function listDataFrameDef(): CommandMetadata {
        return {
            description: "List records from the dataframe",
        };
    }

    commands.kpDataFrameList.metadata = listDataFrameDef();
=======
>>>>>>> ece71bf5
    async function listFrames(args: string[]) {
        if (restaurantIndex) {
            for (const r of restaurantIndex.restaurantFacets) {
                printer.writeJson(r.record);
            }
        }
    }

    function searchDataFrameDef(): CommandMetadata {
        return {
            description: "Search data frame with language",
        };
    }
    commands.kpDataFrameSearch.metadata = searchDataFrameDef();
    async function searchDataFrame(args: string[]) {
        if (!restaurantIndex) {
            ensureIndex(false);
        }

        const nlpQuery = args[0] ?? query;
        // NLP querying
        printer.writeInColor(chalk.cyan, nlpQuery);
        const matchResult = await restaurantIndex!.findWithLanguage(
            nlpQuery,
            (q) => {
                printer.writeJson(q);
            },
        );
        if (!matchResult.success) {
            printer.writeError(matchResult.message);
            return;
        }
        if (matchResult.data.length === 0) {
            printer.writeLine("No matches");
            return;
        }
        for (const restaurantList of matchResult.data) {
            restaurantList.forEach((restaurant) =>
                writeRestaurantMatch(restaurant),
            );
        }
    }

    function ensureIndex(newDb: boolean) {
        let filePath = "/data/testChat/knowpro/restaurants/restaurants.db";
        if (newDb) {
            db?.close();
            db = new RestaurantDb(filePath, newDb);
        } else if (!db) {
            db = new RestaurantDb(filePath, newDb);
        }
        restaurantIndex = new RestaurantIndex(db);
    }

    function importRestaurants(
        restaurantCollection: RestaurantIndex,
        restaurants: Restaurant[],
        numRestaurants: number,
    ) {
        let countAdded = 0;
        for (let i = 0; i < restaurants.length; ++i) {
            const restaurant = restaurants[i];
            const facets = restaurantCollection.addRestaurant(restaurant);
            if (facets !== undefined) {
                printer.writeInColor(chalk.cyan, restaurant.name);
                printer.writeJson(facets);
                countAdded++;
                if (countAdded === numRestaurants) {
                    break;
                }
            } else {
                printer.writeError(`Skipped ${restaurant.name}`);
            }
        }
    }

    async function buildIndex(restaurantCollection: RestaurantIndex) {
        const numRestaurants =
            restaurantCollection.conversation.messages.length;
        const progress = new ProgressBar(printer, numRestaurants);
        await restaurantCollection.buildIndex(
            createIndexingEventHandler(printer, progress, numRestaurants),
        );
        progress.complete();
    }

    function writeRestaurantMatch(restaurant: Restaurant): void {
        printer.writeInColor(chalk.green, restaurant.name);
        printer.writeJsonInColor(chalk.gray, restaurant.facets);
    }

    const IndexFileSuffix = "_index.json";
    function sourcePathToIndexPath(
        sourcePath: string,
        indexFilePath?: string,
    ): string {
        return (
            indexFilePath ??
            path.join(basePath, getFileName(sourcePath) + IndexFileSuffix)
        );
    }

    function dfNameToFilePath(name: string): string {
        return path.join(basePath, name + IndexFileSuffix);
    }

    /*
    async function testDb() {
        if (db) {
            let rows = db.restaurants.getRow(
                "city",
                "amsterdam",
                kp.ComparisonOp.Eq,
            );
            if (rows) {
                printer.writeJson(rows);
            }
            let sources = db.restaurants.findSources({
                booleanOp: "and",
                dataFrame: db.restaurants,
                terms: [
                    {
                        columnName: "city",
                        columnValue: { term: { text: "amsterdam" } },
                    },
                    {
                        columnName: "country",
                        columnValue: { term: { text: "nl" } },
                    },
                ],
            });
            if (sources) {
                printer.writeJson(sources);
            }
        }
    }
    async function testHybridQuery() {
        if (restaurantIndex) {
            printer.writeInColor(
                chalk.cyan,
                "Searching for 50.804436 (nl), 5.8997846 (nl)",
            );
            // Hybrid querying
            let termGroup = kp.createAndTermGroup(
                kp.createPropertySearchTerm("geo.latitude", "50.804436 (nl)"),
                kp.createPropertySearchTerm("geo.longitude", "5.8997846 (nl)"),
            );
            const hybridMatches = await kp.hybrid.searchConversationWithJoin(
                restaurantIndex,
                termGroup,
            );
            if (hybridMatches && hybridMatches.dataFrameMatches) {
                printer.writeScoredMessages(
                    hybridMatches.dataFrameMatches,
                    restaurantIndex.conversation.messages,
                    25,
                );
            }
        }
    }

    function testDb(
        db: RestaurantDb,
        restaurantCollection: HybridRestaurantCollection,
    ) {
        let latitude = "50.804436 (nl)";
        let rows = db.geo.getRow("latitude", latitude, kp.ComparisonOp.Eq);
        if (rows) {
            printer.writeInColor(chalk.cyan, "Geo matches Sqlite");
            writeRows(rows, restaurantCollection);
        }

        // Hybrid querying
        let termGroup = kp.createAndTermGroup(
            kp.createPropertySearchTerm("geo.latitude", "50.804436 (nl)"),
            kp.createPropertySearchTerm("geo.longitude", "5.8997846 (nl)"),
        );
        const dataFrameMatches = kp.searchDataFrames(db.dataFrames, termGroup);
        if (dataFrameMatches) {
            printer.writeScoredMessages(
                dataFrameMatches,
                restaurantCollection.conversation.messages,
                25,
            );
        }
    }
    function testGeo() {
        if (restaurantIndex) {
            let latitude = "50.804436 (nl)";
            let rows = restaurantIndex.locations.getRow(
                "latitude",
                latitude,
                kp.ComparisonOp.Eq,
            );
            if (rows) {
                printer.writeLine("Geo matches");
                printer.writeJson(rows);
            }
        }
    }
        */

    return;
}
interface Entity {
    name: string;
    type: string[];
}

export interface Thing {
    type: string;
}

export interface Restaurant extends Thing {
    name: string;
    description?: string;
    openingHours?: string;
    servesCuisine?: string;
    geo?: Geo;
    address?: Address;
    aggregateRating?: AggregateRating;
    facets?: RestaurantFacets;
    hasMenu?: Menu[];
}

export interface Geo extends Thing, kp.hybrid.DataFrameRecord {
    latitude?: string | undefined;
    longitude?: string | undefined;
}

export interface Address extends Thing, kp.hybrid.DataFrameRecord {
    streetAddress?: string;
    postalCode?: string;
    addressLocality?: string;
    addressCountry?: string;
}

export interface AggregateRating extends Thing {
    ratingValue?: string;
}

export interface Location {
    city?: string | undefined;
    country?: string | undefined;
}

interface MenuItem extends Thing {
    name: string;
    description: string | null;
}

interface MenuSection extends Thing {
    name: string;
    description: string | null;
    hasMenuItem: MenuItem[];
}

interface Menu extends Thing {
    name: string;
    hasMenuSection: MenuSection[];
}

export interface RestaurantFacets extends kp.hybrid.DataFrameRecord, Location {
    rating?: number | undefined;
}

export type Container<T> = {
    item?: T | undefined;
};

// We will model a restaurant's information as messages for now
// Pre-well known knowledge such as menus comes from here.
export class RestaurantInfo implements kp.IMessage {
    public deletionInfo?: kp.DeletionInfo | undefined;

    constructor(
        public restaurant: Restaurant,
        public textChunks: string[] = [],
        public timestamp?: string | undefined,
        public tags: string[] = [],
    ) {
        this.restaurant = restaurant;
        if (textChunks.length === 0) {
            let text = `Restaurant:\n${restaurant.name}`;
            if (restaurant.description) {
                text += `\n\n${restaurant.description}`;
            }
            this.textChunks.push(text);
        }
<<<<<<< HEAD
        if (restaurant.openingHours) {
            text += `Open Hours:  \n\n${restaurant.openingHours}`;
        }
        this.textChunks = [text];
=======
>>>>>>> ece71bf5
    }

    public getKnowledge(): kpLib.KnowledgeResponse | undefined {
        // cuisine
        const cuisineEntities = parseCuisine(this.restaurant);
        const menuItems = parseMenuItems(this.restaurant);

        return {
            entities: [
                { name: this.restaurant.name, type: ["restaurant"] },
                ...cuisineEntities,
                ...menuItems,
            ],
            actions: [],
            inverseActions: [],
            topics: [],
        };
    }
}

/**
 * Maintains all textual information for the restaurant + any knowledge extracted from it
 */
export class RestaurantStructuredRagIndex implements kp.IConversation {
    public settings: kp.ConversationSettings;
    public nameTag: string = "description";
    public tags: string[] = [];
    public semanticRefs: kp.SemanticRef[] = [];
    public semanticRefIndex: kp.ConversationIndex;
    public secondaryIndexes: kp.ConversationSecondaryIndexes;

    constructor(
        public messages: RestaurantInfo[] = [],
        settings?: kp.ConversationSettings,
    ) {
        settings ??= kp.createConversationSettings();
        this.settings = settings;
        this.semanticRefIndex = new kp.ConversationIndex();
        this.secondaryIndexes = new kp.ConversationSecondaryIndexes(
            this.settings,
        );
    }

    public add(restaurant: Restaurant): kp.TextRange {
        const messageOrdinal = this.messages.length;
        this.messages.push(new RestaurantInfo(restaurant));
        return {
            start: { messageOrdinal, chunkOrdinal: 0 },
        };
    }

    public getDescriptionFromLocation(
        textLocation: kp.TextLocation,
    ): RestaurantInfo {
        return this.messages[textLocation.messageOrdinal];
    }

    public async buildIndex(
        eventHandler?: kp.IndexingEventHandlers,
    ): Promise<kp.IndexingResults> {
        return kp.buildConversationIndex(this, this.settings, eventHandler);
    }

    public async serialize(): Promise<RestaurantData> {
        const data: RestaurantData = {
            nameTag: this.nameTag,
            messages: this.messages,
            tags: this.tags,
            semanticRefs: this.semanticRefs,
            semanticIndexData: this.semanticRefIndex?.serialize(),
            relatedTermsIndexData:
                this.secondaryIndexes.termToRelatedTermsIndex.serialize(),
            messageIndexData: this.secondaryIndexes.messageIndex?.serialize(),
        };
        return data;
    }

    public async deserialize(data: RestaurantData): Promise<void> {
        this.nameTag = data.nameTag;
        this.messages = this.deserializeMessages(data);
        this.semanticRefs = data.semanticRefs;
        this.tags = data.tags;
        if (data.semanticIndexData) {
            this.semanticRefIndex = new kp.ConversationIndex(
                data.semanticIndexData,
            );
        }
        if (data.relatedTermsIndexData) {
            this.secondaryIndexes.termToRelatedTermsIndex.deserialize(
                data.relatedTermsIndexData,
            );
        }
        if (data.messageIndexData) {
            this.secondaryIndexes.messageIndex = new kp.MessageTextIndex(
                this.settings.messageTextIndexSettings,
            );
            this.secondaryIndexes.messageIndex.deserialize(
                data.messageIndexData,
            );
        }
        await kp.buildTransientSecondaryIndexes(this, this.settings);
    }

    public async writeToFile(
        dirPath: string,
        baseFileName: string,
    ): Promise<void> {
        const data = await this.serialize();
        await kp.writeConversationDataToFile(data, dirPath, baseFileName);
    }

    public static async readFromFile(
        dirPath: string,
        baseFileName: string,
    ): Promise<RestaurantStructuredRagIndex | undefined> {
        const index = new RestaurantStructuredRagIndex();
        const data = await kp.readConversationDataFromFile(
            dirPath,
            baseFileName,
            index.settings.relatedTermIndexSettings.embeddingIndexSettings
                ?.embeddingSize,
        );
        if (data) {
            index.deserialize(data);
        }
        return index;
    }

    private deserializeMessages(memoryData: RestaurantData) {
        return memoryData.messages.map((m) => {
            return new RestaurantInfo(
                m.restaurant,
                m.textChunks,
                m.timestamp,
                m.tags,
            );
        });
    }
}

export interface RestaurantData
    extends kp.IConversationDataWithIndexes<RestaurantInfo> {}

export class RestaurantIndex implements kp.hybrid.IConversationHybrid {
    /**
     * All raw textual data (descriptions, etc) is indexed using structured RAG
     * Knowledge and other salient information is auto-extracted from the
     * text by structured RAG and indexed
     */
    public textIndex: RestaurantStructuredRagIndex;
    /**
     * Restaurant details like LOCATION and other FACETS can be stored in
     * strongly typed data frames ("tables") with spatial and other indexes.
     * These can be used as needed during query processing
     */
    public dataFrames: kp.hybrid.DataFrameCollection;
    public locations: kp.hybrid.IDataFrame;
    public restaurantFacets: kp.hybrid.IDataFrame;
    private queryTranslator: kp.SearchQueryTranslator;

    constructor(public restaurantDb: RestaurantDb) {
        this.textIndex = new RestaurantStructuredRagIndex();
        /*
        this.locations = new kp.hybrid.DataFrame("geo", [
            ["latitude", { type: "string" }],
            ["longitude", { type: "string" }],
        ]);
        this.restaurantFacets = new kp.hybrid.DataFrame("restaurant", [
            ["rating", { type: "number" }],
            ["city", { type: "string" }],
            ["country", { type: "string" }],
        ]);
        */
        this.locations = restaurantDb.geo;
        this.restaurantFacets = restaurantDb.restaurants;
        this.dataFrames = new Map<string, kp.hybrid.IDataFrame>([
            [this.locations.name, this.locations],
            [this.restaurantFacets.name, this.restaurantFacets],
        ]);

        this.queryTranslator = kp.hybrid.lang.createSearchQueryTranslator(
            this.dataFrames,
            openai.createChatModelDefault("knowpro_test"),
        );
    }

    public get conversation(): kp.IConversation {
        return this.textIndex;
    }

    public addRestaurant(restaurant: Restaurant): RestaurantFacets | undefined {
        // Bad data in the file
        if (!this.isGoodData(restaurant)) {
            return undefined;
        }
        const facets = parseRestaurantFacets(restaurant);
        if (facets === undefined || !this.isGoodFacets(facets)) {
            return undefined;
        }
        const sourceRef: kp.hybrid.RowSourceRef = {
            range: this.textIndex.add(restaurant),
        };
        restaurant.facets = facets;
        this.restaurantFacets.addRows({ sourceRef, record: facets });
        if (restaurant.geo) {
            this.locations.addRows({
                sourceRef,
                record: restaurant.geo,
            });
        }
        if (restaurant.address) {
            // this.addresses.addRows({ sourceRef, record: restaurant.address });
        }
        return facets;
    }

    public getDescriptionsFromRows(rows: kp.hybrid.DataFrameRow[]): string[] {
        const descriptions: string[] = [];
        for (const row of rows) {
            if (row.record) {
                const description = this.textIndex.getDescriptionFromLocation(
                    row.sourceRef.range.start,
                );
                descriptions.push(description.textChunks[0]);
            }
        }
        return descriptions;
    }

    public async queryExprFromLanguage(query: string) {
        return kp.searchQueryFromLanguage(
            this.conversation,
            this.queryTranslator,
            query,
        );
    }

    public async findWithLanguage(
        query: string,
        callback?: (sq: kp.querySchema.SearchQuery) => void,
    ): Promise<Result<Restaurant[][]>> {
        const queryResults = await kp.searchQueryFromLanguage(
            this.conversation,
            this.queryTranslator,
            query,
        );
        if (!queryResults.success) {
            return queryResults;
        }
        const searchQuery = queryResults.data;
        if (callback) {
            callback(searchQuery);
        }
        const matchedRestaurants: Restaurant[][] = [];
        for (const searchExpr of searchQuery.searchExpressions) {
            const results = await kp.hybrid.lang.searchConversationMessages(
                this,
                searchExpr,
                undefined,
            );
            if (results) {
                for (const result of results) {
                    const matches = this.collectRestaurants(result);
                    if (matches.length > 0) {
                        matchedRestaurants.push(matches);
                    }
                }
            }
        }
        return success(matchedRestaurants);
    }

    public async buildIndex(
        eventHandler: kp.IndexingEventHandlers,
    ): Promise<void> {
        await this.textIndex.buildIndex(eventHandler);
    }

    public async saveTextIndex(
        dirPath: string,
        baseFileName: string,
    ): Promise<void> {
        return this.textIndex.writeToFile(dirPath, baseFileName);
    }

    public async loadTextIndex(
        dirPath: string,
        baseFileName: string,
    ): Promise<void> {
        const index = await RestaurantStructuredRagIndex.readFromFile(
            dirPath,
            baseFileName,
        );
        if (index) {
            this.textIndex = index;
        }
    }

    private collectRestaurants(
        matchedOrdinals: kp.ScoredMessageOrdinal[],
        matches?: Restaurant[],
    ): Restaurant[] {
        matches ??= [];
        for (const match of matchedOrdinals) {
            const restaurant =
                this.textIndex.messages[match.messageOrdinal].restaurant;
            matches.push(restaurant);
        }
        return matches;
    }

    /**
     * Source data is imperfect
     * @param restaurant
     * @returns
     */
    private isGoodData(restaurant: Restaurant): boolean {
        if (restaurant === undefined) {
            return false;
        }
        if (restaurant.name === undefined || restaurant.name.length === 0) {
            return false;
        }
        if (restaurant.geo && typeof restaurant.geo === "string") {
            return false;
        }
        if (restaurant.address && typeof restaurant.address === "string") {
            return false;
        }
        return true;
    }

    private isGoodFacets(facets: RestaurantFacets): boolean {
        return (
            //facets.city !== undefined &&
            //facets.city.length > 0 &&
            facets.rating !== undefined && facets.rating > 0
        );
    }
}

function parseRestaurantFacets(
    restaurant: Restaurant,
): RestaurantFacets | undefined {
    let facets: RestaurantFacets = { rating: 3.0 };
    if (restaurant.address) {
        parseAddressFacets(restaurant.address, facets);
    }
    if (restaurant.aggregateRating) {
        facets.rating =
            parseNumber(restaurant.aggregateRating.ratingValue) ?? 3.0;
    }
    return facets;
}

function parseAddressFacets(address: Address, facets: RestaurantFacets) {
    if (address.addressLocality) {
        facets.city = address.addressLocality;
        facets.country = address.addressCountry;
    }
}

function parseCuisine(restaurant: Restaurant): Entity[] {
    if (!restaurant.servesCuisine) {
        return [];
    }

    // Split the input string by comma and trim whitespace
    const entities = restaurant.servesCuisine
        .split(",")
        .map((item) => item.trim());

    // Map each entity to an object with name and type properties
    return entities.map((entity) => ({
        name: entity,
        type: ["cuisine"],
    }));
}

function parseMenuItems(restaurant: Restaurant): Entity[] {
    if (!restaurant.hasMenu || restaurant.hasMenu.length === 0) {
        return [];
    }

    const menuItems: Entity[] = [];

    for (const menu of restaurant.hasMenu) {
        for (const section of menu.hasMenuSection) {
            for (const item of section.hasMenuItem) {
                menuItems.push({
                    name: item.name,
                    type: ["menuItem"],
                });
            }
        }
    }

    return menuItems;
}

export async function loadThings<T extends Thing>(
    filePath: string,
    maxCount?: number,
): Promise<T[]> {
    const json = await readAllText(filePath);
    console.log(`Length read: ${json.length}`);

    const containers: Container<T>[] = JSON.parse(json);
    const items: T[] = [];
    maxCount ??= containers.length;
    console.log(`Items read: ${containers.length}`);
    maxCount = Math.min(containers.length, maxCount);
    for (let i = 0; i < maxCount; ++i) {
        const item = containers[i] as T;
        if (item !== undefined) {
            items.push(item);
        }
    }
    return items;
}

export async function fetchSchema(url: string): Promise<Result<unknown>> {
    const result = await fetchWithRetry(url);
    if (result.success) {
        return success(result.data.json());
    }
    return result;
}

export type NumberAndText = {
    number: number;
    text: string;
};

export function parseNumberAndText(str: string): NumberAndText {
    const match = str.match(/^([\d.]+)\s*(.*)$/);
    return match
        ? { number: parseFloat(match[1]), text: match[2].trim() }
        : { number: NaN, text: str };
}

function parseNumber(str: string | undefined): number | undefined {
    try {
        return str ? Number.parseFloat(str.trim()) : undefined;
    } catch {}
    return undefined;
}

/**
 * 
        this.addresses = new kp.DataFrame("address", [
            ["streetAddress", { type: "string" }],
            ["postalCode", { type: "string" }],
            ["addressLocality", { type: "string" }],
        ]);
 */<|MERGE_RESOLUTION|>--- conflicted
+++ resolved
@@ -36,17 +36,8 @@
     commands.kpDataFrameLoad = loadDataFrame;
     //commands.kpDataFrameTest = testDb;
 
-<<<<<<< HEAD
-    await ensureDir("/data/testChat/knowpro/restaurants");
-    let db: RestaurantDb | undefined;
-    let restaurantIndex: RestaurantIndex | undefined;
-
+    const basePath = "/data/testChat/knowpro/restaurants";
     const filePath = "/data/testChat/knowpro/restaurants/all/split_011.json";
-=======
-    const basePath = "/data/testChat/knowpro/restaurants";
-    const filePath =
-        "/data/testChat/knowpro/restaurants/all_restaurants/part_12.json";
->>>>>>> ece71bf5
     let query = "Punjabi restaurant with Rating 3.0 in Eisenhüttenstadt";
 
     let db: RestaurantDb | undefined;
@@ -117,11 +108,7 @@
 
     function saveDataFrameDef(): CommandMetadata {
         return {
-<<<<<<< HEAD
-            description: "Save data frame",
-=======
             description: "Save Podcast",
->>>>>>> ece71bf5
             args: {
                 filePath: argDestFile(),
             },
@@ -181,16 +168,6 @@
         printer.writeTiming(chalk.gray, clock, "Read file");
     }
 
-<<<<<<< HEAD
-    function listDataFrameDef(): CommandMetadata {
-        return {
-            description: "List records from the dataframe",
-        };
-    }
-
-    commands.kpDataFrameList.metadata = listDataFrameDef();
-=======
->>>>>>> ece71bf5
     async function listFrames(args: string[]) {
         if (restaurantIndex) {
             for (const r of restaurantIndex.restaurantFacets) {
@@ -478,15 +455,11 @@
             if (restaurant.description) {
                 text += `\n\n${restaurant.description}`;
             }
-            this.textChunks.push(text);
-        }
-<<<<<<< HEAD
         if (restaurant.openingHours) {
             text += `Open Hours:  \n\n${restaurant.openingHours}`;
         }
-        this.textChunks = [text];
-=======
->>>>>>> ece71bf5
+            this.textChunks.push(text);
+        }
     }
 
     public getKnowledge(): kpLib.KnowledgeResponse | undefined {
