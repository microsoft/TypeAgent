--- conflicted
+++ resolved
@@ -501,23 +501,8 @@
         let filter: kp.WhenFilter = {
             knowledgeType: namedArgs.ktype,
         };
-<<<<<<< HEAD
         const conv: kp.IConversation | undefined = context.podcast ?? context.images;
         const dateRange = kp.getTimeRangeForConversation(conv!);
-        if (dateRange && namedArgs.startMinute >= 0) {
-            filter.inDateRange = {
-                start: dateTime.addMinutesToDate(
-                    dateRange.start,
-                    namedArgs.startMinute,
-                ),
-            };
-            if (namedArgs.endMinute) {
-                filter.inDateRange.end = dateTime.addMinutesToDate(
-                    dateRange.start,
-                    namedArgs.endMinute,
-                );
-=======
-        const dateRange = kp.getTimeRangeForConversation(context.podcast!);
         if (dateRange) {
             let startDate: Date | undefined;
             let endDate: Date | undefined;
@@ -545,7 +530,6 @@
                     start: startDate,
                     end: endDate,
                 };
->>>>>>> cb6ec744
             }
         }
         return filter;
@@ -713,6 +697,73 @@
         }
     }
 
+    function imageCollectionBuildIndexDef(): CommandMetadata {
+        return {
+            description: "Build image collection index",
+            options: {
+                knowledge: argBool("Index knowledge", false),
+                related: argBool("Index related terms", false),
+                maxMessages: argNum("Maximum messages to index"),
+            },
+        };
+    }
+    commands.kpImagesBuildIndex.metadata = imageCollectionBuildIndexDef();
+    async function imagesBuildIndex(
+        args: string[] | NamedArgs,
+    ): Promise<void> {
+        if (!context.images) {
+            context.printer.writeError("No image collection loaded");
+            return;
+        }
+        // if (!context.images.semanticRefIndex) {
+        //     context.printer.writeError("Image collection is not indexed");
+        //     return;
+        // }
+        const messageCount = context.images.messages.length;
+        if (messageCount === 0) {
+            return;
+        }
+
+        const namedArgs = parseNamedArguments(args, imageCollectionBuildIndexDef());
+        // Build index
+        context.printer.writeLine();
+        context.printer.writeLine("Building index");
+        if (namedArgs.knowledge) {
+            context.printer.writeLine("Building knowledge index");
+            const maxMessages = namedArgs.maxMessages ?? messageCount;
+            let progress = new ProgressBar(context.printer, maxMessages);
+            const indexResult = await context.images?.buildIndex(
+                (text, result) => {
+                    progress.advance();
+                    if (!result.success) {
+                        context.printer.writeError(
+                            `${result.message}\n${text}`,
+                        );
+                    }
+                    return progress.count < maxMessages;
+                },
+            );
+            progress.complete();
+            context.printer.writeLine(`Indexed ${maxMessages} items`);
+            context.printer.writeIndexingResults(indexResult);
+        }
+        if (namedArgs.related) {
+            context.printer.writeLine("Building semantic index");
+            const progress = new ProgressBar(
+                context.printer,
+                context.images?.semanticRefIndex!.size,
+            );
+            await context.images?.buildRelatedTermsIndex(16, (terms, batch) => {
+                progress.advance(batch.value.length);
+                return true;
+            });
+            progress.complete();
+            context.printer.writeLine(
+                `Semantic Indexed ${context.images?.semanticRefIndex!.size} terms`,
+            );
+        }
+    }
+
     /*---------- 
       End COMMANDS
     ------------*/
