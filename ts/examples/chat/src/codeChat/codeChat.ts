--- conflicted
+++ resolved
@@ -32,15 +32,8 @@
     loadTypescriptCode,
     sampleFiles,
 } from "./common.js";
-<<<<<<< HEAD
-import {
-    createCommandTransformer,
-    completeCommandTransformer,
-} from "./commandTransformer.js";
+import { createCommandTransformer } from "./commandTransformer.js";
 import Path from "path";
-=======
-import { createCommandTransformer } from "./commandTransformer.js";
->>>>>>> f8538884
 
 export async function runCodeChat(): Promise<void> {
     const model = openai.createChatModel([Path.parse(__filename).name]);
