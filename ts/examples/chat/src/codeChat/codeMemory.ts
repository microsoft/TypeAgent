// Copyright (c) Microsoft Corporation.
// Licensed under the MIT License.

import { openai } from "aiclient";
import {
    CodeBlockName,
    codeBlockNameFromFilePath,
    codeBlockNameToString,
    CodeReviewIndex,
    codeToLines,
    createCodeGenerator,
    createCodeReviewer,
    createDeveloperMemory,
    ExtractedCodeReview,
    GeneratedCode,
    LineReview,
    tsCode,
} from "code-processor";
import { CodePrinter } from "./codePrinter.js";
import {
    addStandardHandlers,
    CommandHandler,
    CommandMetadata,
    InteractiveIo,
    NamedArgs,
    parseNamedArguments,
    runConsole,
} from "interactive-app";
import {
    argConcurrency,
    argCount,
    argDestFile,
    argMaxMatches,
    argMinScore,
    argQuery,
    argSave,
    argSourceFile,
    argVerbose,
    createTypescriptBlock,
    getSourcePath,
    loadCodeChunks,
    loadTypescriptCode,
    TypeScriptCode,
} from "./common.js";
import { asyncArray, removeDir, writeAllLines } from "typeagent";
import ts from "typescript";
import chalk from "chalk";
import { createCommandTransformer } from "./commandTransformer.js";

export async function runCodeMemory(): Promise<void> {
<<<<<<< HEAD
    const model = openai.createChatModel(["codeMemory"]);
=======
    const model = openai.createChatModel(undefined, undefined, undefined, [
        "codeMemory",
    ]);
>>>>>>> dccb8aed
    const memoryFolderPath = "/data/code/memory";
    const codeReviewer = createCodeReviewer(model);
    const codeGenerator = createCodeGenerator(model);
    let developerMemory = await createMemory();
    let printer: CodePrinter;

    const handlers: Record<string, CommandHandler> = {
        clearMemory,
        codeReview,
        codeGen,
        codeDocument,
        codeImport,
        codeSearch,
        bugs,
        comments,
        cwd,
        cd,
    };
    addStandardHandlers(handlers);

    handlers.clearMemory.metadata = "Clear memory";
    async function clearMemory(): Promise<void> {
        await removeDir(memoryFolderPath);
        developerMemory = await createMemory();
    }

    function codeReviewDef(): CommandMetadata {
        return {
            description: "Review the given Typescript file",
            options: {
                sourceFile: argSourceFile(),
                verbose: argVerbose(),
                save: argSave(true),
            },
        };
    }
    handlers.codeReview.metadata = codeReviewDef();
    async function codeReview(args: string[] | NamedArgs): Promise<void> {
        const namedArgs = parseNamedArguments(args, codeReviewDef());
        const sourceFilePath = getSourcePath(namedArgs.sourceFile);
        const codeName = codeBlockNameFromFilePath(sourceFilePath);
        printer.writeLine(codeBlockNameToString(codeName));
        printer.writeLine(`Source file:\n${sourceFilePath}`);

        // Load file to review
        const code = await loadTypescriptCode(sourceFilePath);
        if (namedArgs.verbose) {
            printer.writeCodeLines(code.sourceText);
        }
        // Run a code review
        const review = await codeReviewer.review(code.sourceText);
        printer.writeFullCodeReview(code.sourceText, review);
        if (!namedArgs.save) {
            return;
        }

        // And save it
        printer.writeLine("Saving memory...");
        const codeId = await importCode(code);
        await developerMemory.addReview(codeId, review);
    }

    function codeDocumentDef(): CommandMetadata {
        return {
            description: "Document given code",
            options: {
                sourceFile: argSourceFile(),
                concurrency: argConcurrency(2),
            },
        };
    }
    handlers.codeDocument.metadata = codeDocumentDef();
    async function codeDocument(args: string[] | NamedArgs): Promise<void> {
        const namedArgs = parseNamedArguments(args, codeDocumentDef());
        const sourceFilePath = getSourcePath(namedArgs.sourceFile);
        const functions = await loadCodeChunks(sourceFilePath);
        const concurrency = namedArgs.concurrency;
        printer.writeLine(`${functions.length} function/s found.`);
        for (let i = 0; i < functions.length; i += concurrency) {
            let slice = functions.slice(i, i + concurrency);
            if (slice.length === 0) {
                break;
            }
            printer.writeInColor(
                chalk.gray,
                `[Documenting functions ${i + 1} to ${i + slice.length}] / ${functions.length}`,
            );
            const results = await asyncArray.mapAsync(
                slice,
                concurrency,
                (code) =>
                    codeReviewer.document({ code, language: "typescript" }),
            );
            for (let r = 0; r < results.length; ++r) {
                const docs = results[r];
                const code = slice[r];
                const lines = codeToLines(code);
                printer.writeAllDocs(lines, docs);
                printer.writeLine();
            }
        }
    }

    function codeGenDef(): CommandMetadata {
        return {
            description: "Generate code",
            args: {
                def: { description: "What the code should do", type: "string" },
            },
            options: {
                type: { description: "Code type", defaultValue: "Function" },
                language: {
                    defaultValue: "typescript",
                },
                destFile: argDestFile(),
            },
        };
    }
    handlers.codeGen.metadata = codeGenDef();
    async function codeGen(args: string[] | NamedArgs): Promise<void> {
        const namedArgs = parseNamedArguments(args, codeGenDef());
        const response = await codeGenerator.generate({
            description: namedArgs.def,
            codeType: namedArgs.type,
            language: namedArgs.language,
        });
        if (response.type == "notGenerated") {
            printer.writeError(response.reason ?? "Not generated");
            return;
        }
        printer.writeCodeLines(response.code.linesOfCode);
        if (!namedArgs.destFile) {
            return;
        }
        // And save it
        printer.writeLine("Saving memory...");
        await saveGeneratedCode(response.code, namedArgs.destFile);
    }

    function codeImportDef(): CommandMetadata {
        return {
            description: "Import code into developer memory",
            options: {
                sourceFile: argSourceFile(),
                concurrency: argConcurrency(),
            },
        };
    }
    handlers.codeImport.metadata = codeImportDef();
    async function codeImport(args: string[] | NamedArgs): Promise<void> {
        const namedArgs = parseNamedArguments(args, codeImportDef());
        const fullPath = getSourcePath(namedArgs.sourceFile);
        const sourceFile = await tsCode.loadSourceFile(fullPath);
        // Currently, we only import top level statements from the file
        let statements = tsCode.getTopLevelStatements(sourceFile);
        statements = statements.filter(
            (s) => tsCode.getStatementName(s) !== undefined,
        );
        if (statements.length === 0) {
            printer.writeLine("No top level statements.");
            return;
        }
        const concurrency = namedArgs.concurrency;
        for (let i = 0; i < statements.length; i += concurrency) {
            let slice = statements.slice(i, i + concurrency);
            if (slice.length === 0) {
                break;
            }
            printer.writeInColor(
                chalk.gray,
                `[Indexing statements ${i + 1} to ${i + slice.length}] / ${statements.length}`,
            );
            const importedNames = await asyncArray.mapAsync(
                slice,
                concurrency,
                (statement) => importStatement(sourceFile, statement, fullPath),
            );
            for (const name of importedNames) {
                if (name) {
                    printer.writeBullet(codeBlockNameToString(name));
                }
            }
        }
    }

    function codeSearchDef(): CommandMetadata {
        return {
            description: "Search for code in memory",
            args: {
                query: argQuery(),
            },
            options: {
                maxMatches: argMaxMatches(),
                minScore: argMinScore(),
            },
        };
    }
    handlers.codeSearch.metadata = codeSearchDef();
    async function codeSearch(args: string[] | NamedArgs): Promise<void> {
        const namedArgs = parseNamedArguments(args, codeSearchDef());
        const matches = await developerMemory.searchCode(
            namedArgs.query,
            namedArgs.maxMatches,
            namedArgs.minScore,
        );
        for (const match of matches) {
            printer.writeScore(match.score);
            const storedCode = await developerMemory.getById(match.item);
            if (storedCode) {
                printer.writeCode(storedCode.code.code);
            }
        }
    }

    function bugsDef(): CommandMetadata {
        return {
            description: "Display bugs",
            options: {
                query: argQuery(),
                maxMatches: argMaxMatches(),
                minScore: argMinScore(),
                count: argCount(),
            },
        };
    }
    handlers.bugs.metadata = bugsDef();
    async function bugs(args: string[] | NamedArgs): Promise<void> {
        const namedArgs = parseNamedArguments(args, bugsDef());
        if (namedArgs.query) {
            const searchResults = await developerMemory.bugs.search(
                namedArgs.query,
                namedArgs.maxMatches,
                namedArgs.minScore,
            );
            await showSearchResults(developerMemory.bugs, searchResults, (l) =>
                printer.writeBug(l),
            );
        } else {
            await showReviews(developerMemory.bugs, (l) => printer.writeBug(l));
        }
    }

    function commentsDef(): CommandMetadata {
        return {
            description: "Display comments",
            options: {
                query: argQuery(),
                maxMatches: argMaxMatches(),
                minScore: argMinScore(),
            },
        };
    }
    handlers.comments.metadata = commentsDef();
    async function comments(args: string[] | NamedArgs): Promise<void> {
        const namedArgs = parseNamedArguments(args, commentsDef());
        if (namedArgs.query) {
            const searchResults = await developerMemory.comments.search(
                namedArgs.query,
                namedArgs.maxMatches,
                namedArgs.minScore,
            );
            await showSearchResults(
                developerMemory.comments,
                searchResults,
                (l) => printer.writeComment(l),
            );
        } else {
            await showReviews(developerMemory.comments, (l) =>
                printer.writeComment(l),
            );
        }
    }

    async function cwd() {
        printer.writeLine(process.cwd());
    }

    handlers.cd.metadata = "Change current directory";
    async function cd(args: string[]) {
        if (args.length === 0) {
            printer.writeLine("No directory specified.");
            return;
        }
        process.chdir(args[0]);
        printer.writeLine(process.cwd());
    }

    async function saveGeneratedCode(
        generatedCode: GeneratedCode,
        destFilePath: string,
    ): Promise<void> {
        await writeAllLines(generatedCode.linesOfCode, destFilePath);
        const code = await loadTypescriptCode(destFilePath);
        await importCode(code);
    }

    async function importCode(code: TypeScriptCode): Promise<string> {
        const codeName = codeBlockNameFromFilePath(code.sourcePath);
        return await developerMemory.add(createTypescriptBlock(code), codeName);
    }

    async function importStatement(
        sourceFile: ts.SourceFile,
        statement: ts.Statement,
        fullPath: string,
    ): Promise<CodeBlockName | undefined> {
        let name = tsCode.getStatementName(statement);
        if (!name) {
            return undefined;
        }

        const codeText = tsCode.getTextOfStatement(sourceFile, statement);
        const codeName = codeBlockNameFromFilePath(fullPath, name);
        await developerMemory.add(
            createTypescriptBlock(codeText, fullPath),
            codeName,
        );
        return codeName;
    }

    async function createMemory() {
        return createDeveloperMemory({ codeReviewer }, memoryFolderPath);
    }

    async function showReviews(
        index: CodeReviewIndex,
        callback: (line: LineReview) => void,
        count: number = Number.MAX_SAFE_INTEGER,
    ) {
        let counter = 0;
        for await (const entry of index.store.sequence.newestObjects()) {
            ++counter;
            printer.write(`[${counter}] `);
            printer.writeTimestamp(entry.timestamp);
            const review = await index.store.get(entry.value[0]);
            if (review) {
                await printReview(index, review, callback);
            }
            if (counter === count) {
                break;
            }
        }
    }

    async function showSearchResults(
        index: CodeReviewIndex,
        matchIds: string[],
        callback: (line: LineReview) => void,
    ) {
        if (matchIds.length === 0) {
            printer.writeLine("No matches");
            return;
        }

        for (const id of matchIds) {
            const entry = await index.store.get(id);
            if (entry) {
                await printReview(index, entry, callback);
            }
        }
    }

    async function printReview(
        index: CodeReviewIndex,
        entry: ExtractedCodeReview,
        callback: (line: LineReview) => void,
    ) {
        const source = await developerMemory.getById(entry.sourceId);
        if (source) {
            printer.writeSourceLink(source.sourcePath);
        }
        printer.writeLine(`Line ${entry.value.lineNumber}`);
        callback(entry.value);
    }

    const commandTransformer = createCommandTransformer(model, handlers);

    // Handles input not starting with @,
    // Transforming it into a regular @ command (which it then calls)
    // or printing an error message.
    async function inputHandler(
        line: string,
        io: InteractiveIo,
    ): Promise<void> {
        // Pass it to TypeChat to transform and dispatch as an @ command
        const error = await commandTransformer.transformAndDispatch(line, io);
        if (error) {
            io.writer.writeLine("[Error:] " + error + "; try @help");
            return;
        }
    }

    function onStart(io: InteractiveIo): void {
        printer = new CodePrinter(io);
    }

    await runConsole({
        onStart,
        inputHandler,
        handlers,
    });
}<|MERGE_RESOLUTION|>--- conflicted
+++ resolved
@@ -48,13 +48,9 @@
 import { createCommandTransformer } from "./commandTransformer.js";
 
 export async function runCodeMemory(): Promise<void> {
-<<<<<<< HEAD
-    const model = openai.createChatModel(["codeMemory"]);
-=======
     const model = openai.createChatModel(undefined, undefined, undefined, [
         "codeMemory",
     ]);
->>>>>>> dccb8aed
     const memoryFolderPath = "/data/code/memory";
     const codeReviewer = createCodeReviewer(model);
     const codeGenerator = createCodeGenerator(model);
