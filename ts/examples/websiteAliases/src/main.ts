// Copyright (c) Microsoft Corporation.
// Licensed under the MIT License.

import dotenv from "dotenv";
import { bingWithGrounding } from "azure-ai-foundry";
import { AIProjectClient } from "@azure/ai-projects";
import { DefaultAzureCredential } from "@azure/identity";
<<<<<<< HEAD
import { pageContentKeywordExtractor } from "./pageContentKeywords.js";
//import { topNDomainsExtractor } from "./topNsites.js";
import { searchResultsPhraseGenerator } from "./searchBackedPhraseGeneration.js";
=======
import { searchKeywordExtractor } from "./searchEngineKeywords.js";
import { topNDomainsExtractor } from "./topNsites.js";
>>>>>>> 7e8add2f

// Load environment variables from .env file
const envPath = new URL("../../../.env", import.meta.url);
dotenv.config({ path: envPath });

const groundingConfig: bingWithGrounding.ApiSettings =
    bingWithGrounding.apiSettingsFromEnv();
const project = new AIProjectClient(
    groundingConfig.endpoint!,
    new DefaultAzureCredential(),
);

<<<<<<< HEAD
// const topN = parseInt(
//     process.argv[process.argv.indexOf("--topN") + 1],
//     100,
// );

const limit = parseInt(
    process.argv[process.argv.indexOf("--limit") + 1],
    1_000
);

// go get top websites and keywords from Moz
if (process.argv.includes("--pageContent")) {
    console.log("Website search keyword extractor selected.");
    const ee = new pageContentKeywordExtractor(project, groundingConfig);
    await ee.extract();
// } else if (process.argv.includes("--topN")) {
//     // go get top NNN sites from CloudFlare
//     console.log("Top N sites extractor selected.");

//     const topNExtractor = new topNDomainsExtractor(topN);

//     if (process.argv.includes("--summary")) {
//         await topNExtractor.summarize();
//     } else {
//         await topNExtractor.index(process.argv.includes("--clear"));
//     }
} else {
    // search engine based phrase generation
    console.log("Search results phrase generator selected.");

    const searchResultsExtractor = new searchResultsPhraseGenerator(limit);

    if (process.argv.includes("--summary")) {
        await searchResultsExtractor.summarize();
    } else if (process.argv.includes("--compact")) {
        await searchResultsExtractor.compact();
    } else {
        await searchResultsExtractor.index(process.argv.includes("--clear"));
    }    
=======
// go get top websites and keywords from Moz
if (process.argv.includes("--moz")) {
    console.log("Website search keyword extractor selected.");
    const ee = new searchKeywordExtractor(project, groundingConfig);
    await ee.extract();
} else {
    // go get top NNN sites from CloudFlare
    console.log("Top N sites extractor selected.");

    const topN = parseInt(
        process.argv[process.argv.indexOf("--topN") + 1],
        100,
    );
    const topNExtractor = new topNDomainsExtractor(topN);

    if (process.argv.includes("--summary")) {
        await topNExtractor.summarize();
    } else {
        await topNExtractor.index(process.argv.includes("--clear"));
    }
>>>>>>> 7e8add2f
}<|MERGE_RESOLUTION|>--- conflicted
+++ resolved
@@ -5,14 +5,8 @@
 import { bingWithGrounding } from "azure-ai-foundry";
 import { AIProjectClient } from "@azure/ai-projects";
 import { DefaultAzureCredential } from "@azure/identity";
-<<<<<<< HEAD
-import { pageContentKeywordExtractor } from "./pageContentKeywords.js";
-//import { topNDomainsExtractor } from "./topNsites.js";
-import { searchResultsPhraseGenerator } from "./searchBackedPhraseGeneration.js";
-=======
 import { searchKeywordExtractor } from "./searchEngineKeywords.js";
 import { topNDomainsExtractor } from "./topNsites.js";
->>>>>>> 7e8add2f
 
 // Load environment variables from .env file
 const envPath = new URL("../../../.env", import.meta.url);
@@ -25,47 +19,6 @@
     new DefaultAzureCredential(),
 );
 
-<<<<<<< HEAD
-// const topN = parseInt(
-//     process.argv[process.argv.indexOf("--topN") + 1],
-//     100,
-// );
-
-const limit = parseInt(
-    process.argv[process.argv.indexOf("--limit") + 1],
-    1_000
-);
-
-// go get top websites and keywords from Moz
-if (process.argv.includes("--pageContent")) {
-    console.log("Website search keyword extractor selected.");
-    const ee = new pageContentKeywordExtractor(project, groundingConfig);
-    await ee.extract();
-// } else if (process.argv.includes("--topN")) {
-//     // go get top NNN sites from CloudFlare
-//     console.log("Top N sites extractor selected.");
-
-//     const topNExtractor = new topNDomainsExtractor(topN);
-
-//     if (process.argv.includes("--summary")) {
-//         await topNExtractor.summarize();
-//     } else {
-//         await topNExtractor.index(process.argv.includes("--clear"));
-//     }
-} else {
-    // search engine based phrase generation
-    console.log("Search results phrase generator selected.");
-
-    const searchResultsExtractor = new searchResultsPhraseGenerator(limit);
-
-    if (process.argv.includes("--summary")) {
-        await searchResultsExtractor.summarize();
-    } else if (process.argv.includes("--compact")) {
-        await searchResultsExtractor.compact();
-    } else {
-        await searchResultsExtractor.index(process.argv.includes("--clear"));
-    }    
-=======
 // go get top websites and keywords from Moz
 if (process.argv.includes("--moz")) {
     console.log("Website search keyword extractor selected.");
@@ -86,5 +39,4 @@
     } else {
         await topNExtractor.index(process.argv.includes("--clear"));
     }
->>>>>>> 7e8add2f
 }