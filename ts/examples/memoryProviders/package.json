{
  "name": "memory-providers",
  "version": "0.0.1",
  "description": "Memory storage and index providers.",
  "homepage": "https://github.com/microsoft/TypeAgent#readme",
  "repository": {
    "type": "git",
    "url": "https://github.com/microsoft/TypeAgent.git",
    "directory": "ts/examples/memoryProviders"
  },
  "license": "MIT",
  "author": "Microsoft",
  "type": "module",
  "exports": {
    ".": "./dist/index.js"
  },
  "types": "./dist/index.d.ts",
  "scripts": {
    "build": "npm run tsc",
    "postbuild": "copyfiles -u 1 \"src/**/*Schema*.ts\" dist",
    "clean": "rimraf --glob dist *.tsbuildinfo *.done.build.log",
    "prettier": "prettier --check . --ignore-path ../../.prettierignore",
    "prettier:fix": "prettier --write . --ignore-path ../../.prettierignore",
    "test": "npm run test:local",
    "test:local": "node --no-warnings --experimental-vm-modules ./node_modules/jest/bin/jest.js --testPathPattern=\".*\\.spec\\.js\"",
    "test:local:debug": "node --inspect-brk --no-warnings --experimental-vm-modules ./node_modules/jest/bin/jest.js --testPathPattern=\".*\\.spec\\.js\"",
    "tsc": "tsc -b"
  },
  "dependencies": {
    "@elastic/elasticsearch": "^8.17.0",
    "aiclient": "workspace:*",
<<<<<<< HEAD
    "better-sqlite3": "11.7.2",
    "debug": "^4.3.4",
=======
    "better-sqlite3": "11.8.1",
    "debug": "^4.4.0",
>>>>>>> 5f84b745
    "knowledge-processor": "workspace:*",
    "typeagent": "workspace:*",
    "typechat": "^0.1.1"
  },
  "devDependencies": {
    "@types/better-sqlite3": "7.6.11",
    "@types/debug": "^4.1.12",
    "@types/jest": "^29.5.7",
    "@types/node": "^18.18.7",
    "copyfiles": "^2.4.1",
    "dotenv": "^16.3.1",
    "jest": "^29.7.0",
    "prettier": "^3.2.5",
    "rimraf": "^5.0.5",
    "typescript": "^5.4.2"
  }
}<|MERGE_RESOLUTION|>--- conflicted
+++ resolved
@@ -29,13 +29,8 @@
   "dependencies": {
     "@elastic/elasticsearch": "^8.17.0",
     "aiclient": "workspace:*",
-<<<<<<< HEAD
-    "better-sqlite3": "11.7.2",
-    "debug": "^4.3.4",
-=======
     "better-sqlite3": "11.8.1",
     "debug": "^4.4.0",
->>>>>>> 5f84b745
     "knowledge-processor": "workspace:*",
     "typeagent": "workspace:*",
     "typechat": "^0.1.1"
