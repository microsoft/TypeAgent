{
    // Use IntelliSense to learn about possible attributes.
    // Hover to view descriptions of existing attributes.
    // For more information, visit: https://go.microsoft.com/fwlink/?linkid=830387
    "version": "0.2.0",
    "configurations": [

        {
          "name": "Attach",
          "port": 9229,
          "request": "attach",
          "skipFiles": [
            "<node_internals>/**"
          ],
          "type": "node"
        },
        {
            "name": "Shell (Main process)",
            "type": "node",
            "request": "launch",
            "cwd": "${workspaceRoot}/packages/shell",
            "runtimeExecutable": "${workspaceRoot}/packages/shell/node_modules/.bin/electron-vite",
            "windows": {
              "runtimeExecutable": "${workspaceRoot}/packages/shell/node_modules/.bin/electron-vite.cmd"
            },
            "runtimeArgs": ["--sourcemap"],
            "env": {
              "REMOTE_DEBUGGING_PORT": "9222"
            }
        },       
        {
            "name": "Player Service",
            "type": "node",
            "request": "launch",
            "skipFiles": [
                "<node_internals>/**"
            ],
            "cwd": "${workspaceFolder}/packages/player",
            "program": "./dist/main.js",
            "console": "externalTerminal",
            "preLaunchTask": "pnpm: build",
            "outFiles": [
                "${workspaceFolder}/**/*.js"
            ]
          },
        {
          "type": "node",
          "request": "launch",
          "name": "CLI interactive",
          "skipFiles": [
              "<node_internals>/**"
          ],
          "cwd": "${workspaceFolder}/packages/cli",
          "program": "./bin/run.js",
          "args": [ "interactive" ],
          "console": "externalTerminal",
          //"preLaunchTask": "pnpm: build",
          "outFiles": [
              "${workspaceFolder}/**/*.js"
          ]
        },
        {
            "type": "node",
            "request": "launch",
            "name": "CLI (dev) interactive",
            "skipFiles": [
                "<node_internals>/**"
            ],
            "cwd": "${workspaceFolder}/packages/cli",
            "program": "./bin/dev.js",
            "args": [ "interactive" ],
            "runtimeArgs": [ "--loader", "ts-node/esm", "--no-warnings=ExperimentalWarning"],
            "console": "externalTerminal",
            "outFiles": [
                "${workspaceFolder}/**/*.js"
            ]
        },
        {
          // Needed for WSL, which can't spawn a terminal
          "type": "node",
          "request": "launch",
          "name": "CLI (dev) interactive [intergrated terminal]",
          "skipFiles": [
              "<node_internals>/**"
          ],
          "cwd": "${workspaceFolder}/packages/cli",
          "program": "./bin/dev.js",
          "args": [ "interactive" ],
          "runtimeArgs": [ "--loader", "ts-node/esm", "--no-warnings=ExperimentalWarning"],
          "console": "integratedTerminal",
          "outFiles": [
              "${workspaceFolder}/**/*.js"
          ]
        },
        {
            "name": "Launch Playground",
            "type": "node",
            "request": "launch",
            "skipFiles": [
                "<node_internals>/**"
            ],
            "program": "${workspaceFolder}/examples/playground/src/main.ts",
            "console": "externalTerminal",
            //"preLaunchTask": "pnpm: build",
            "outFiles": [
                "${workspaceFolder}/**/*.js"
            ],
            //"args": [ "batch", "/data/variations/play.bat" ],
        },
        {
            "name": "Launch Chat Tests",
            "type": "node",
            "request": "launch",
            "skipFiles": [
                "<node_internals>/**"
            ],
            "program": "${workspaceFolder}/examples/chat/src/main.ts",
            "console": "externalTerminal",
            //"preLaunchTask": "pnpm: build",
            "outFiles": [
                "${workspaceFolder}/**/*.js"
            ],
            //"args": ["codeMemory"]
            //"args": ["code"]
        },
        {
            "name": "Launch YOUR Example",
            "type": "node",
            "request": "launch",
            "skipFiles": [
                "<node_internals>/**"
            ],
            "program": "${workspaceFolder}/examples/schemaStudio/src/main.ts",
            "console": "externalTerminal",
            //"preLaunchTask": "pnpm: build",
            "outFiles": [
                "${workspaceFolder}/**/*.js"
            ],
            //"args": [ "batch", "/data/variations/play.bat" ],
            //"args": [ "@fromSchema", "--count", "20", "--facets", "phrase structure, band names" ],
        },
        {
            "name": "Launch Example - WSL",
            "type": "node",
            "request": "launch",
            "skipFiles": [
                "<node_internals>/**"
            ],
            "program": "${workspaceFolder}/examples/chat/src/main.ts",
            "console": "internalConsole",
            //"preLaunchTask": "pnpm: build",
            "outFiles": [
                "${workspaceFolder}/**/*.js"
            ]
        },
        {
            "name": "Launch Classify",
            "type": "node",
            "request": "launch",
            "skipFiles": [
                "<node_internals>/**"
            ],
            "program": "${workspaceFolder}/examples/classify/src/main.ts",
            "console": "externalTerminal",
            //"preLaunchTask": "pnpm: build",
            "outFiles": [
                "${workspaceFolder}/**/*.js"
            ]
        },
        {
            "name": "Launch Classify - WSL",
            "type": "node",
            "request": "launch",
            "skipFiles": [
                "<node_internals>/**"
            ],
            "program": "${workspaceFolder}/examples/classify/src/main.ts",
            "console": "internalConsole",
            //"preLaunchTask": "pnpm: build",
            "outFiles": [
                "${workspaceFolder}/**/*.js"
            ]
        },
        {
            "name": "Launch Parser-Test",
            "type": "node",
            "request": "launch",
            "skipFiles": [
                "<node_internals>/**"
            ],
            "program": "${workspaceFolder}/examples/parser-test/src/main.ts",
            "console": "externalTerminal",
            //"preLaunchTask": "pnpm: build",
            "outFiles": [
                "${workspaceFolder}/**/*.js"
            ]
        },
        {
            "name": "Launch Parser-Test - WSL",
            "type": "node",
            "request": "launch",
            "skipFiles": [
                "<node_internals>/**"
            ],
            "program": "${workspaceFolder}/examples/parser-test/src/main.ts",
            "console": "internalConsole",
            //"preLaunchTask": "pnpm: build",
            "outFiles": [
                "${workspaceFolder}/**/*.js"
            ]
        },
		{
			"name": "Run Extension",
			"type": "extensionHost",
			"request": "launch",
            "cwd": "${workspaceFolder}/packages/coda",
			"args": [
				"--extensionDevelopmentPath=${workspaceFolder}/packages/coda"
			],
			"outFiles": [
				"${workspaceFolder}/packages/coda/out/**/*.js"
			],
			"preLaunchTask": "${defaultBuildTask}"
		},
<<<<<<< HEAD
        {
            "name": "Knowledge Visualizier (Main process)",
            "type": "node",
            "request": "launch",
            "cwd": "${workspaceRoot}/packages/knowledgeVisualizer",
            "runtimeExecutable": "${workspaceRoot}/packages/knowledgeVisualizer/node_modules/.bin/electron-vite",
            "windows": {
              "runtimeExecutable": "${workspaceRoot}/packages/knowledgeVisualizer/node_modules/.bin/electron-vite.cmd"
            },
            "runtimeArgs": ["--sourcemap"],
            "env": {
              "REMOTE_DEBUGGING_PORT": "9222"
            }
        },       
=======
>>>>>>> af308de6
    ]
}
<|MERGE_RESOLUTION|>--- conflicted
+++ resolved
@@ -222,7 +222,6 @@
 			],
 			"preLaunchTask": "${defaultBuildTask}"
 		},
-<<<<<<< HEAD
         {
             "name": "Knowledge Visualizier (Main process)",
             "type": "node",
@@ -237,7 +236,5 @@
               "REMOTE_DEBUGGING_PORT": "9222"
             }
         },       
-=======
->>>>>>> af308de6
     ]
 }
