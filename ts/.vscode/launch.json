{
<<<<<<< HEAD
    // Use IntelliSense to learn about possible attributes.
    // Hover to view descriptions of existing attributes.
    // For more information, visit: https://go.microsoft.com/fwlink/?linkid=830387
    "version": "0.2.0",
    "configurations": [
        {
            "name": "Launch Chat Memory",
            "type": "node",
            "request": "launch",
            "skipFiles": [
                "<node_internals>/**"
            ],
            "program": "${workspaceFolder}/examples/chat/src/main.ts",
            "console": "externalTerminal",
            "outFiles": [
                "${workspaceFolder}/**/*.js"
            ],
        },
        
        {
          "name": "Attach",
          "port": 9229,
          "request": "attach",
          "skipFiles": [
            "<node_internals>/**"
          ],
          "type": "node"
        },
        {
            "name": "Shell (Main process)",
            "type": "node",
            "request": "launch",
            "cwd": "${workspaceRoot}/packages/shell",
            "runtimeExecutable": "${workspaceRoot}/packages/shell/node_modules/.bin/electron-vite",
            "windows": {
              "runtimeExecutable": "${workspaceRoot}/packages/shell/node_modules/.bin/electron-vite.cmd"
            },
            "runtimeArgs": ["--sourcemap"],
            "env": {
              "REMOTE_DEBUGGING_PORT": "9222"
            }
        },       
        {
            "name": "Player Service",
            "type": "node",
            "request": "launch",
            "skipFiles": [
                "<node_internals>/**"
            ],
            "cwd": "${workspaceFolder}/packages/player",
            "program": "./dist/main.js",
            "console": "externalTerminal",
            "preLaunchTask": "pnpm: build",
            "outFiles": [
                "${workspaceFolder}/**/*.js"
            ]
          },
        {
          "type": "node",
          "request": "launch",
          "name": "CLI interactive",
          "skipFiles": [
              "<node_internals>/**"
          ],
          "cwd": "${workspaceFolder}/packages/cli",
          "program": "./bin/run.js",
          "args": [ "interactive" ],
          "console": "integratedTerminal",
          //"preLaunchTask": "pnpm: build",
          "outFiles": [
              "${workspaceFolder}/**/*.js"
          ]
        },
        {
            "type": "node",
            "request": "launch",
            "name": "API",
            "skipFiles": [
                "<node_internals>/**"
            ],
            "cwd": "${workspaceFolder}/packages/api",
            "program": "./dist/index.js",
            //"preLaunchTask": "tsc: build - tsconfig.json",
            "outFiles": ["${workspaceFolder}/**/*.js"],
            "resolveSourceMapLocations": [
            ],
        },        
        {
            "type": "node",
            "request": "launch",
            "name": "CLI (dev) interactive",
            "skipFiles": [
                "<node_internals>/**"
            ],
            "cwd": "${workspaceFolder}/packages/cli",
            "program": "./bin/dev.js",
            "args": [ "interactive" ],
            "runtimeArgs": [ "--loader", "ts-node/esm", "--no-warnings=ExperimentalWarning"],
            "console": "externalTerminal",
            "outFiles": [
                "${workspaceFolder}/**/*.js"
            ]
        },
        {
          // Needed for WSL, which can't spawn a terminal
          "type": "node",
          "request": "launch",
          "name": "CLI (dev) interactive [intergrated terminal]",
          "skipFiles": [
              "<node_internals>/**"
          ],
          "cwd": "${workspaceFolder}/packages/cli",
          "program": "./bin/dev.js",
          "args": [ "interactive" ],
          "runtimeArgs": [ "--loader", "ts-node/esm", "--no-warnings=ExperimentalWarning"],
          "console": "integratedTerminal",
          "outFiles": [
              "${workspaceFolder}/**/*.js"
          ]
        },
        {
            "name": "Launch Playground",
            "type": "node",
            "request": "launch",
            "skipFiles": [
                "<node_internals>/**"
            ],
            "program": "${workspaceFolder}/examples/playground/src/main.ts",
            "console": "externalTerminal",
            //"preLaunchTask": "pnpm: build",
            "outFiles": [
                "${workspaceFolder}/**/*.js"
            ],
            //"args": [ "batch", "/data/variations/play.bat" ],
        },
        {
            "name": "Launch Chat Tests",
            "type": "node",
            "request": "launch",
            "skipFiles": [
                "<node_internals>/**"
            ],
            "program": "${workspaceFolder}/examples/chat/src/main.ts",
            "console": "externalTerminal",
            //"preLaunchTask": "pnpm: build",
            "outFiles": [
                "${workspaceFolder}/**/*.js"
            ],
            "cwd": "${workspaceFolder}/examples/chat/src/codeChat",
            //"args": ["codeMemory"]
            //"args": ["code"]
            //"args": ["tests"]
        },
        {
            "name": "Launch YOUR Example",
            "type": "node",
            "request": "launch",
            "skipFiles": [
                "<node_internals>/**"
            ],
            "program": "${workspaceFolder}/examples/schemaStudio/src/main.ts",
            "console": "externalTerminal",
            //"preLaunchTask": "pnpm: build",
            "outFiles": [
                "${workspaceFolder}/**/*.js"
            ],
            //"args": [ "batch", "/data/variations/play.bat" ],
            //"args": [ "@fromSchema", "--count", "20", "--facets", "phrase structure, band names" ],
        },
        {
          "name": "Launch Document Processor",
          "type": "node",
          "request": "launch",
          "skipFiles": [
              "<node_internals>/**"
          ],
          "program": "${workspaceFolder}/examples/docuProc/src/main.ts",
          "console": "integratedTerminal",
          //"preLaunchTask": "pnpm: build",
          "outFiles": [
              "${workspaceFolder}/**/*.js"
          ],
        },
        {
            "name": "Launch Example - WSL",
            "type": "node",
            "request": "launch",
            "skipFiles": [
                "<node_internals>/**"
            ],
            "program": "${workspaceFolder}/examples/chat/src/main.ts",
            "console": "internalConsole",
            //"preLaunchTask": "pnpm: build",
            "outFiles": [
                "${workspaceFolder}/**/*.js"
            ]
        },
        {
            "name": "Launch Classify",
            "type": "node",
            "request": "launch",
            "skipFiles": [
                "<node_internals>/**"
            ],
            "program": "${workspaceFolder}/examples/classify/src/main.ts",
            "console": "externalTerminal",
            //"preLaunchTask": "pnpm: build",
            "outFiles": [
                "${workspaceFolder}/**/*.js"
            ]
        },
        {
            "name": "Launch Classify - WSL",
            "type": "node",
            "request": "launch",
            "skipFiles": [
                "<node_internals>/**"
            ],
            "program": "${workspaceFolder}/examples/classify/src/main.ts",
            "console": "internalConsole",
            //"preLaunchTask": "pnpm: build",
            "outFiles": [
                "${workspaceFolder}/**/*.js"
            ]
        },
        {
            "name": "Launch Parser-Test",
            "type": "node",
            "request": "launch",
            "skipFiles": [
                "<node_internals>/**"
            ],
            "program": "${workspaceFolder}/examples/parser-test/src/main.ts",
            "console": "externalTerminal",
            //"preLaunchTask": "pnpm: build",
            "outFiles": [
                "${workspaceFolder}/**/*.js"
            ]
        },
        {
            "name": "Launch Parser-Test - WSL",
            "type": "node",
            "request": "launch",
            "skipFiles": [
                "<node_internals>/**"
            ],
            "program": "${workspaceFolder}/examples/parser-test/src/main.ts",
            "console": "internalConsole",
            //"preLaunchTask": "pnpm: build",
            "outFiles": [
                "${workspaceFolder}/**/*.js"
            ]
        },
        {
            "name": "Launch Parser-Test",
            "type": "node",
            "request": "launch",
            "skipFiles": [
                "<node_internals>/**"
            ],
            "program": "${workspaceFolder}/examples/parser-test/src/main.ts",
            "console": "externalTerminal",
            //"preLaunchTask": "pnpm: build",
            "outFiles": [
                "${workspaceFolder}/**/*.js"
            ]
        },
        {
			"name": "VSCODE SchemaGen -dataprep",
			"type": "node",
			"request": "launch",
            "skipFiles": [
                "<node_internals>/**"
            ],
            "cwd": "${workspaceFolder}/examples/vscodeSchemaGen",
            "program": "./dist/main.js",
            "args": [ "-dataprep" ],
            "console": "externalTerminal",
            "outFiles": [
                "${workspaceFolder}/**/*.js"
            ]
		},
		{
			"name": "VSCODE SchemaGen -schemagen",
			"type": "node",
			"request": "launch",
            "skipFiles": [
                "<node_internals>/**"
            ],
            "cwd": "${workspaceFolder}/examples/vscodeSchemaGen",
            "program": "./dist/main.js",
            "args": [ "-schemagen" ],
            "console": "externalTerminal",
            "outFiles": [
                "${workspaceFolder}/**/*.js"
            ]
		},
        {
			"name": "VSCODE SchemaGen -schemagen-actionprefix",
			"type": "node",
			"request": "launch",
            "skipFiles": [
                "<node_internals>/**"
            ],
            "cwd": "${workspaceFolder}/examples/vscodeSchemaGen",
            "program": "./dist/main.js",
            "args": [ "-schemagen-actionprefix=editor.action" ],
            "console": "externalTerminal",
            "outFiles": [
                "${workspaceFolder}/**/*.js"
            ]
		},
        {
			"name": "VSCODE SchemaGen -genembeddings",
			"type": "node",
			"request": "launch",
            "skipFiles": [
                "<node_internals>/**"
            ],
            "cwd": "${workspaceFolder}/examples/vscodeSchemaGen",
            "program": "./dist/main.js",
           "args": [ "-genembeddings",
                "-schemaFile",
                "",
                "-actionPrefix",
                "workbench.action"
            ],
            "console": "externalTerminal",
            "outFiles": [
                "${workspaceFolder}/**/*.js"
            ]
		},
        {
			"name": "VSCODE SchemaGen -statgen",
			"type": "node",
			"request": "launch",
            "skipFiles": [
                "<node_internals>/**"
            ],
            "cwd": "${workspaceFolder}/examples/vscodeSchemaGen",
            "program": "./dist/main.js",
            "args": [ "-statgen",
                "-actionreqEmbeddingsFile",
                "",
                "-statGenFile",
                "",
                "-schemaFile",
                ""
            ],
            "console": "externalTerminal",
            "outFiles": [
                "${workspaceFolder}/**/*.js"
            ]
		},
        {
            "name": "Knowledge Visualizier (Main process)",
            "type": "node",
            "request": "launch",
            "cwd": "${workspaceRoot}/packages/knowledgeVisualizer",
            "runtimeExecutable": "${workspaceRoot}/packages/knowledgeVisualizer/node_modules/.bin/electron-vite",
            "windows": {
              "runtimeExecutable": "${workspaceRoot}/packages/knowledgeVisualizer/node_modules/.bin/electron-vite.cmd"
            },
            "runtimeArgs": ["--sourcemap"],
            "env": {
              "REMOTE_DEBUGGING_PORT": "9222"
            }
        },
        {
            "type": "node",
            "request": "launch",
            "name": "Launch getKeys (shared key vault)",
            "skipFiles": [
                "<node_internals>/**"
            ],
            "cwd": "${workspaceFolder}",
            "program": "tools/scripts/getKeys.mjs",
            "args": [ ],
            "console": "externalTerminal",
            //"preLaunchTask": "pnpm: build",
            "outFiles": [
                "${workspaceFolder}/**/*.js"
            ]
          },
          {
            "type": "node",
            "request": "launch",
            "name": "Launch getKeys (private key vault)",
            "skipFiles": [
                "<node_internals>/**"
            ],
            "cwd": "${workspaceFolder}",
            "program": "tools/scripts/getKeys.mjs",
            "args": [ "--vault", "build-pipeline-kv" ],
            "console": "externalTerminal",
            //"preLaunchTask": "pnpm: build",
            "outFiles": [
                "${workspaceFolder}/**/*.js"
            ]
          },
          {
            "name": "Launch Document Processor",
            "type": "node",
            "request": "launch",
            "skipFiles": [
                "<node_internals>/**"
            ],
            "program": "${workspaceFolder}/examples/docuProc/src/main.ts",
            "console": "integratedTerminal",
            //"preLaunchTask": "pnpm: build",
            "outFiles": [
                "${workspaceFolder}/**/*.js"
            ],
        },                
    ]
=======
  // Use IntelliSense to learn about possible attributes.
  // Hover to view descriptions of existing attributes.
  // For more information, visit: https://go.microsoft.com/fwlink/?linkid=830387
  "version": "0.2.0",
  "configurations": [
    {
      "name": "Launch Chat Memory",
      "type": "node",
      "request": "launch",
      "skipFiles": ["<node_internals>/**"],
      "program": "${workspaceFolder}/examples/chat/src/main.ts",
      "console": "externalTerminal",
      "outFiles": ["${workspaceFolder}/**/*.js"]
    },
    {
      "name": "Attach",
      "port": 9229,
      "request": "attach",
      "skipFiles": ["<node_internals>/**"],
      "type": "node"
    },
    {
      "name": "Shell (Main process)",
      "type": "node",
      "request": "launch",
      "cwd": "${workspaceRoot}/packages/shell",
      "runtimeExecutable": "${workspaceRoot}/packages/shell/node_modules/.bin/electron-vite",
      "windows": {
        "runtimeExecutable": "${workspaceRoot}/packages/shell/node_modules/.bin/electron-vite.cmd"
      },
      "runtimeArgs": ["--sourcemap"],
      "env": {
        "REMOTE_DEBUGGING_PORT": "9222"
      }
    },
    {
      "name": "Player Service",
      "type": "node",
      "request": "launch",
      "skipFiles": ["<node_internals>/**"],
      "cwd": "${workspaceFolder}/packages/player",
      "program": "./dist/main.js",
      "console": "externalTerminal",
      "preLaunchTask": "pnpm: build",
      "outFiles": ["${workspaceFolder}/**/*.js"]
    },
    {
      "type": "node",
      "request": "launch",
      "name": "CLI interactive",
      "skipFiles": ["<node_internals>/**"],
      "cwd": "${workspaceFolder}/packages/cli",
      "program": "./bin/run.js",
      "args": ["interactive"],
      "console": "integratedTerminal",
      "outFiles": ["${workspaceFolder}/**/*.js"]
    },
    {
      "type": "node",
      "request": "launch",
      "name": "API",
      "skipFiles": ["<node_internals>/**"],
      "cwd": "${workspaceFolder}/packages/api",
      "program": "./dist/index.js",
      "outFiles": ["${workspaceFolder}/**/*.js"],
      "resolveSourceMapLocations": []
    },
    {
      "type": "node",
      "request": "launch",
      "name": "CLI (dev) interactive",
      "skipFiles": ["<node_internals>/**"],
      "cwd": "${workspaceFolder}/packages/cli",
      "program": "./bin/dev.js",
      "args": ["interactive"],
      "runtimeArgs": [
        "--loader",
        "ts-node/esm",
        "--no-warnings=ExperimentalWarning"
      ],
      "console": "externalTerminal",
      "outFiles": ["${workspaceFolder}/**/*.js"]
    },
    {
      "type": "node",
      "request": "launch",
      "name": "CLI (dev) interactive [intergrated terminal]",
      "skipFiles": ["<node_internals>/**"],
      "cwd": "${workspaceFolder}/packages/cli",
      "program": "./bin/dev.js",
      "args": ["interactive"],
      "runtimeArgs": [
        "--loader",
        "ts-node/esm",
        "--no-warnings=ExperimentalWarning"
      ],
      "console": "integratedTerminal",
      "outFiles": ["${workspaceFolder}/**/*.js"]
    },
    {
      "name": "Launch Playground",
      "type": "node",
      "request": "launch",
      "skipFiles": ["<node_internals>/**"],
      "program": "${workspaceFolder}/examples/playground/src/main.ts",
      "console": "externalTerminal",
      "outFiles": ["${workspaceFolder}/**/*.js"]
    },
    {
      "name": "Launch Chat Tests",
      "type": "node",
      "request": "launch",
      "skipFiles": ["<node_internals>/**"],
      "program": "${workspaceFolder}/examples/chat/src/main.ts",
      "console": "externalTerminal",
      "outFiles": ["${workspaceFolder}/**/*.js"],
      "cwd": "${workspaceFolder}/examples/chat/src/codeChat"
    },
    {
      "name": "Launch YOUR Example",
      "type": "node",
      "request": "launch",
      "skipFiles": ["<node_internals>/**"],
      "program": "${workspaceFolder}/examples/schemaStudio/src/main.ts",
      "console": "externalTerminal",
      "outFiles": ["${workspaceFolder}/**/*.js"]
    },
    {
      "name": "Launch Example - WSL",
      "type": "node",
      "request": "launch",
      "skipFiles": ["<node_internals>/**"],
      "program": "${workspaceFolder}/examples/chat/src/main.ts",
      "console": "internalConsole",
      "outFiles": ["${workspaceFolder}/**/*.js"]
    },
    {
      "name": "Launch Classify",
      "type": "node",
      "request": "launch",
      "skipFiles": ["<node_internals>/**"],
      "program": "${workspaceFolder}/examples/classify/src/main.ts",
      "console": "externalTerminal",
      "outFiles": ["${workspaceFolder}/**/*.js"]
    },
    {
      "name": "Launch Classify - WSL",
      "type": "node",
      "request": "launch",
      "skipFiles": ["<node_internals>/**"],
      "program": "${workspaceFolder}/examples/classify/src/main.ts",
      "console": "internalConsole",
      "outFiles": ["${workspaceFolder}/**/*.js"]
    },
    {
      "name": "Launch Parser-Test",
      "type": "node",
      "request": "launch",
      "skipFiles": ["<node_internals>/**"],
      "program": "${workspaceFolder}/examples/parser-test/src/main.ts",
      "console": "externalTerminal",
      "outFiles": ["${workspaceFolder}/**/*.js"]
    },
    {
      "name": "Launch Parser-Test - WSL",
      "type": "node",
      "request": "launch",
      "skipFiles": ["<node_internals>/**"],
      "program": "${workspaceFolder}/examples/parser-test/src/main.ts",
      "console": "internalConsole",
      "outFiles": ["${workspaceFolder}/**/*.js"]
    },
    {
      "name": "Launch Parser-Test",
      "type": "node",
      "request": "launch",
      "skipFiles": ["<node_internals>/**"],
      "program": "${workspaceFolder}/examples/parser-test/src/main.ts",
      "console": "externalTerminal",
      "outFiles": ["${workspaceFolder}/**/*.js"]
    },
    {
      "name": "VSCODE SchemaGen -dataprep",
      "type": "node",
      "request": "launch",
      "skipFiles": ["<node_internals>/**"],
      "cwd": "${workspaceFolder}/examples/vscodeSchemaGen",
      "program": "./dist/main.js",
      "args": ["-dataprep"],
      "console": "externalTerminal",
      "outFiles": ["${workspaceFolder}/**/*.js"]
    },
    {
      "name": "VSCODE SchemaGen -schemagen",
      "type": "node",
      "request": "launch",
      "skipFiles": ["<node_internals>/**"],
      "cwd": "${workspaceFolder}/examples/vscodeSchemaGen",
      "program": "./dist/main.js",
      "args": ["-schemagen"],
      "console": "externalTerminal",
      "outFiles": ["${workspaceFolder}/**/*.js"]
    },
    {
      "name": "VSCODE SchemaGen -schemagen-actionprefix",
      "type": "node",
      "request": "launch",
      "skipFiles": ["<node_internals>/**"],
      "cwd": "${workspaceFolder}/examples/vscodeSchemaGen",
      "program": "./dist/main.js",
      "args": ["-schemagen-actionprefix=editor.action"],
      "console": "externalTerminal",
      "outFiles": ["${workspaceFolder}/**/*.js"]
    },
    {
      "name": "VSCODE SchemaGen -genembeddings",
      "type": "node",
      "request": "launch",
      "skipFiles": ["<node_internals>/**"],
      "cwd": "${workspaceFolder}/examples/vscodeSchemaGen",
      "program": "./dist/main.js",
      "args": [
        "-genembeddings",
        "-schemaFile",
        "",
        "-actionPrefix",
        "workbench.action"
      ],
      "console": "externalTerminal",
      "outFiles": ["${workspaceFolder}/**/*.js"]
    },
    {
      "name": "VSCODE SchemaGen -statgen",
      "type": "node",
      "request": "launch",
      "skipFiles": ["<node_internals>/**"],
      "cwd": "${workspaceFolder}/examples/vscodeSchemaGen",
      "program": "./dist/main.js",
      "args": [
        "-statgen",
        "-actionreqEmbeddingsFile",
        "",
        "-statGenFile",
        "",
        "-schemaFile",
        ""
      ],
      "console": "externalTerminal",
      "outFiles": ["${workspaceFolder}/**/*.js"]
    },
    {
      "name": "Knowledge Visualizier (Main process)",
      "type": "node",
      "request": "launch",
      "cwd": "${workspaceRoot}/packages/knowledgeVisualizer",
      "runtimeExecutable": "${workspaceRoot}/packages/knowledgeVisualizer/node_modules/.bin/electron-vite",
      "windows": {
        "runtimeExecutable": "${workspaceRoot}/packages/knowledgeVisualizer/node_modules/.bin/electron-vite.cmd"
      },
      "runtimeArgs": ["--sourcemap"],
      "env": {
        "REMOTE_DEBUGGING_PORT": "9222"
      }
    },
    {
      "type": "node",
      "request": "launch",
      "name": "Launch getKeys (shared key vault)",
      "skipFiles": ["<node_internals>/**"],
      "cwd": "${workspaceFolder}",
      "program": "tools/scripts/getKeys.mjs",
      "args": [],
      "console": "externalTerminal",
      "outFiles": ["${workspaceFolder}/**/*.js"]
    },
    {
      "type": "node",
      "request": "launch",
      "name": "Launch getKeys (private key vault)",
      "skipFiles": ["<node_internals>/**"],
      "cwd": "${workspaceFolder}",
      "program": "tools/scripts/getKeys.mjs",
      "args": ["--vault", "build-pipeline-kv"],
      "console": "externalTerminal",
      "outFiles": ["${workspaceFolder}/**/*.js"]
    },
    {
      "type": "node",
      "name": "vscode-jest-tests.v2.dispatcher",
      "request": "launch",
      "args": [
        "--no-warnings",
        "--experimental-vm-modules",
        "./node_modules/jest/bin/jest.js",
        "--runInBand",
        "--watchAll=false",
        "--testNamePattern",
        "${jest.testNamePattern}",
        "--runTestsByPath",
        "${jest.testFile}"
      ],
      "cwd": "/home/curtism/src/TypeAgent/ts/packages/dispatcher",
      "console": "integratedTerminal",
      "internalConsoleOptions": "neverOpen",
      "disableOptimisticBPs": true
    },
    {
      "type": "node",
      "request": "launch",
      "name": "vscode-jest-tests.v2",
      "skipFiles": ["<node_internals>/**"],
      "args": [
        "--no-warnings",
        "--experimental-vm-modules",
        "./node_modules/jest/bin/jest.js",
        "--runInBand",
        "--watchAll=false",
        "--testNamePattern",
        "${jest.testNamePattern}",
        "--runTestsByPath",
        "${jest.testFile}"
      ],
      "cwd": "${workspaceFolder}/packages/knowpro",
      "console": "integratedTerminal",
      "internalConsoleOptions": "neverOpen"
    }    
  ]
>>>>>>> 1a280697
}<|MERGE_RESOLUTION|>--- conflicted
+++ resolved
@@ -1,421 +1,4 @@
 {
-<<<<<<< HEAD
-    // Use IntelliSense to learn about possible attributes.
-    // Hover to view descriptions of existing attributes.
-    // For more information, visit: https://go.microsoft.com/fwlink/?linkid=830387
-    "version": "0.2.0",
-    "configurations": [
-        {
-            "name": "Launch Chat Memory",
-            "type": "node",
-            "request": "launch",
-            "skipFiles": [
-                "<node_internals>/**"
-            ],
-            "program": "${workspaceFolder}/examples/chat/src/main.ts",
-            "console": "externalTerminal",
-            "outFiles": [
-                "${workspaceFolder}/**/*.js"
-            ],
-        },
-        
-        {
-          "name": "Attach",
-          "port": 9229,
-          "request": "attach",
-          "skipFiles": [
-            "<node_internals>/**"
-          ],
-          "type": "node"
-        },
-        {
-            "name": "Shell (Main process)",
-            "type": "node",
-            "request": "launch",
-            "cwd": "${workspaceRoot}/packages/shell",
-            "runtimeExecutable": "${workspaceRoot}/packages/shell/node_modules/.bin/electron-vite",
-            "windows": {
-              "runtimeExecutable": "${workspaceRoot}/packages/shell/node_modules/.bin/electron-vite.cmd"
-            },
-            "runtimeArgs": ["--sourcemap"],
-            "env": {
-              "REMOTE_DEBUGGING_PORT": "9222"
-            }
-        },       
-        {
-            "name": "Player Service",
-            "type": "node",
-            "request": "launch",
-            "skipFiles": [
-                "<node_internals>/**"
-            ],
-            "cwd": "${workspaceFolder}/packages/player",
-            "program": "./dist/main.js",
-            "console": "externalTerminal",
-            "preLaunchTask": "pnpm: build",
-            "outFiles": [
-                "${workspaceFolder}/**/*.js"
-            ]
-          },
-        {
-          "type": "node",
-          "request": "launch",
-          "name": "CLI interactive",
-          "skipFiles": [
-              "<node_internals>/**"
-          ],
-          "cwd": "${workspaceFolder}/packages/cli",
-          "program": "./bin/run.js",
-          "args": [ "interactive" ],
-          "console": "integratedTerminal",
-          //"preLaunchTask": "pnpm: build",
-          "outFiles": [
-              "${workspaceFolder}/**/*.js"
-          ]
-        },
-        {
-            "type": "node",
-            "request": "launch",
-            "name": "API",
-            "skipFiles": [
-                "<node_internals>/**"
-            ],
-            "cwd": "${workspaceFolder}/packages/api",
-            "program": "./dist/index.js",
-            //"preLaunchTask": "tsc: build - tsconfig.json",
-            "outFiles": ["${workspaceFolder}/**/*.js"],
-            "resolveSourceMapLocations": [
-            ],
-        },        
-        {
-            "type": "node",
-            "request": "launch",
-            "name": "CLI (dev) interactive",
-            "skipFiles": [
-                "<node_internals>/**"
-            ],
-            "cwd": "${workspaceFolder}/packages/cli",
-            "program": "./bin/dev.js",
-            "args": [ "interactive" ],
-            "runtimeArgs": [ "--loader", "ts-node/esm", "--no-warnings=ExperimentalWarning"],
-            "console": "externalTerminal",
-            "outFiles": [
-                "${workspaceFolder}/**/*.js"
-            ]
-        },
-        {
-          // Needed for WSL, which can't spawn a terminal
-          "type": "node",
-          "request": "launch",
-          "name": "CLI (dev) interactive [intergrated terminal]",
-          "skipFiles": [
-              "<node_internals>/**"
-          ],
-          "cwd": "${workspaceFolder}/packages/cli",
-          "program": "./bin/dev.js",
-          "args": [ "interactive" ],
-          "runtimeArgs": [ "--loader", "ts-node/esm", "--no-warnings=ExperimentalWarning"],
-          "console": "integratedTerminal",
-          "outFiles": [
-              "${workspaceFolder}/**/*.js"
-          ]
-        },
-        {
-            "name": "Launch Playground",
-            "type": "node",
-            "request": "launch",
-            "skipFiles": [
-                "<node_internals>/**"
-            ],
-            "program": "${workspaceFolder}/examples/playground/src/main.ts",
-            "console": "externalTerminal",
-            //"preLaunchTask": "pnpm: build",
-            "outFiles": [
-                "${workspaceFolder}/**/*.js"
-            ],
-            //"args": [ "batch", "/data/variations/play.bat" ],
-        },
-        {
-            "name": "Launch Chat Tests",
-            "type": "node",
-            "request": "launch",
-            "skipFiles": [
-                "<node_internals>/**"
-            ],
-            "program": "${workspaceFolder}/examples/chat/src/main.ts",
-            "console": "externalTerminal",
-            //"preLaunchTask": "pnpm: build",
-            "outFiles": [
-                "${workspaceFolder}/**/*.js"
-            ],
-            "cwd": "${workspaceFolder}/examples/chat/src/codeChat",
-            //"args": ["codeMemory"]
-            //"args": ["code"]
-            //"args": ["tests"]
-        },
-        {
-            "name": "Launch YOUR Example",
-            "type": "node",
-            "request": "launch",
-            "skipFiles": [
-                "<node_internals>/**"
-            ],
-            "program": "${workspaceFolder}/examples/schemaStudio/src/main.ts",
-            "console": "externalTerminal",
-            //"preLaunchTask": "pnpm: build",
-            "outFiles": [
-                "${workspaceFolder}/**/*.js"
-            ],
-            //"args": [ "batch", "/data/variations/play.bat" ],
-            //"args": [ "@fromSchema", "--count", "20", "--facets", "phrase structure, band names" ],
-        },
-        {
-          "name": "Launch Document Processor",
-          "type": "node",
-          "request": "launch",
-          "skipFiles": [
-              "<node_internals>/**"
-          ],
-          "program": "${workspaceFolder}/examples/docuProc/src/main.ts",
-          "console": "integratedTerminal",
-          //"preLaunchTask": "pnpm: build",
-          "outFiles": [
-              "${workspaceFolder}/**/*.js"
-          ],
-        },
-        {
-            "name": "Launch Example - WSL",
-            "type": "node",
-            "request": "launch",
-            "skipFiles": [
-                "<node_internals>/**"
-            ],
-            "program": "${workspaceFolder}/examples/chat/src/main.ts",
-            "console": "internalConsole",
-            //"preLaunchTask": "pnpm: build",
-            "outFiles": [
-                "${workspaceFolder}/**/*.js"
-            ]
-        },
-        {
-            "name": "Launch Classify",
-            "type": "node",
-            "request": "launch",
-            "skipFiles": [
-                "<node_internals>/**"
-            ],
-            "program": "${workspaceFolder}/examples/classify/src/main.ts",
-            "console": "externalTerminal",
-            //"preLaunchTask": "pnpm: build",
-            "outFiles": [
-                "${workspaceFolder}/**/*.js"
-            ]
-        },
-        {
-            "name": "Launch Classify - WSL",
-            "type": "node",
-            "request": "launch",
-            "skipFiles": [
-                "<node_internals>/**"
-            ],
-            "program": "${workspaceFolder}/examples/classify/src/main.ts",
-            "console": "internalConsole",
-            //"preLaunchTask": "pnpm: build",
-            "outFiles": [
-                "${workspaceFolder}/**/*.js"
-            ]
-        },
-        {
-            "name": "Launch Parser-Test",
-            "type": "node",
-            "request": "launch",
-            "skipFiles": [
-                "<node_internals>/**"
-            ],
-            "program": "${workspaceFolder}/examples/parser-test/src/main.ts",
-            "console": "externalTerminal",
-            //"preLaunchTask": "pnpm: build",
-            "outFiles": [
-                "${workspaceFolder}/**/*.js"
-            ]
-        },
-        {
-            "name": "Launch Parser-Test - WSL",
-            "type": "node",
-            "request": "launch",
-            "skipFiles": [
-                "<node_internals>/**"
-            ],
-            "program": "${workspaceFolder}/examples/parser-test/src/main.ts",
-            "console": "internalConsole",
-            //"preLaunchTask": "pnpm: build",
-            "outFiles": [
-                "${workspaceFolder}/**/*.js"
-            ]
-        },
-        {
-            "name": "Launch Parser-Test",
-            "type": "node",
-            "request": "launch",
-            "skipFiles": [
-                "<node_internals>/**"
-            ],
-            "program": "${workspaceFolder}/examples/parser-test/src/main.ts",
-            "console": "externalTerminal",
-            //"preLaunchTask": "pnpm: build",
-            "outFiles": [
-                "${workspaceFolder}/**/*.js"
-            ]
-        },
-        {
-			"name": "VSCODE SchemaGen -dataprep",
-			"type": "node",
-			"request": "launch",
-            "skipFiles": [
-                "<node_internals>/**"
-            ],
-            "cwd": "${workspaceFolder}/examples/vscodeSchemaGen",
-            "program": "./dist/main.js",
-            "args": [ "-dataprep" ],
-            "console": "externalTerminal",
-            "outFiles": [
-                "${workspaceFolder}/**/*.js"
-            ]
-		},
-		{
-			"name": "VSCODE SchemaGen -schemagen",
-			"type": "node",
-			"request": "launch",
-            "skipFiles": [
-                "<node_internals>/**"
-            ],
-            "cwd": "${workspaceFolder}/examples/vscodeSchemaGen",
-            "program": "./dist/main.js",
-            "args": [ "-schemagen" ],
-            "console": "externalTerminal",
-            "outFiles": [
-                "${workspaceFolder}/**/*.js"
-            ]
-		},
-        {
-			"name": "VSCODE SchemaGen -schemagen-actionprefix",
-			"type": "node",
-			"request": "launch",
-            "skipFiles": [
-                "<node_internals>/**"
-            ],
-            "cwd": "${workspaceFolder}/examples/vscodeSchemaGen",
-            "program": "./dist/main.js",
-            "args": [ "-schemagen-actionprefix=editor.action" ],
-            "console": "externalTerminal",
-            "outFiles": [
-                "${workspaceFolder}/**/*.js"
-            ]
-		},
-        {
-			"name": "VSCODE SchemaGen -genembeddings",
-			"type": "node",
-			"request": "launch",
-            "skipFiles": [
-                "<node_internals>/**"
-            ],
-            "cwd": "${workspaceFolder}/examples/vscodeSchemaGen",
-            "program": "./dist/main.js",
-           "args": [ "-genembeddings",
-                "-schemaFile",
-                "",
-                "-actionPrefix",
-                "workbench.action"
-            ],
-            "console": "externalTerminal",
-            "outFiles": [
-                "${workspaceFolder}/**/*.js"
-            ]
-		},
-        {
-			"name": "VSCODE SchemaGen -statgen",
-			"type": "node",
-			"request": "launch",
-            "skipFiles": [
-                "<node_internals>/**"
-            ],
-            "cwd": "${workspaceFolder}/examples/vscodeSchemaGen",
-            "program": "./dist/main.js",
-            "args": [ "-statgen",
-                "-actionreqEmbeddingsFile",
-                "",
-                "-statGenFile",
-                "",
-                "-schemaFile",
-                ""
-            ],
-            "console": "externalTerminal",
-            "outFiles": [
-                "${workspaceFolder}/**/*.js"
-            ]
-		},
-        {
-            "name": "Knowledge Visualizier (Main process)",
-            "type": "node",
-            "request": "launch",
-            "cwd": "${workspaceRoot}/packages/knowledgeVisualizer",
-            "runtimeExecutable": "${workspaceRoot}/packages/knowledgeVisualizer/node_modules/.bin/electron-vite",
-            "windows": {
-              "runtimeExecutable": "${workspaceRoot}/packages/knowledgeVisualizer/node_modules/.bin/electron-vite.cmd"
-            },
-            "runtimeArgs": ["--sourcemap"],
-            "env": {
-              "REMOTE_DEBUGGING_PORT": "9222"
-            }
-        },
-        {
-            "type": "node",
-            "request": "launch",
-            "name": "Launch getKeys (shared key vault)",
-            "skipFiles": [
-                "<node_internals>/**"
-            ],
-            "cwd": "${workspaceFolder}",
-            "program": "tools/scripts/getKeys.mjs",
-            "args": [ ],
-            "console": "externalTerminal",
-            //"preLaunchTask": "pnpm: build",
-            "outFiles": [
-                "${workspaceFolder}/**/*.js"
-            ]
-          },
-          {
-            "type": "node",
-            "request": "launch",
-            "name": "Launch getKeys (private key vault)",
-            "skipFiles": [
-                "<node_internals>/**"
-            ],
-            "cwd": "${workspaceFolder}",
-            "program": "tools/scripts/getKeys.mjs",
-            "args": [ "--vault", "build-pipeline-kv" ],
-            "console": "externalTerminal",
-            //"preLaunchTask": "pnpm: build",
-            "outFiles": [
-                "${workspaceFolder}/**/*.js"
-            ]
-          },
-          {
-            "name": "Launch Document Processor",
-            "type": "node",
-            "request": "launch",
-            "skipFiles": [
-                "<node_internals>/**"
-            ],
-            "program": "${workspaceFolder}/examples/docuProc/src/main.ts",
-            "console": "integratedTerminal",
-            //"preLaunchTask": "pnpm: build",
-            "outFiles": [
-                "${workspaceFolder}/**/*.js"
-            ],
-        },                
-    ]
-=======
   // Use IntelliSense to learn about possible attributes.
   // Hover to view descriptions of existing attributes.
   // For more information, visit: https://go.microsoft.com/fwlink/?linkid=830387
@@ -741,7 +324,20 @@
       "cwd": "${workspaceFolder}/packages/knowpro",
       "console": "integratedTerminal",
       "internalConsoleOptions": "neverOpen"
-    }    
+    },
+    {
+      "name": "Launch Document Processor",
+      "type": "node",
+      "request": "launch",
+      "skipFiles": [
+          "<node_internals>/**"
+      ],
+      "program": "${workspaceFolder}/examples/docuProc/src/main.ts",
+      "console": "integratedTerminal",
+      //"preLaunchTask": "pnpm: build",
+      "outFiles": [
+          "${workspaceFolder}/**/*.js"
+      ],
+    },
   ]
->>>>>>> 1a280697
 }