{
  // Use IntelliSense to learn about possible attributes.
  // Hover to view descriptions of existing attributes.
  // For more information, visit: https://go.microsoft.com/fwlink/?linkid=830387
  "version": "0.2.0",
  "configurations": [
    {
      "name": "Launch Chat Memory",
      "type": "node",
      "request": "launch",
      "skipFiles": ["<node_internals>/**"],
      "program": "${workspaceFolder}/examples/chat/src/main.ts",
      "console": "externalTerminal",
      "outFiles": ["${workspaceFolder}/**/*.js"]
    },
    {
      "name": "Attach",
      "port": 9229,
      "request": "attach",
      "skipFiles": ["<node_internals>/**"],
      "type": "node"
    },
    {
      "name": "Shell (Main process)",
      "type": "node",
      "request": "launch",
      "cwd": "${workspaceRoot}/packages/shell",
      "runtimeExecutable": "${workspaceRoot}/packages/shell/node_modules/.bin/electron-vite",
      "windows": {
        "runtimeExecutable": "${workspaceRoot}/packages/shell/node_modules/.bin/electron-vite.cmd"
      },
      "runtimeArgs": ["--sourcemap"],
      "env": {
        "REMOTE_DEBUGGING_PORT": "9222"
      }
    },
    {
      "name": "Player Service",
      "type": "node",
      "request": "launch",
      "skipFiles": ["<node_internals>/**"],
      "cwd": "${workspaceFolder}/packages/player",
      "program": "./dist/main.js",
      "console": "externalTerminal",
      "preLaunchTask": "pnpm: build",
      "outFiles": ["${workspaceFolder}/**/*.js"]
    },
    {
      "type": "node",
      "request": "launch",
      "name": "CLI interactive",
      "skipFiles": ["<node_internals>/**"],
      "cwd": "${workspaceFolder}/packages/cli",
      "program": "./bin/run.js",
      "args": ["interactive"],
      "console": "integratedTerminal",
      "outFiles": ["${workspaceFolder}/**/*.js"]
    },
    {
      "type": "node",
      "request": "launch",
      "name": "API",
      "skipFiles": ["<node_internals>/**"],
      "cwd": "${workspaceFolder}/packages/api",
      "program": "./dist/index.js",
      "outFiles": ["${workspaceFolder}/**/*.js"],
      "resolveSourceMapLocations": []
    },
    {
      "type": "node",
      "request": "launch",
      "name": "CLI (dev) interactive",
      "skipFiles": ["<node_internals>/**"],
      "cwd": "${workspaceFolder}/packages/cli",
      "program": "./bin/dev.js",
      "args": ["interactive"],
      "runtimeArgs": [
        "--loader",
        "ts-node/esm",
        "--no-warnings=ExperimentalWarning"
      ],
      "console": "externalTerminal",
      "outFiles": ["${workspaceFolder}/**/*.js"]
    },
    {
      "type": "node",
      "request": "launch",
      "name": "CLI (dev) interactive [intergrated terminal]",
      "skipFiles": ["<node_internals>/**"],
      "cwd": "${workspaceFolder}/packages/cli",
      "program": "./bin/dev.js",
      "args": ["interactive"],
      "runtimeArgs": [
        "--loader",
        "ts-node/esm",
        "--no-warnings=ExperimentalWarning"
      ],
      "console": "integratedTerminal",
      "outFiles": ["${workspaceFolder}/**/*.js"]
    },
    {
      "name": "Launch Playground",
      "type": "node",
      "request": "launch",
      "skipFiles": ["<node_internals>/**"],
      "program": "${workspaceFolder}/examples/playground/src/main.ts",
      "console": "externalTerminal",
      "outFiles": ["${workspaceFolder}/**/*.js"]
    },
    {
      "name": "Launch Chat Tests",
      "type": "node",
      "request": "launch",
      "skipFiles": ["<node_internals>/**"],
      "program": "${workspaceFolder}/examples/chat/src/main.ts",
      "console": "externalTerminal",
      "outFiles": ["${workspaceFolder}/**/*.js"],
      "cwd": "${workspaceFolder}/examples/chat/src/codeChat"
    },
    {
      "name": "Launch YOUR Example",
      "type": "node",
      "request": "launch",
      "skipFiles": ["<node_internals>/**"],
      "program": "${workspaceFolder}/examples/schemaStudio/src/main.ts",
      "console": "externalTerminal",
      "outFiles": ["${workspaceFolder}/**/*.js"]
    },
    {
      "name": "Launch Example - WSL",
      "type": "node",
      "request": "launch",
      "skipFiles": ["<node_internals>/**"],
      "program": "${workspaceFolder}/examples/chat/src/main.ts",
      "console": "internalConsole",
      "outFiles": ["${workspaceFolder}/**/*.js"]
    },
    {
      "name": "Launch Classify",
      "type": "node",
      "request": "launch",
      "skipFiles": ["<node_internals>/**"],
      "program": "${workspaceFolder}/examples/classify/src/main.ts",
      "console": "externalTerminal",
      "outFiles": ["${workspaceFolder}/**/*.js"]
    },
    {
      "name": "Launch Classify - WSL",
      "type": "node",
      "request": "launch",
      "skipFiles": ["<node_internals>/**"],
      "program": "${workspaceFolder}/examples/classify/src/main.ts",
      "console": "internalConsole",
      "outFiles": ["${workspaceFolder}/**/*.js"]
    },
    {
      "name": "Launch Parser-Test",
      "type": "node",
      "request": "launch",
      "skipFiles": ["<node_internals>/**"],
      "program": "${workspaceFolder}/examples/parser-test/src/main.ts",
      "console": "externalTerminal",
      "outFiles": ["${workspaceFolder}/**/*.js"]
    },
    {
      "name": "Launch Parser-Test - WSL",
      "type": "node",
      "request": "launch",
      "skipFiles": ["<node_internals>/**"],
      "program": "${workspaceFolder}/examples/parser-test/src/main.ts",
      "console": "internalConsole",
      "outFiles": ["${workspaceFolder}/**/*.js"]
    },
    {
      "name": "Launch Parser-Test",
      "type": "node",
      "request": "launch",
      "skipFiles": ["<node_internals>/**"],
      "program": "${workspaceFolder}/examples/parser-test/src/main.ts",
      "console": "externalTerminal",
      "outFiles": ["${workspaceFolder}/**/*.js"]
    },
    {
      "name": "VSCODE SchemaGen -dataprep",
      "type": "node",
      "request": "launch",
      "skipFiles": ["<node_internals>/**"],
      "cwd": "${workspaceFolder}/examples/vscodeSchemaGen",
      "program": "./dist/main.js",
      "args": ["-dataprep"],
      "console": "externalTerminal",
      "outFiles": ["${workspaceFolder}/**/*.js"]
    },
    {
      "name": "VSCODE SchemaGen -schemagen",
      "type": "node",
      "request": "launch",
      "skipFiles": ["<node_internals>/**"],
      "cwd": "${workspaceFolder}/examples/vscodeSchemaGen",
      "program": "./dist/main.js",
      "args": ["-schemagen"],
      "console": "externalTerminal",
      "outFiles": ["${workspaceFolder}/**/*.js"]
    },
    {
      "name": "VSCODE SchemaGen -schemagen-actionprefix",
      "type": "node",
      "request": "launch",
      "skipFiles": ["<node_internals>/**"],
      "cwd": "${workspaceFolder}/examples/vscodeSchemaGen",
      "program": "./dist/main.js",
      "args": ["-schemagen-actionprefix=editor.action"],
      "console": "externalTerminal",
      "outFiles": ["${workspaceFolder}/**/*.js"]
    },
    {
      "name": "VSCODE SchemaGen -genembeddings",
      "type": "node",
      "request": "launch",
      "skipFiles": ["<node_internals>/**"],
      "cwd": "${workspaceFolder}/examples/vscodeSchemaGen",
      "program": "./dist/main.js",
      "args": [
        "-genembeddings",
        "-schemaFile",
        "",
        "-actionPrefix",
        "workbench.action"
      ],
      "console": "externalTerminal",
      "outFiles": ["${workspaceFolder}/**/*.js"]
    },
    {
      "name": "VSCODE SchemaGen -statgen",
      "type": "node",
      "request": "launch",
      "skipFiles": ["<node_internals>/**"],
      "cwd": "${workspaceFolder}/examples/vscodeSchemaGen",
      "program": "./dist/main.js",
      "args": [
        "-statgen",
        "-actionreqEmbeddingsFile",
        "",
        "-statGenFile",
        "",
        "-schemaFile",
        ""
      ],
      "console": "externalTerminal",
      "outFiles": ["${workspaceFolder}/**/*.js"]
    },
    {
      "name": "Knowledge Visualizier (Main process)",
      "type": "node",
      "request": "launch",
      "cwd": "${workspaceRoot}/packages/knowledgeVisualizer",
      "runtimeExecutable": "${workspaceRoot}/packages/knowledgeVisualizer/node_modules/.bin/electron-vite",
      "windows": {
        "runtimeExecutable": "${workspaceRoot}/packages/knowledgeVisualizer/node_modules/.bin/electron-vite.cmd"
      },
      "runtimeArgs": ["--sourcemap"],
      "env": {
        "REMOTE_DEBUGGING_PORT": "9222"
      }
    },
    {
      "type": "node",
      "request": "launch",
      "name": "Launch getKeys (shared key vault)",
      "skipFiles": ["<node_internals>/**"],
      "cwd": "${workspaceFolder}",
      "program": "tools/scripts/getKeys.mjs",
      "args": [],
      "console": "externalTerminal",
      "outFiles": ["${workspaceFolder}/**/*.js"]
    },
    {
      "type": "node",
      "request": "launch",
      "name": "Launch getKeys (private key vault)",
      "skipFiles": ["<node_internals>/**"],
      "cwd": "${workspaceFolder}",
      "program": "tools/scripts/getKeys.mjs",
      "args": ["--vault", "build-pipeline-kv"],
      "console": "externalTerminal",
      "outFiles": ["${workspaceFolder}/**/*.js"]
    },
    {
      "type": "node",
      "name": "vscode-jest-tests.v2.dispatcher",
      "request": "launch",
      "args": [
        "--no-warnings",
        "--experimental-vm-modules",
        "./node_modules/jest/bin/jest.js",
        "--runInBand",
        "--watchAll=false",
        "--testNamePattern",
        "${jest.testNamePattern}",
        "--runTestsByPath",
        "${jest.testFile}"
      ],
      "cwd": "/home/curtism/src/TypeAgent/ts/packages/dispatcher",
      "console": "integratedTerminal",
      "internalConsoleOptions": "neverOpen",
      "disableOptimisticBPs": true
    },
    {
      "type": "node",
      "request": "launch",
      "name": "vscode-jest-tests.v2",
      "skipFiles": ["<node_internals>/**"],
      "args": [
        "--no-warnings",
        "--experimental-vm-modules",
        "./node_modules/jest/bin/jest.js",
        "--runInBand",
        "--watchAll=false",
        "--testNamePattern",
        "${jest.testNamePattern}",
        "--runTestsByPath",
        "${jest.testFile}"
      ],
      "cwd": "${workspaceFolder}/packages/knowpro",
      "console": "integratedTerminal",
      "internalConsoleOptions": "neverOpen"
    },
    {
<<<<<<< HEAD
      "type": "node",
      "request": "launch",
      "name": "Launch montage",
      "skipFiles": ["<node_internals>/**"],
      "cwd": "${workspaceFolder}/packages/agents/montage",
      "program": "${workspaceFolder}/packages/agents/montage/node_modules/webpack/bin/webpack.js", 
      "args": ["serve", "--open"],
      "console": "externalTerminal",
      "outFiles": ["${workspaceFolder}/**/*.js"]
    },   
=======
      "name": "Launch Document Processor",
      "type": "node",
      "request": "launch",
      "skipFiles": [
          "<node_internals>/**"
      ],
      "program": "${workspaceFolder}/examples/docuProc/src/main.ts",
      "console": "integratedTerminal",
      //"preLaunchTask": "pnpm: build",
      "outFiles": [
          "${workspaceFolder}/**/*.js"
      ],
    },
>>>>>>> 7506aa62
  ]
}<|MERGE_RESOLUTION|>--- conflicted
+++ resolved
@@ -326,18 +326,6 @@
       "internalConsoleOptions": "neverOpen"
     },
     {
-<<<<<<< HEAD
-      "type": "node",
-      "request": "launch",
-      "name": "Launch montage",
-      "skipFiles": ["<node_internals>/**"],
-      "cwd": "${workspaceFolder}/packages/agents/montage",
-      "program": "${workspaceFolder}/packages/agents/montage/node_modules/webpack/bin/webpack.js", 
-      "args": ["serve", "--open"],
-      "console": "externalTerminal",
-      "outFiles": ["${workspaceFolder}/**/*.js"]
-    },   
-=======
       "name": "Launch Document Processor",
       "type": "node",
       "request": "launch",
@@ -351,6 +339,5 @@
           "${workspaceFolder}/**/*.js"
       ],
     },
->>>>>>> 7506aa62
   ]
 }